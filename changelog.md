--- conflicted
+++ resolved
@@ -6,11 +6,10 @@
 
 ## [Unreleased]
 
-<<<<<<< HEAD
-## [3.38.0] - 2018-09-19
+## [3.40.0] - 2018-09-20
 ### Changed
  - Positioning logic refactor.
-=======
+
 ## [3.39.3] - 2018-09-19
 ### Fixed
  - Correct argument is passed through for `item` in itemExecute in Typeahead
@@ -18,12 +17,11 @@
 
 ## [3.39.0] - 2018-09-17
 ### Removed
- - Removed `type` and `placeholder` shorthands from Input
+ - Shorthands `type` and `placeholder` from Input
 
 ## [3.38.0] - 2018-09-17
 ### Added
- - Added `onItemExecute` to Typeahead
->>>>>>> fd8708b4
+ - Function `onItemExecute` to Typeahead
 
 ## [3.37.0] - 2018-09-17
 ### Added
@@ -37,11 +35,9 @@
 ### Changed
  - Typeahead now lets `onEscape` and `onEnter` events bubble when sandbox is closed
 
-
 ## [3.34.0] - 2018-09-13
 ### Added
  - Function `attachSystemAfter` to Attachment so a `GuiSystem` can be attached as a sibling
-
 
 ## [3.33.0] - 2018-09-12
 ### Added
