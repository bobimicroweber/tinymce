--- conflicted
+++ resolved
@@ -6,15 +6,13 @@
 
 ## [Unreleased]
 
-<<<<<<< HEAD
-## [3.31.0] - 2018-09-10
+## [3.32.0] - 2018-09-11
 ### Fixed
  - Sliding behaviour now handles rapidly switching between expanding and shrinking
-=======
+
 ## [3.31.0] - 2018-09-11
 ### Changed
  - `text` property is now in `meta` for Items
->>>>>>> 903c5465
 
 ## [3.30.0] - 2018-09-10
 ### Added
