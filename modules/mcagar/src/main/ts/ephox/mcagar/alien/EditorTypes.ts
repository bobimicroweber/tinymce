--- conflicted
+++ resolved
@@ -47,11 +47,7 @@
   setContent: (content: string) => void;
 
   execCommand: (command: string, ui?: boolean, value?: any, args?: any) => boolean;
-<<<<<<< HEAD
-  setEditableRoot: (state: boolean) => void;
-=======
   setEditableRoot?: (state: boolean) => void; // Introduced in v6.5
->>>>>>> 403c51d3
 
   nodeChanged: () => void;
   focus: () => void;
