<<<<<<< HEAD
=======
Version 5.6.0 (2020-11-18)
    Added new `BeforeOpenNotification` and `OpenNotification` events which allow internal notifications to be captured and modified before display #TINY-6528
    Added support for `block` and `unblock` methods on inline dialogs #TINY-6487
    Added new `TableModified` event which is fired whenever changes are made to a table #TINY-6629
    Added new `images_file_types` setting to determine which image file formats will be automatically processed into `img` tags on paste when using the `paste` plugin #TINY-6306
    Added support for `images_file_types` setting in the image file uploader to determine which image file extensions are valid for upload #TINY-6224
    Added new `format_empty_lines` setting to control if empty lines are formatted in a ranged selection #TINY-6483
    Added template support to the `autocompleter` for customizing the autocompleter items #TINY-6505
    Added new user interface `enable`, `disable`, and `isDisabled` methods #TINY-6397
    Added new `closest` formatter API to get the closest matching selection format from a set of formats #TINY-6479
    Added new `emojiimages` emoticons database that uses the twemoji CDN by default #TINY-6021
    Added new `emoticons_database` setting to configure which emoji database to use #TINY-6021
    Added new `name` field to the `style_formats` setting object to enable specifying a name for the format #TINY-4239
    Changed `readonly` mode to allow hyperlinks to be clickable #TINY-6248
    Fixed the `change` event not firing after a successful image upload #TINY-6586
    Fixed the type signature for the `entity_encoding` setting not accepting delimited lists #TINY-6648
    Fixed layout issues when empty `tr` elements were incorrectly removed from tables #TINY-4679
    Fixed image file extensions lost when uploading an image with an alternative extension, such as `.jfif` #TINY-6622
    Fixed a security issue where URLs in attributes weren't correctly sanitized #TINY-6518
    Fixed `DOMUtils.getParents` incorrectly including the shadow root in the array of elements returned #TINY-6540
    Fixed an issue where the root document could be scrolled while an editor dialog was open inside a shadow root #TINY-6363
    Fixed `getContent` with text format returning a new line when the editor is empty #TINY-6281
    Fixed table column and row resizers not respecting the `data-mce-resize` attribute #TINY-6600
    Fixed inserting a table via the `mceInsertTable` command incorrectly creating 2 undo levels #TINY-6656
    Fixed nested tables with `colgroup` elements incorrectly always resizing the inner table #TINY-6623
    Fixed the `visualchars` plugin causing the editor to steal focus when initialized #TINY-6282
    Fixed `fullpage` plugin altering text content in `editor.getContent()` #TINY-6541
    Fixed `fullscreen` plugin not working correctly with multiple editors and shadow DOM #TINY-6280
    Fixed font size keywords such as `medium` not displaying correctly in font size menus #TINY-6291
    Fixed an issue where some attributes in table cells were not copied over to new rows or columns #TINY-6485
    Fixed incorrectly removing formatting on adjacent spaces when removing formatting on a ranged selection #TINY-6268
    Fixed the `Cut` menu item not working in the latest version of Mozilla Firefox #TINY-6615
    Fixed some incorrect types in the new TypeScript declaration file #TINY-6413
    Fixed a regression where a fake offscreen selection element was incorrectly created for the editor root node #TINY-6555
    Fixed an issue where menus would incorrectly collapse in small containers #TINY-3321
    Fixed an issue where only one table column at a time could be converted to a header #TINY-6326
    Fixed some minor memory leaks that prevented garbage collection for editor instances #TINY-6570
    Fixed resizing a `responsive` table not working when using the column resize handles #TINY-6601
    Fixed incorrectly calculating table `col` widths when resizing responsive tables #TINY-6646
    Fixed an issue where spaces were not preserved in pre-blocks when getting text content #TINY-6448
    Fixed a regression that caused the selection to be difficult to see in tables with backgrounds #TINY-6495
    Fixed content pasted multiple times in the editor when using Microsoft Internet Explorer 11. Patch contributed by mattford #GH-4905
>>>>>>> ea124ce0
Version 5.5.1 (2020-10-01)
    Fixed pressing the down key near the end of a document incorrectly raising an exception #TINY-6471
    Fixed incorrect Typescript types for the `Tools` API #TINY-6475
Version 5.5.0 (2020-09-29)
    Added a TypeScript declaration file to the bundle output for TinyMCE core #TINY-3785
    Added new `table_column_resizing` setting to control how table columns are resized when using the resize bars #TINY-6001
    Added the ability to remove images on a failed upload using the `images_upload_handler` failure callback #TINY-6011
    Added `hasPlugin` function to the editor API to determine if a plugin exists or not #TINY-766
    Added new `ToggleToolbarDrawer` command and query state handler to allow the toolbar drawer to be programmatically toggled and the toggle state to be checked #TINY-6032
    Added the ability to use `colgroup` elements in tables #TINY-6050
    Added a new setting `table_use_colgroups` for toggling whether colgroups are used in new tables #TINY-6050
    Added the ability to delete and navigate HTML media elements without the `media` plugin #TINY-4211
    Added `fullscreen_native` setting to the `fullscreen` plugin to enable use of the entire monitor #TINY-6284
    Added table related oxide variables to the Style API for more granular control over table cell selection appearance #TINY-6311
    Added new `toolbar_persist` setting to control the visibility of the inline toolbar #TINY-4847
    Added new APIs to allow for programmatic control of the inline toolbar visibility #TINY-4847
    Added the `origin` property to the `ObjectResized` and `ObjectResizeStart` events, to specify which handle the resize was performed on #TINY-6242
    Added new StyleSheetLoader `unload` and `unloadAll` APIs to allow loaded stylesheets to be removed #TINY-3926
    Added the `LineHeight` query command and action to the editor #TINY-4843
    Added the `lineheight` toolbar and menu items, and added `lineheight` to the default format menu #TINY-4843
    Added a new `contextmenu_avoid_overlap` setting to allow context menus to avoid overlapping matched nodes #TINY-6036
    Added new listbox dialog UI component for rendering a dropdown that allows nested options #TINY-2236
    Added back the ability to use nested items in the `image_class_list`, `link_class_list`, `link_list`, `table_class_list`, `table_cell_class_list`, and `table_row_class_list` settings #TINY-2236
    Changed how CSS manipulates table cells when selecting multiple cells to achieve a semi-transparent selection #TINY-6311
    Changed the `target` property on fired events to use the native event target. The original target for an open shadow root can be obtained using `event.getComposedPath()` #TINY-6128
    Changed the editor to clean-up loaded CSS stylesheets when all editors using the stylesheet have been removed #TINY-3926
    Changed `imagetools` context menu icon for accessing the `image` dialog to use the `image` icon #TINY-4141
    Changed the `editor.insertContent()` and `editor.selection.setContent()` APIs to retain leading and trailing whitespace #TINY-5966
    Changed the `table` plugin `Column` menu to include the cut, copy and paste column menu items #TINY-6374
    Changed the default table styles in the content CSS files to better support the styling options available in the `table` dialog #TINY-6179
    Deprecated the `Env.experimentalShadowDom` flag #TINY-6128
    Fixed tables with no borders displaying with the default border styles in the `preview` dialog #TINY-6179
    Fixed loss of whitespace when inserting content after a non-breaking space #TINY-5966
    Fixed the `event.getComposedPath()` function throwing an exception for events fired from the editor #TINY-6128
    Fixed notifications not appearing when the editor is within a ShadowRoot #TINY-6354
    Fixed focus issues with inline dialogs when the editor is within a ShadowRoot #TINY-6360
    Fixed the `template` plugin previews missing some content styles #TINY-6115
    Fixed the `media` plugin not saving the alternative source url in some situations #TINY-4113
    Fixed an issue where column resizing using the resize bars was inconsistent between fixed and relative table widths #TINY-6001
    Fixed an issue where dragging and dropping within a table would select table cells #TINY-5950
    Fixed up and down keyboard navigation not working for inline `contenteditable="false"` elements #TINY-6226
    Fixed dialog not retrieving `close` icon from icon pack #TINY-6445
    Fixed the `unlink` toolbar button not working when selecting multiple links #TINY-4867
    Fixed the `link` dialog not showing the "Text to display" field in some valid cases #TINY-5205
    Fixed the `DOMUtils.split()` API incorrectly removing some content #TINY-6294
    Fixed pressing the escape key not focusing the editor when using multiple toolbars #TINY-6230
    Fixed the `dirty` flag not being correctly set during an `AddUndo` event #TINY-4707
    Fixed `editor.selection.setCursorLocation` incorrectly placing the cursor outside `pre` elements in some circumstances #TINY-4058
    Fixed an exception being thrown when pressing the enter key inside pre elements while `br_in_pre` setting is false #TINY-4058
Version 5.4.2 (2020-08-17)
    Fixed the editor not resizing when resizing the browser window in fullscreen mode #TINY-3511
    Fixed clicking on notifications causing inline editors to hide #TINY-6058
    Fixed an issue where link URLs could not be deleted or edited in the link dialog in some cases #TINY-4706
    Fixed a regression where setting the `anchor_top` or `anchor_bottom` options to `false` was not working #TINY-6256
    Fixed the `anchor` plugin not supporting the `allow_html_in_named_anchor` option #TINY-6236
    Fixed an exception thrown when removing inline formats that contained additional styles or classes #TINY-6288
    Fixed an exception thrown when positioning the context toolbar on Internet Explorer 11 in some edge cases #TINY-6271
    Fixed inline formats not removed when more than one `removeformat` format rule existed #TINY-6216
    Fixed an issue where spaces were sometimes removed when removing formating on nearby text #TINY-6251
    Fixed the list toolbar buttons not showing as active when a list is selected #TINY-6286
    Fixed an issue where the UI would sometimes not be shown or hidden when calling the show or hide API methods on the editor #TINY-6048
    Fixed the list type style not retained when copying list items #TINY-6289
    Fixed the Paste plugin converting tabs in plain text to a single space character. A `paste_tab_spaces` option has been included for setting the number of spaces used to replace a tab character #TINY-6237
Version 5.4.1 (2020-07-08)
    Fixed the Search and Replace plugin incorrectly including zero-width caret characters in search results #TINY-4599
    Fixed dragging and dropping unsupported files navigating the browser away from the editor #TINY-6027
    Fixed undo levels not created on browser handled drop or paste events #TINY-6027
    Fixed content in an iframe element parsing as DOM elements instead of text content #TINY-5943
    Fixed Oxide checklist styles not showing when printing #TINY-5139
    Fixed bug with `scope` attribute not being added to the cells of header rows #TINY-6206
Version 5.4.0 (2020-06-30)
    Added keyboard navigation support to menus and toolbars when the editor is in a ShadowRoot #TINY-6152
    Added the ability for menus to be clicked when the editor is in an open shadow root #TINY-6091
    Added the `Editor.ui.styleSheetLoader` API for loading stylesheets within the Document or ShadowRoot containing the editor UI #TINY-6089
    Added the `StyleSheetLoader` module to the public API #TINY-6100
    Added Oxide variables for styling the `select` element and headings in dialog content #TINY-6070
    Added icons for `table` column and row cut, copy, and paste toolbar buttons #TINY-6062
    Added all `table` menu items to the UI registry, so they can be used by name in other menus #TINY-4866
    Added new `mceTableApplyCellStyle` command to the `table` plugin #TINY-6004
    Added new `table` cut, copy, and paste column editor commands and menu items #TINY-6006
    Added font related Oxide variables for secondary buttons, allowing for custom styling #TINY-6061
    Added new `table_header_type` setting to control how table header rows are structured #TINY-6007
    Added new `table_sizing_mode` setting to replace the `table_responsive_width` setting, which has now been deprecated #TINY-6051
    Added new `mceTableSizingMode` command for changing the sizing mode of a table #TINY-6000
    Added new `mceTableRowType`, `mceTableColType`, and `mceTableCellType` commands and value queries #TINY-6150
    Changed `advlist` toolbar buttons to only show a dropdown list if there is more than one option #TINY-3194
    Changed `mceInsertTable` command and `insertTable` API method to take optional header rows and columns arguments #TINY-6012
    Changed stylesheet loading, so that UI skin stylesheets can load in a ShadowRoot if required #TINY-6089
    Changed the DOM location of menus so that they display correctly when the editor is in a ShadowRoot #TINY-6093
    Changed the table plugin to correctly detect all valid header row structures #TINY-6007
    Fixed tables with no defined width being converted to a `fixed` width table when modifying the table #TINY-6051
    Fixed the `autosave` `isEmpty` API incorrectly detecting non-empty content as empty #TINY-5953
    Fixed table `Paste row after` and `Paste row before` menu items not disabled when nothing was available to paste #TINY-6006
    Fixed a selection performance issue with large tables on Microsoft Internet Explorer and Edge #TINY-6057
    Fixed filters for screening commands from the undo stack to be case-insensitive #TINY-5946
    Fixed `fullscreen` plugin now removes all classes when the editor is closed #TINY-4048
    Fixed handling of mixed-case icon identifiers (names) for UI elements #TINY-3854
    Fixed leading and trailing spaces lost when using `editor.selection.getContent({ format: 'text' })` #TINY-5986
    Fixed an issue where changing the URL with the quicklink toolbar caused unexpected undo behavior #TINY-5952
    Fixed an issue where removing formatting within a table cell would cause Internet Explorer 11 to scroll to the end of the table #TINY-6049
    Fixed an issue where the `allow_html_data_urls` setting was not correctly applied #TINY-5951
    Fixed the `autolink` feature so that it no longer treats a string with multiple "@" characters as an email address #TINY-4773
    Fixed an issue where removing the editor would leave unexpected attributes on the target element #TINY-4001
    Fixed the `link` plugin now suggest `mailto:` when the text contains an '@' and no slashes (`/`) #TINY-5941
    Fixed the `valid_children` check of custom elements now allows a wider range of characters in names #TINY-5971
Version 5.3.2 (2020-06-10)
    Fixed a regression introduced in 5.3.0, where `images_dataimg_filter` was no-longer called #TINY-6086
Version 5.3.1 (2020-05-27)
    Fixed the image upload error alert also incorrectly closing the image dialog #TINY-6020
    Fixed editor content scrolling incorrectly on focus in Firefox by reverting default content CSS html and body heights added in 5.3.0 #TINY-6019
Version 5.3.0 (2020-05-21)
    Added html and body height styles to the default oxide content CSS #TINY-5978
    Added `uploadUri` and `blobInfo` to the data returned by `editor.uploadImages()` #TINY-4579
    Added a new function to the `BlobCache` API to lookup a blob based on the base64 data and mime type #TINY-5988
    Added the ability to search and replace within a selection #TINY-4549
    Added the ability to set the list start position for ordered lists and added new `lists` context menu item #TINY-3915
    Added `icon` as an optional config option to the toggle menu item API #TINY-3345
    Added `auto` mode for `toolbar_location` which positions the toolbar and menu bar at the bottom if there is no space at the top #TINY-3161
    Changed the default `toolbar_location` to `auto` #TINY-3161
    Changed toggle menu items and choice menu items to have a dedicated icon with the checkmark displayed on the far right side of the menu item #TINY-3345
    Changed the `link`, `image`, and `paste` plugins to use Promises to reduce the bundle size #TINY-4710
    Changed the default icons to be lazy loaded during initialization #TINY-4729
    Changed the parsing of content so base64 encoded urls are converted to blob urls #TINY-4727
    Changed context toolbars so they concatenate when more than one is suitable for the current selection #TINY-4495
    Changed inline style element formats (strong, b, em, i, u, strike) to convert to a span on format removal if a `style` or `class` attribute is present #TINY-4741
    Fixed the `selection.setContent()` API not running parser filters #TINY-4002
    Fixed formats incorrectly applied or removed when table cells were selected #TINY-4709
    Fixed the `quickimage` button not restricting the file types to images #TINY-4715
    Fixed search and replace ignoring text in nested contenteditable elements #TINY-5967
    Fixed resize handlers displaying in the wrong location sometimes for remote images #TINY-4732
    Fixed table picker breaking in Firefox on low zoom levels #TINY-4728
    Fixed issue with loading or pasting contents with large base64 encoded images on Safari #TINY-4715
    Fixed supplementary special characters being truncated when inserted into the editor. Patch contributed by mlitwin. #TINY-4791
    Fixed toolbar buttons not set to disabled when the editor is in readonly mode #TINY-4592
    Fixed the editor selection incorrectly changing when removing caret format containers #TINY-3438
    Fixed bug where title, width, and height would be set to empty string values when updating an image and removing those attributes using the image dialog #TINY-4786
    Fixed `ObjectResized` event firing when an object wasn't resized #TINY-4161
    Fixed `ObjectResized` and `ObjectResizeStart` events incorrectly fired when adding or removing table rows and columns #TINY-4829
    Fixed the placeholder not hiding when pasting content into the editor #TINY-4828
    Fixed an issue where the editor would fail to load if local storage was disabled #TINY-5935
    Fixed an issue where an uploaded image would reuse a cached image with a different mime type #TINY-5988
    Fixed bug where toolbars and dialogs would not show if the body element was replaced (e.g. with Turbolinks). Patch contributed by spohlenz #GH-5653
    Fixed an issue where multiple formats would be removed when removing a single format at the end of lines or on empty lines #TINY-1170
    Fixed zero-width spaces incorrectly included in the `wordcount` plugin character count #TINY-5991
    Fixed a regression introduced in 5.2.0 whereby the desktop `toolbar_mode` setting would incorrectly override the mobile default setting #TINY-5998
    Fixed an issue where deleting all content in a single cell table would delete the entire table #TINY-1044
Version 5.2.2 (2020-04-23)
    Fixed an issue where anchors could not be inserted on empty lines #TINY-2788
    Fixed text decorations (underline, strikethrough) not consistently inheriting the text color #TINY-4757
    Fixed `format` menu alignment buttons inconsistently applying to images #TINY-4057
    Fixed the floating toolbar drawer height collapsing when the editor is rendered in modal dialogs or floating containers #TINY-4837
    Fixed `media` embed content not processing safely in some cases #TINY-4857
Version 5.2.1 (2020-03-25)
    Fixed the "is decorative" checkbox in the image dialog clearing after certain dialog events #FOAM-11
    Fixed possible uncaught exception when a `style` attribute is removed using a content filter on `setContent` #TINY-4742
    Fixed the table selection not functioning correctly in Microsoft Edge 44 or higher #TINY-3862
    Fixed the table resize handles not functioning correctly in Microsoft Edge 44 or higher #TINY-4160
    Fixed the floating toolbar drawer disconnecting from the toolbar when adding content in inline mode #TINY-4725 #TINY-4765
    Fixed `readonly` mode not returning the appropriate boolean value #TINY-3948
    Fixed the `forced_root_block_attrs` setting not applying attributes to new blocks consistently #TINY-4564
    Fixed the editor incorrectly stealing focus during initialization in Microsoft Internet Explorer #TINY-4697
    Fixed dialogs stealing focus when opening an alert or confirm dialog using an `onAction` callback #TINY-4014
    Fixed inline dialogs incorrectly closing when clicking on an opened alert or confirm dialog #TINY-4012
    Fixed the context toolbar overlapping the menu bar and toolbar #TINY-4586
    Fixed notification and inline dialog positioning issues when using `toolbar_location: 'bottom'` #TINY-4586
    Fixed the `colorinput` popup appearing offscreen on mobile devices #TINY-4711
    Fixed special characters not being found when searching by "whole words only" #TINY-4522
    Fixed an issue where dragging images could cause them to be duplicated #TINY-4195
    Fixed context toolbars activating without the editor having focus #TINY-4754
    Fixed an issue where removing the background color of text did not always work #TINY-4770
    Fixed an issue where new rows and columns in a table did not retain the style of the previous row or column #TINY-4788
Version 5.2.0 (2020-02-13)
    Added the ability to apply formats to spaces #TINY-4200
    Added new `toolbar_location` setting to allow for positioning the menu and toolbar at the bottom of the editor #TINY-4210
    Added new `toolbar_groups` setting to allow a custom floating toolbar group to be added to the toolbar when using `floating` toolbar mode #TINY-4229
    Added new `link_default_protocol` setting to `link` and `autolink` plugin to allow a protocol to be used by default #TINY-3328
    Added new `placeholder` setting to allow a placeholder to be shown when the editor is empty #TINY-3917
    Added new `tinymce.dom.TextSeeker` API to allow searching text across different DOM nodes #TINY-4200
    Added a drop shadow below the toolbar while in sticky mode and introduced Oxide variables to customize it when creating a custom skin #TINY-4343
    Added `quickbars_image_toolbar` setting to allow for the image quickbar to be turned off #TINY-4398
    Added iframe and img `loading` attribute to the default schema. Patch contributed by ataylor32. #GH-5112
    Added new `getNodeFilters`/`getAttributeFilters` functions to the `editor.serializer` instance #TINY-4344
    Added new `a11y_advanced_options` setting to allow additional accessibility options to be added #FOAM-11
    Added new accessibility options and behaviours to the image dialog using `a11y_advanced_options` #FOAM-11
    Added the ability to use the window `PrismJS` instance for the `codesample` plugin instead of the bundled version to allow for styling custom languages #TINY-4504
    Added error message events that fire when a resource loading error occurs #TINY-4509
    Changed the default schema to disallow `onchange` for select elements #TINY-4614
    Changed default `toolbar_mode` value from false to `wrap`. The value false has been deprecated #TINY-4617
    Changed `toolbar_drawer` setting to `toolbar_mode`. `toolbar_drawer` has been deprecated #TINY-4416
    Changed iframe mode to set selection on content init if selection doesn't exist #TINY-4139
    Changed table related icons to align them with the visual style of the other icons #TINY-4341
    Changed and improved the visual appearance of the color input field #TINY-2917
    Changed fake caret container to use `forced_root_block` when possible #TINY-4190
    Changed the `requireLangPack` API to wait until the plugin has been loaded before loading the language pack #TINY-3716
    Changed the formatter so `style_formats` are registered before the initial content is loaded into the editor #TINY-4238
    Changed media plugin to use https protocol for media urls by default #TINY-4577
    Changed the parser to treat CDATA nodes as bogus HTML comments to match the HTML parsing spec. A new `preserve_cdata` setting has been added to preserve CDATA nodes if required #TINY-4625
    Fixed incorrect parsing of malformed/bogus HTML comments #TINY-4625
    Fixed `quickbars` selection toolbar appearing on non-editable elements #TINY-4359
    Fixed bug with alignment toolbar buttons sometimes not changing state correctly #TINY-4139
    Fixed the `codesample` toolbar button not toggling when selecting code samples other than HTML #TINY-4504
    Fixed content incorrectly scrolling to the top or bottom when pressing enter if when the content was already in view #TINY-4162
    Fixed `scrollIntoView` potentially hiding elements behind the toolbar #TINY-4162
    Fixed editor not respecting the `resize_img_proportional` setting due to legacy code #TINY-4236
    Fixed flickering floating toolbar drawer in inline mode #TINY-4210
    Fixed an issue where the template plugin dialog would be indefinitely blocked on a failed template load #TINY-2766
    Fixed the `mscontrolselect` event not being unbound on IE/Edge #TINY-4196
    Fixed Confirm dialog footer buttons so only the "Yes" button is highlighted #TINY-4310
    Fixed `file_picker_callback` functionality for Image, Link and Media plugins #TINY-4163
    Fixed issue where floating toolbar drawer sometimes would break if the editor is resized while the drawer is open #TINY-4439
    Fixed incorrect `external_plugins` loading error message #TINY-4503
    Fixed resize handler was not hidden for ARIA purposes. Patch contributed by Parent5446. #GH-5195
    Fixed an issue where content could be lost if a misspelled word was selected and spellchecking was disabled #TINY-3899
    Fixed validation errors in the CSS where certain properties had the wrong default value #TINY-4491
    Fixed an issue where forced root block attributes were not applied when removing a list #TINY-4272
    Fixed an issue where the element path isn't being cleared when there are no parents #TINY-4412
    Fixed an issue where width and height in svg icons containing `rect` elements were overridden by the CSS reset #TINY-4408
    Fixed an issue where uploading images with `images_reuse_filename` enabled and that included a query parameter would generate an invalid URL #TINY-4638
    Fixed the `closeButton` property not working when opening notifications #TINY-4674
    Fixed keyboard flicker when opening a context menu on mobile #TINY-4540
    Fixed issue where plus icon svg contained strokes #TINY-4681
Version 5.1.6 (2020-01-28)
    Fixed `readonly` mode not blocking all clicked links #TINY-4572
    Fixed legacy font sizes being calculated inconsistently for the `FontSize` query command value #TINY-4555
    Fixed changing a tables row from `Header` to `Body` incorrectly moving the row to the bottom of the table #TINY-4593
    Fixed the context menu not showing in certain cases with hybrid devices #TINY-4569
    Fixed the context menu opening in the wrong location when the target is the editor body #TINY-4568
    Fixed the `image` plugin not respecting the `automatic_uploads` setting when uploading local images #TINY-4287
    Fixed security issue related to parsing HTML comments and CDATA #TINY-4544
Version 5.1.5 (2019-12-19)
    Fixed the UI not working with hybrid devices that accept both touch and mouse events #TNY-4521
    Fixed the `charmap` dialog initially focusing the first tab of the dialog instead of the search input field #TINY-4342
    Fixed an exception being raised when inserting content if the caret was directly before or after a `contenteditable="false"` element #TINY-4528
    Fixed a bug with pasting image URLs when paste as text is enabled #TINY-4523
Version 5.1.4 (2019-12-11)
    Fixed dialog contents disappearing when clicking a checkbox for right-to-left languages #TINY-4518
    Fixed the `legacyoutput` plugin registering legacy formats after editior initialization, causing legacy content to be stripped on the initial load #TINY-4447
    Fixed search and replace not cycling through results when searching using special characters #TINY-4506
    Fixed the `visualchars` plugin converting HTML-like text to DOM elements in certain cases #TINY-4507
    Fixed an issue with the `paste` plugin not sanitizing content in some cases #TINY-4510
    Fixed HTML comments incorrectly being parsed in certain cases #TINY-4511
Version 5.1.3 (2019-12-04)
    Fixed sticky toolbar not undocking when fullscreen mode is activated #TINY-4390
    Fixed the "Current Window" target not applying when updating links using the link dialog #TINY-4063
    Fixed disabled menu items not highlighting when focused #TINY-4339
    Fixed touch events passing through dialog collection items to the content underneath on Android devices #TINY-4431
    Fixed keyboard navigation of the Help dialog's Keyboard Navigation tab #TINY-4391
    Fixed search and replace dialog disappearing when finding offscreen matches on iOS devices #TINY-4350
    Fixed performance issues where sticky toolbar was jumping while scrolling on slower browsers #TINY-4475
Version 5.1.2 (2019-11-19)
    Fixed desktop touch devices using `mobile` configuration overrides #TINY-4345
    Fixed unable to disable the new scrolling toolbar feature #TINY-4345
    Fixed touch events passing through any pop-up items to the content underneath on Android devices #TINY-4367
    Fixed the table selector handles throwing JavaScript exceptions for non-table selections #TINY-4338
    Fixed `cut` operations not removing selected content on Android devices when the `paste` plugin is enabled #TINY-4362
    Fixed inline toolbar not constrained to the window width by default #TINY-4314
    Fixed context toolbar split button chevrons pointing right when they should be pointing down #TINY-4257
    Fixed unable to access the dialog footer in tabbed dialogs on small screens #TINY-4360
    Fixed mobile table selectors were hard to select with touch by increasing the size #TINY-4366
    Fixed mobile table selectors moving when moving outside the editor #TINY-4366
    Fixed inline toolbars collapsing when using sliding toolbars #TINY-4389
    Fixed block textpatterns not treating NBSPs as spaces #TINY-4378
    Fixed backspace not merging blocks when the last element in the preceding block was a `contenteditable="false"` element #TINY-4235
    Fixed toolbar buttons that only contain text labels overlapping on mobile devices #TINY-4395
    Fixed quickbars quickimage picker not working on mobile #TINY-4377
    Fixed fullscreen not resizing in an iOS WKWebView component #TINY-4413
Version 5.1.1 (2019-10-28)
    Fixed font formats containing spaces being wrapped in `&quot;` entities instead of single quotes #TINY-4275
    Fixed alert and confirm dialogs losing focus when clicked #TINY-4248
    Fixed clicking outside a modal dialog focusing on the document body #TINY-4249
    Fixed the context toolbar not hiding when scrolled out of view #TINY-4265
Version 5.1.0 (2019-10-17)
    Added touch selector handles for table selections on touch devices #TINY-4097
    Added border width field to Table Cell dialog #TINY-4028
    Added touch event listener to media plugin to make embeds playable #TINY-4093
    Added oxide styling options to notifications and tweaked the default variables #TINY-4153
    Added additional padding to split button chevrons on touch devices, to make them easier to interact with #TINY-4223
    Added new platform detection functions to `Env` and deprecated older detection properties #TINY-4184
    Added `inputMode` config field to specify inputmode attribute of `input` dialog components #TINY-4062
    Added new `inputMode` property to relevant plugins/dialogs #TINY-4102
    Added new `toolbar_sticky` setting to allow the iframe menubar/toolbar to stick to the top of the window when scrolling #TINY-3982
    Changed default setting for `toolbar_drawer` to `floating` #TINY-3634
    Changed mobile phones to use the `silver` theme by default #TINY-3634
    Changed some editor settings to default to `false` on touch devices:
        - `menubar`(phones only) #TINY-4077
        - `table_grid` #TINY-4075
        - `resize` #TINY-4157
        - `object_resizing` #TINY-4157
    Changed toolbars and context toolbars to sidescroll on mobile #TINY-3894 #TINY-4107
    Changed context menus to render as horizontal menus on touch devices #TINY-4107
    Changed the editor to use the `VisualViewport` API of the browser where possible #TINY-4078
    Changed visualblocks toolbar button icon and renamed `paragraph` icon to `visualchars` #TINY-4074
    Changed Oxide default for `@toolbar-button-chevron-color` to follow toolbar button icon color #TINY-4153
    Changed the `urlinput` dialog component to use the `url` type attribute #TINY-4102
    Fixed Safari desktop visual viewport fires resize on fullscreen breaking the restore function #TINY-3976
    Fixed scroll issues on mobile devices #TINY-3976
    Fixed context toolbar unable to refresh position on iOS12 #TINY-4107
    Fixed ctrl+left click not opening links on readonly mode and the preview dialog #TINY-4138
    Fixed Slider UI component not firing `onChange` event on touch devices #TINY-4092
    Fixed notifications overlapping instead of stacking #TINY-3478
    Fixed inline dialogs positioning incorrectly when the page is scrolled #TINY-4018
    Fixed inline dialogs and menus not repositioning when resizing #TINY-3227
    Fixed inline toolbar incorrectly stretching to the full width when a width value was provided #TINY-4066
    Fixed menu chevrons color to follow the menu text color #TINY-4153
    Fixed table menu selection grid from staying black when using dark skins, now follows border color #TINY-4153
    Fixed Oxide using the wrong text color variable for menubar button focused state #TINY-4146
    Fixed the autoresize plugin not keeping the selection in view when resizing #TINY-4094
    Fixed textpattern plugin throwing exceptions when using `forced_root_block: false` #TINY-4172
    Fixed missing CSS fill styles for toolbar button icon active state #TINY-4147
    Fixed an issue where the editor selection could end up inside a short ended element (such as `br`) #TINY-3999
    Fixed browser selection being lost in inline mode when opening split dropdowns #TINY-4197
    Fixed backspace throwing an exception when using `forced_root_block: false` #TINY-4099
    Fixed floating toolbar drawer expanding outside the bounds of the editor #TINY-3941
    Fixed the autocompleter not activating immediately after a `br` or `contenteditable=false` element #TINY-4194
    Fixed an issue where the autocompleter would incorrectly close on IE 11 in certain edge cases #TINY-4205
Version 5.0.16 (2019-09-24)
    Added new `referrer_policy` setting to add the `referrerpolicy` attribute when loading scripts or stylesheets #TINY-3978
    Added a slight background color to dialog tab links when focused to aid keyboard navigation #TINY-3877
    Fixed media poster value not updating on change #TINY-4013
    Fixed openlink was not registered as a toolbar button #TINY-4024
    Fixed failing to initialize if a script tag was used inside a SVG #TINY-4087
    Fixed double top border showing on toolbar without menubar when toolbar_drawer is enabled #TINY-4118
    Fixed unable to drag inline dialogs to the bottom of the screen when scrolled #TINY-4154
    Fixed notifications appearing on top of the toolbar when scrolled in inline mode #TINY-4159
    Fixed notifications displaying incorrectly on IE 11 #TINY-4169
Version 5.0.15 (2019-09-02)
    Added a dark `content_css` skin to go with the dark UI skin #TINY-3743
    Changed the enabled state on toolbar buttons so they don't get the hover effect #TINY-3974
    Fixed missing CSS active state on toolbar buttons #TINY-3966
    Fixed `onChange` callback not firing for the colorinput dialog component #TINY-3968
    Fixed context toolbars not showing in fullscreen mode #TINY-4023
Version 5.0.14 (2019-08-19)
    Added an API to reload the autocompleter menu with additional fetch metadata #MENTIONS-17
    Fixed missing toolbar button border styling options #TINY-3965
    Fixed image upload progress notification closing before the upload is complete #TINY-3963
    Fixed inline dialogs not closing on escape when no dialog component is in focus #TINY-3936
    Fixed plugins not being filtered when defaulting to mobile on phones #TINY-3537
    Fixed toolbar more drawer showing the content behind it when transitioning between opened and closed states #TINY-3878
    Fixed focus not returning to the dialog after pressing the "Replace all" button in the search and replace dialog #TINY-3961
    Removed Oxide variable `@menubar-select-disabled-border-color` and replaced it with `@menubar-select-disabled-border` #TINY-3965
Version 5.0.13 (2019-08-06)
    Changed modal dialogs to prevent dragging by default and added new `draggable_modal` setting to restore dragging #TINY-3873
    Changed the nonbreaking plugin to insert nbsp characters wrapped in spans to aid in filtering. This can be disabled using the `nonbreaking_wrap` setting #TINY-3647
    Changed backspace behaviour in lists to outdent nested list items when the cursor is at the start of the list item #TINY-3651
    Fixed sidebar growing beyond editor bounds in IE 11 #TINY-3937
    Fixed issue with being unable to keyboard navigate disabled toolbar buttons #TINY-3350
    Fixed issues with backspace and delete in nested contenteditable true and false elements #TINY-3868
    Fixed issue with losing keyboard navigation in dialogs due to disabled buttons #TINY-3914
    Fixed `MouseEvent.mozPressure is deprecated` warning in Firefox #TINY-3919
    Fixed `default_link_target` not being respected when `target_list` is disabled #TINY-3757
    Fixed mobile plugin filter to only apply to the mobile theme, rather than all mobile platforms #TINY-3405
    Fixed focus switching to another editor during mode changes #TINY-3852
    Fixed an exception being thrown when clicking on an uninitialized inline editor #TINY-3925
    Fixed unable to keyboard navigate to dialog menu buttons #TINY-3933
    Fixed dialogs being able to be dragged outside the window viewport #TINY-3787
    Fixed inline dialogs appearing above modal dialogs #TINY-3932
Version 5.0.12 (2019-07-18)
    Added ability to utilize UI dialog panels inside other panels #TINY-3305
    Added help dialog tab explaining keyboard navigation of the editor #TINY-3603
    Changed the "Find and Replace" design to an inline dialog #TINY-3054
    Fixed issue where autolink spacebar event was not being fired on Edge #TINY-3891
    Fixed table selection missing the background color #TINY-3892
    Fixed removing shortcuts not working for function keys #TINY-3871
    Fixed non-descriptive UI component type names #TINY-3349
    Fixed UI registry components rendering as the wrong type when manually specifying a different type #TINY-3385
    Fixed an issue where dialog checkbox, input, selectbox, textarea and urlinput components couldn't be disabled #TINY-3708
    Fixed the context toolbar not using viable screen space in inline/distraction free mode #TINY-3717
    Fixed the context toolbar overlapping the toolbar in various conditions #TINY-3205
    Fixed IE11 edge case where items were being inserted into the wrong location #TINY-3884
Version 5.0.11 (2019-07-04)
    Fixed packaging errors caused by a rollup treeshaking bug (https://github.com/rollup/rollup/issues/2970) #TINY-3866
    Fixed the customeditor component not able to get data from the dialog api #TINY-3866
    Fixed collection component tooltips not being translated #TINY-3855
Version 5.0.10 (2019-07-02)
    Added support for all HTML color formats in `color_map` setting #TINY-3837
    Changed backspace key handling to outdent content in appropriate circumstances #TINY-3685
    Changed default palette for forecolor and backcolor to include some lighter colors suitable for highlights #TINY-2865
    Changed the search and replace plugin to cycle through results #TINY-3800
    Fixed inconsistent types causing some properties to be unable to be used in dialog components #TINY-3778
    Fixed an issue in the Oxide skin where dialog content like outlines and shadows were clipped because of overflow hidden #TINY-3566
    Fixed the search and replace plugin not resetting state when changing the search query #TINY-3800
    Fixed backspace in lists not creating an undo level #TINY-3814
    Fixed the editor to cancel loading in quirks mode where the UI is not supported #TINY-3391
    Fixed applying fonts not working when the name contained spaces and numbers #TINY-3801
    Fixed so that initial content is retained when initializing on list items #TINY-3796
    Fixed inefficient font name and font size current value lookup during rendering #TINY-3813
    Fixed mobile font copied into the wrong folder for the oxide-dark skin #TINY-3816
    Fixed an issue where resizing the width of tables would produce inaccurate results #TINY-3827
    Fixed a memory leak in the Silver theme #TINY-3797
    Fixed alert and confirm dialogs using incorrect markup causing inconsistent padding #TINY-3835
    Fixed an issue in the Table plugin with `table_responsive_width` not enforcing units when resizing #TINY-3790
    Fixed leading, trailing and sequential spaces being lost when pasting plain text #TINY-3726
    Fixed exception being thrown when creating relative URIs #TINY-3851
    Fixed focus is no longer set to the editor content during mode changes unless the editor already had focus #TINY-3852
Version 5.0.9 (2019-06-26)
    Fixed print plugin not working in Firefox #TINY-3834
Version 5.0.8 (2019-06-18)
    Added back support for multiple toolbars #TINY-2195
    Added support for .m4a files to the media plugin #TINY-3750
    Added new base_url and suffix editor init options #TINY-3681
    Fixed incorrect padding for select boxes with visible values #TINY-3780
    Fixed selection incorrectly changing when programmatically setting selection on contenteditable false elements #TINY-3766
    Fixed sidebar background being transparent #TINY-3727
    Fixed the build to remove duplicate iife wrappers #TINY-3689
    Fixed bogus autocompleter span appearing in content when the autocompleter menu is shown #TINY-3752
    Fixed toolbar font size select not working with legacyoutput plugin #TINY-2921
    Fixed the legacyoutput plugin incorrectly aligning images #TINY-3660
    Fixed remove color not working when using the legacyoutput plugin #TINY-3756
    Fixed the font size menu applying incorrect sizes when using the legacyoutput plugin #TINY-3773
    Fixed scrollIntoView not working when the parent window was out of view #TINY-3663
    Fixed the print plugin printing from the wrong window in IE11 #TINY-3762
    Fixed content CSS loaded over CORS not loading in the preview plugin with content_css_cors enabled #TINY-3769
    Fixed the link plugin missing the default "None" option for link list #TINY-3738
    Fixed small dot visible with menubar and toolbar disabled in inline mode #TINY-3623
    Fixed space key properly inserts a nbsp before/after block elements #TINY-3745
    Fixed native context menu not showing with images in IE11 #TINY-3392
    Fixed inconsistent browser context menu image selection #TINY-3789
Version 5.0.7 (2019-06-05)
    Added new toolbar button and menu item for inserting tables via dialog #TINY-3636
    Added new API for adding/removing/changing tabs in the Help dialog #TINY-3535
    Added highlighting of matched text in autocompleter items #TINY-3687
    Added the ability for autocompleters to work with matches that include spaces #TINY-3704
    Added new `imagetools_fetch_image` callback to allow custom implementations for cors loading of images #TINY-3658
    Added `'http'` and `https` options to `link_assume_external_targets` to prepend `http://` or `https://` prefixes when URL does not contain a protocol prefix. Patch contributed by francoisfreitag. #GH-4335
    Changed annotations navigation to work the same as inline boundaries #TINY-3396
    Changed tabpanel API by adding a `name` field and changing relevant methods to use it #TINY-3535
    Fixed text color not updating all color buttons when choosing a color #TINY-3602
    Fixed the autocompleter not working with fragmented text #TINY-3459
    Fixed the autosave plugin no longer overwrites window.onbeforeunload #TINY-3688
    Fixed infinite loop in the paste plugin when IE11 takes a long time to process paste events. Patch contributed by lRawd. #GH-4987
    Fixed image handle locations when using `fixed_toolbar_container`. Patch contributed by t00. #GH-4966
    Fixed the autoresize plugin not firing `ResizeEditor` events #TINY-3587
    Fixed editor in fullscreen mode not extending to the bottom of the screen #TINY-3701
    Fixed list removal when pressing backspace after the start of the list item #TINY-3697
    Fixed autocomplete not triggering from compositionend events #TINY-3711
    Fixed `file_picker_callback` could not set the caption field on the insert image dialog #TINY-3172
    Fixed the autocompleter menu showing up after a selection had been made #TINY-3718
    Fixed an exception being thrown when a file or number input has focus during initialization. Patch contributed by t00 #GH-2194
Version 5.0.6 (2019-05-22)
    Added `icons_url` editor settings to enable icon packs to be loaded from a custom url #TINY-3585
    Added `image_uploadtab` editor setting to control the visibility of the upload tab in the image dialog #TINY-3606
    Added new api endpoints to the wordcount plugin and improved character count logic #TINY-3578
    Changed plugin, language and icon loading errors to log in the console instead of a notification #TINY-3585
    Fixed the textpattern plugin not working with fragmented text #TINY-3089
    Fixed various toolbar drawer accessibility issues and added an animation #TINY-3554
    Fixed issues with selection and ui components when toggling readonly mode #TINY-3592
    Fixed so readonly mode works with inline editors #TINY-3592
    Fixed docked inline toolbar positioning when scrolled #TINY-3621
    Fixed initial value not being set on bespoke select in quickbars and toolbar drawer #TINY-3591
    Fixed so that nbsp entities aren't trimmed in white-space: pre-line elements #TINY-3642
    Fixed `mceInsertLink` command inserting spaces instead of url encoded characters #GH-4990
    Fixed text content floating on top of dialogs in IE11 #TINY-3640
Version 5.0.5 (2019-05-09)
    Added menu items to match the forecolor/backcolor toolbar buttons #TINY-2878
    Added default directionality based on the configured language #TINY-2621
    Added styles, icons and tests for rtl mode #TINY-2621
    Fixed autoresize not working with floating elements or when media elements finished loading #TINY-3545
    Fixed incorrect vertical caret positioning in IE 11 #TINY-3188
    Fixed submenu anchoring hiding overflowed content #TINY-3564
    Removed unused and hidden validation icons to avoid displaying phantom tooltips #TINY-2329
Version 5.0.4 (2019-04-23)
    Added back URL dialog functionality, which is now available via `editor.windowManager.openUrl()` #TINY-3382
    Added the missing throbber functionality when calling `editor.setProgressState(true)` #TINY-3453
    Added function to reset the editor content and undo/dirty state via `editor.resetContent()` #TINY-3435
    Added the ability to set menu buttons as active #TINY-3274
    Added `editor.mode` API, featuring a custom editor mode API #TINY-3406
    Added better styling to floating toolbar drawer #TINY-3479
    Added the new premium plugins to the Help dialog plugins tab #TINY-3496
    Added the linkchecker context menu items to the default configuration #TINY-3543
    Fixed image context menu items showing on placeholder images #TINY-3280
    Fixed dialog labels and text color contrast within notifications/alert banners to satisfy WCAG 4.5:1 contrast ratio for accessibility #TINY-3351
    Fixed selectbox and colorpicker items not being translated #TINY-3546
    Fixed toolbar drawer sliding mode to correctly focus the editor when tabbing via keyboard navigation #TINY-3533
    Fixed positioning of the styleselect menu in iOS while using the mobile theme #TINY-3505
    Fixed the menubutton `onSetup` callback to be correctly executed when rendering the menu buttons #TINY-3547
    Fixed `default_link_target` setting to be correctly utilized when creating a link #TINY-3508
    Fixed colorpicker floating marginally outside its container #TINY-3026
    Fixed disabled menu items displaying as active when hovered #TINY-3027
    Removed redundant mobile wrapper #TINY-3480
Version 5.0.3 (2019-03-19)
    Changed empty nested-menu items within the style formats menu to be disabled or hidden if the value of `style_formats_autohide` is `true` #TINY-3310
    Changed the entire phrase 'Powered by Tiny' in the status bar to be a link instead of just the word 'Tiny' #TINY-3366
    Changed `formatselect`, `styleselect` and `align` menus to use the `mceToggleFormat` command internally #TINY-3428
    Fixed toolbar keyboard navigation to work as expected when `toolbar_drawer` is configured #TINY-3432
    Fixed text direction buttons to display the correct pressed state in selections that have no explicit `dir` property #TINY-3138
    Fixed the mobile editor to clean up properly when removed #TINY-3445
    Fixed quickbar toolbars to add an empty box to the screen when it is set to `false` #TINY-3439
    Fixed an issue where pressing the **Delete/Backspace** key at the edge of tables was creating incorrect selections #TINY-3371
    Fixed an issue where dialog collection items (emoticon and special character dialogs) couldn't be selected with touch devices #TINY-3444
    Fixed a type error introduced in TinyMCE version 5.0.2 when calling `editor.getContent()` with nested bookmarks #TINY-3400
    Fixed an issue that prevented default icons from being overridden #TINY-3449
    Fixed an issue where **Home/End** keys wouldn't move the caret correctly before or after `contenteditable=false` inline elements #TINY-2995
    Fixed styles to be preserved in IE 11 when editing via the `fullpage` plugin #TINY-3464
    Fixed the `link` plugin context toolbar missing the open link button #TINY-3461
    Fixed inconsistent dialog component spacing #TINY-3436
Version 5.0.2 (2019-03-05)
    Added presentation and document presets to `htmlpanel` dialog component #TINY-2694
    Added missing fixed_toolbar_container setting has been reimplemented in the Silver theme #TINY-2712
    Added a new toolbar setting `toolbar_drawer` that moves toolbar groups which overflow the editor width into either a `sliding` or `floating` toolbar section #TINY-2874
    Updated the build process to include package lock files in the dev distribution archive #TINY-2870
    Fixed inline dialogs did not have aria attributes #TINY-2694
    Fixed default icons are now available in the UI registry, allowing use outside of toolbar buttons #TINY-3307
    Fixed a memory leak related to select toolbar items #TINY-2874
    Fixed a memory leak due to format changed listeners that were never unbound #TINY-3191
    Fixed an issue where content may have been lost when using permanent bookmarks #TINY-3400
    Fixed the quicklink toolbar button not rendering in the quickbars plugin #TINY-3125
    Fixed an issue where menus were generating invalid HTML in some cases #TINY-3323
    Fixed an issue that could cause the mobile theme to show a blank white screen when the editor was inside an `overflow:hidden` element #TINY-3407
    Fixed mobile theme using a transparent background and not taking up the full width on iOS #TINY-3414
    Fixed the template plugin dialog missing the description field #TINY-3337
    Fixed input dialog components using an invalid default type attribute #TINY-3424
    Fixed an issue where backspace/delete keys after/before pagebreak elements wouldn't move the caret #TINY-3097
    Fixed an issue in the table plugin where menu items and toolbar buttons weren't showing correctly based on the selection #TINY-3423
    Fixed inconsistent button focus styles in Firefox #TINY-3377
    Fixed the resize icon floating left when all status bar elements were disabled #TINY-3340
    Fixed the resize handle to not show in fullscreen mode #TINY-3404
Version 5.0.1 (2019-02-21)
    Removed paste as text notification banner and paste_plaintext_inform setting #POW-102
    Fixed an issue where adding links to images would replace the image with text #TINY-3356
    Fixed an issue where the inline editor could use fractional pixels for positioning #TINY-3202
    Fixed an issue where uploading non-image files in the Image Plugin upload tab threw an error. #TINY-3244
    Added H1-H6 toggle button registration to the silver theme #TINY-3070
    Fixed an issue in the media plugin that was causing the source url and height/width to be lost in certain circumstances #TINY-2858
    Fixed an issue with the Context Toolbar not being removed when clicking outside of the editor #TINY-2804
    Fixed an issue where clicking 'Remove link' wouldn't remove the link in certain circumstances #TINY-3199
    Added code sample toolbar button will now toggle on when the cursor is in a code section #TINY-3040
    Fixed an issue where the media plugin would fail when parsing dialog data #TINY-3218
    Fixed an issue where retrieving the selected content as text didn't create newlines #TINY-3197
    Fixed incorrect keyboard shortcuts in the Help dialog for Windows #TINY-3292
    Fixed an issue where JSON serialization could produce invalid JSON #TINY-3281
    Fixed production CSS including references to source maps #TINY-3920
    Fixed development CSS was not included in the development zip #TINY-3920
    Fixed the autocompleter matches predicate not matching on the start of words by default #TINY-3306
    Added new settings to the emoticons plugin to allow additional emoticons to be added #TINY-3088
    Fixed an issue where the page could be scrolled with modal dialogs open #TINY-2252
    Fixed an issue where autocomplete menus would show an icon margin when no items had icons #TINY-3329
    Fixed an issue in the quickbars plugin where images incorrectly showed the text selection toolbar #TINY-3338
    Fixed an issue that caused the inline editor to fail to render when the target element already had focus #TINY-3353
Version 5.0.0 (2019-02-04)
    Full documentation for the version 5 features and changes is available at https://www.tiny.cloud/docs/release-notes/

    Changes since RC2:
    Fixed an issue where tab panel heights weren't sizing properly on smaller screens and weren't updating on resize #TINY-3242
    Added links and registered names with * to denote premium plugins in Plugins tab of Help dialog #TINY-3223
    Changed Tiny 5 mobile skin to look more uniform with desktop #TINY-2650
    Fixed image tools not having any padding between the label and slider #TINY-3220
    Blacklisted table, th and td as inline editor target #TINY-717
    Fixed context toolbar toggle buttons not showing the correct state #TINY-3022
    Fixed missing separators in the spellchecker context menu between the suggestions and actions #TINY-3217
    Fixed notification icon positioning in alert banners #TINY-2196
    Fixed a typo in the word count plugin name #TINY-3062
    Fixed charmap and emoticons dialogs not having a primary button #TINY-3233
    Fixed an issue where resizing wouldn't work correctly depending on the box-sizing model #TINY-3278
Version 5.0.0-rc-2 (2019-01-22)
    Fixed the link dialog such that it will now retain class attributes when updating links #TINY-2825
    Added screen reader accessibility for sidebar and statusbar #TINY-2699
    Updated Emoticons and Charmap dialogs to be screen reader accessible #TINY-2693
    Fixed "Find and replace" not showing in the "Edit" menu by default #TINY-3061
    Updated the textpattern plugin to properly support nested patterns and to allow running a command with a value for a pattern with a start and an end #TINY-2991
    Removed unnecessary 'flex' and unused 'colspan' properties from the new dialog APIs #TINY-2973
    Changed checkboxes to use a boolean for its state, instead of a string #TINY-2848
    Fixed dropdown buttons missing the 'type' attribute, which could cause forms to be incorrectly submitted #TINY-2826
    Fixed emoticon and charmap search not returning expected results in certain cases #TINY-3084
    Changed formatting menus so they are registered and made the align toolbar button use an icon instead of text #TINY-2880
    Fixed blank rel_list values throwing an exception in the link plugin #TINY-3149
Version 5.0.0-rc-1 (2019-01-08)
    Updated the font select dropdown logic to try to detect the system font stack and show "System Font" as the font name #TINY-2710
    Fixed readonly mode not fully disabling editing content #TINY-2287
    Updated the autocompleter to only show when it has matched items #TINY-2350
    Added editor settings functionality to specify title attributes for toolbar groups #TINY-2690
    Added icons instead of button text to improve Search and Replace dialog footer appearance #TINY-2654
    Added `tox-dialog__table` instead of `mce-table-striped` class to enhance Help dialog appearance #TINY-2360
    Added title attribute to iframes so, screen readers can announce iframe labels #TINY-2692
    Updated SizeInput labels to "Height" and "Width" instead of Dimensions #TINY-2833
    Fixed accessibility issues with the font select, font size, style select and format select toolbar dropdowns #TINY-2713
    Fixed accessibility issues with split dropdowns #TINY-2697
    Added a wordcount menu item, that defaults to appearing in the tools menu #TINY-2877
    Fixed the legacyoutput plugin to be compatible with TinyMCE 5.0 #TINY-2301
    Updated the build process to minify and generate ASCII only output for the emoticons database #TINY-2744
    Fixed icons not showing correctly in the autocompleter popup #TINY-3029
    Fixed an issue where preview wouldn't show anything in Edge under certain circumstances #TINY-3035
    Fixed the height being incorrectly calculated for the autoresize plugin #TINY-2807
Version 5.0.0-beta-1 (2018-11-30)
    Changed the name of the "inlite" plugin to "quickbars" #TINY-2831
    Fixed an inline mode issue where the save plugin upon saving can cause content loss #TINY-2659
    Changed the background color icon to highlight background icon #TINY-2258
    Added a new `addNestedMenuItem()` UI registry function and changed all nested menu items to use the new registry functions #TINY-2230
    Changed Help dialog to be accessible to screen readers #TINY-2687
    Changed the color swatch to save selected custom colors to local storage for use across sessions #TINY-2722
    Added title attribute to color swatch colors #TINY-2669
    Added anchorbar component to anchor inline toolbar dialogs to instead of the toolbar #TINY-2040
    Added support for toolbar<n> and toolbar array config options to be squashed into a single toolbar and not create multiple toolbars #TINY-2195
    Added error handling for when forced_root_block config option is set to true #TINY-2261
    Added functionality for the removed_menuitems config option #TINY-2184
    Fixed an issue in IE 11 where calling selection.getContent() would return an empty string when the editor didn't have focus #TINY-2325
    Added the ability to use a string to reference menu items in menu buttons and submenu items #TINY-2253
    Removed compat3x plugin #TINY-2815
    Changed `WindowManager` API - methods `getParams`, `setParams` and `getWindows`, and the legacy `windows` property, have been removed. `alert` and `confirm` dialogs are no longer tracked in the window list. #TINY-2603
Version 5.0.0-preview-4 (2018-11-12)
    Fixed distraction free plugin #AP-470
    Removed the tox-custom-editor class that was added to the wrapping element of codemirror #TINY-2211
    Fixed contents of the input field being selected on focus instead of just recieving an outline highlight #AP-464
    Added width and height placeholder text to image and media dialog dimensions input #AP-296
    Fixed styling issues with dialogs and menus in IE 11 #AP-456
    Fixed custom style format control not honoring custom formats #AP-393
    Fixed context menu not appearing when clicking an image with a caption #AP-382
    Fixed directionality of UI when using an RTL language #AP-423
    Fixed page responsiveness with multiple inline editors #AP-430
    Added the ability to keyboard navigate through menus, toolbars, sidebar and the status bar sequentially #AP-381
    Fixed empty toolbar groups appearing through invalid configuration of the `toolbar` property #AP-450
    Fixed text not being retained when updating links through the link dialog #AP-293
    Added translation capability back to the editor's UI #AP-282
    Fixed edit image context menu, context toolbar and toolbar items being incorrectly enabled when selecting invalid images #AP-323
    Fixed emoji type ahead being shown when typing URLs #AP-366
    Fixed toolbar configuration properties incorrectly expecting string arrays instead of strings #AP-342
    Changed the editor resize handle so that it should be disabled when the autoresize plugin is turned on #AP-424
    Fixed the block formatting toolbar item not showing a "Formatting" title when there is no selection #AP-321
    Fixed clicking disabled toolbar buttons hiding the toolbar in inline mode #AP-380
    Fixed `EditorResize` event not being fired upon editor resize #AP-327
    Fixed tables losing styles when updating through the dialog #AP-368
    Fixed context toolbar positioning to be more consistent near the edges of the editor #AP-318
    Added `label` component type for dialogs to group components under a label
    Fixed table of contents plugin now works with v5 toolbar APIs correctly #AP-347
    Fixed the `link_context_toolbar` configuration not disabling the context toolbar #AP-458
    Fixed the link context toolbar showing incorrect relative links #AP-435
    Fixed the alignment of the icon in alert banner dialog components #TINY-2220
    Changed UI text for microcopy improvements #TINY-2281
    Fixed the visual blocks and visual char menu options not displaying their toggled state #TINY-2238
    Fixed the editor not displaying as fullscreen when toggled #TINY-2237
Version 5.0.0-preview-3 (2018-10-18)
    Changed editor layout to use modern CSS properties over manually calculating dimensions #AP-324
    Changed `autoresize_min_height` and `autoresize_max_height` configurations to `min_height` and `max_height` #AP-324
    Fixed bugs with editor width jumping when resizing and the iframe not resizing to smaller than 150px in height #AP-324
    Fixed mobile theme bug that prevented the editor from loading #AP-404
    Fixed long toolbar groups extending outside of the editor instead of wrapping
    Changed `Whole word` label in Search and Replace dialog to `Find whole words only` #AP-387
    Fixed dialog titles so they are now proper case #AP-384
    Fixed color picker default to be #000000 instead of #ff00ff #AP-216
    Fixed "match case" option on the Find and Replace dialog is no longer selected by default #AP-298
    Fixed vertical alignment of toolbar icons #DES-134
    Fixed toolbar icons not appearing on IE11 #DES-133
Version 5.0.0-preview-2 (2018-10-10)
    Changed configuration of color options has been simplified to `color_map`, `color_cols`, and `custom_colors` #AP-328
    Added swatch is now shown for colorinput fields, instead of the colorpicker directly #AP-328
    Removed `colorpicker` plugin, it is now in the theme #AP-328
    Removed `textcolor` plugin, it is now in the theme #AP-328
    Fixed styleselect not updating the displayed item as the cursor moved #AP-388
    Changed `height` configuration to apply to the editor frame (including menubar, toolbar, status bar) instead of the content area #AP-324
    Added fontformats and fontsizes menu items #AP-390
    Fixed preview iframe not expanding to the dialog size #AP-252
    Fixed 'meta' shortcuts not translated into platform-specific text #AP-270
    Fixed tabbed dialogs (Charmap and Emoticons) shrinking when no search results returned
    Fixed a bug where alert banner icons were not retrieved from icon pack. #AP-330
    Fixed component styles to flex so they fill large dialogs. #AP-252
    Fixed editor flashing unstyled during load (still in progress). #AP-349
Version 5.0.0-preview-1 (2018-10-01)
    Developer preview 1
    Initial list of features and changes is available at https://tiny.cloud/docs-preview/release-notes/new-features/
Version 4.9.3 (2019-01-31)
    Added a visualchars_default_state setting to the Visualchars Plugin. Patch contributed by mat3e.
    Fixed a bug where scrolling on a page with more than one editor would cause a ResizeWindow event to fire. #TINY-3247
    Fixed a bug where if a plugin threw an error during initialisation the whole editor would fail to load. #TINY-3243
    Fixed a bug where getContent would include bogus elements when valid_elements setting was set up in a specific way. #TINY-3213
    Fixed a bug where only a few function key names could be used when creating keyboard shortcuts. #TINY-3146
    Fixed a bug where it wasn't possible to enter spaces into an editor after pressing shift+enter. #TINY-3099
    Fixed a bug where no caret would be rendered after backspacing to a contenteditable false element. #TINY-2998
    Fixed a bug where deletion to/from indented lists would leave list fragments in the editor. #TINY-2981
Version 4.9.2 (2018-12-17)
    Fixed a bug with pressing the space key on IE 11 would result in nbsp characters being inserted between words at the end of a block. #TINY-2996
    Fixed a bug where character composition using quote and space on US International keyboards would produce a space instead of a quote. #TINY-2999
    Fixed a bug where remove format wouldn't remove the inner most inline element in some situations. #TINY-2982
    Fixed a bug where outdenting an list item would affect attributes on other list items within the same list. #TINY-2971
    Fixed a bug where the DomParser filters wouldn't be applied for elements created when parsing invalid html. #TINY-2978
    Fixed a bug where setProgressState wouldn't automatically close floating ui elements like menus. #TINY-2896
    Fixed a bug where it wasn't possible to navigate out of a figcaption element using the arrow keys. #TINY-2894
    Fixed a bug where enter key before an image inside a link would remove the image. #TINY-2780
Version 4.9.1 (2018-12-04)
    Added functionality to insert html to the replacement feature of the Textpattern Plugin. #TINY-2839
    Fixed a bug where `editor.selection.getContent({format: 'text'})` didn't work as expected in IE11 on an unfocused editor. #TINY-2862
    Fixed a bug in the Textpattern Plugin where the editor would get an incorrect selection after inserting a text pattern on Safari. #TINY-2838
    Fixed a bug where the space bar didn't work correctly in editors with the forced_root_block setting set to false. #TINY-2816
Version 4.9.0 (2018-11-27)
    Added a replace feature to the Textpattern Plugin. #TINY-1908
    Added functionality to the Lists Plugin that improves the indentation logic. #TINY-1790
    Fixed a bug where it wasn't possible to delete/backspace when the caret was between a contentEditable=false element and a BR. #TINY-2372
    Fixed a bug where copying table cells without a text selection would fail to copy anything. #TINY-1789
    Implemented missing `autosave_restore_when_empty` functionality in the Autosave Plugin. Patch contributed by gzzo. #GH-4447
    Reduced insertion of unnecessary nonbreaking spaces in the editor. #TINY-1879
Version 4.8.5 (2018-10-30)
    Added a content_css_cors setting to the editor that adds the crossorigin="anonymous" attribute to link tags added by the StyleSheetLoader. #TINY-1909
    Fixed a bug where trying to remove formatting with a collapsed selection range would throw an exception. #GH-4636
    Fixed a bug in the image plugin that caused updating figures to split contenteditable elements. #GH-4563
    Fixed a bug that was causing incorrect viewport calculations for fixed position UI elements. #TINY-1897
    Fixed a bug where inline formatting would cause the delete key to do nothing. #TINY-1900
Version 4.8.4 (2018-10-23)
    Added support for the HTML5 `main` element. #TINY-1877
    Changed the keyboard shortcut to move focus to contextual toolbars to Ctrl+F9. #TINY-1812
    Fixed a bug where content css could not be loaded from another domain. #TINY-1891
    Fixed a bug on FireFox where the cursor would get stuck between two contenteditable false inline elements located inside of the same block element divided by a BR. #TINY-1878
    Fixed a bug with the insertContent method where nonbreaking spaces would be inserted incorrectly. #TINY-1868
    Fixed a bug where the toolbar of the inline editor would not be visible in some scenarios. #TINY-1862
    Fixed a bug where removing the editor while more than one notification was open would throw an error. #TINY-1845
    Fixed a bug where the menubutton would be rendered on top of the menu if the viewport didn't have enough height. #TINY-1678
    Fixed a bug with the annotations api where annotating collapsed selections caused problems. #TBS-2449
    Fixed a bug where wbr elements were being transformed into whitespace when using the Paste Plugin's paste as text setting. #GH-4638
    Fixed a bug where the Search and Replace didn't replace spaces correctly. #GH-4632
    Fixed a bug with sublist items not persisting selection. #GH-4628
    Fixed a bug with mceInsertRawHTML command not working as expected. #GH-4625
Version 4.8.3 (2018-09-13)
    Fixed a bug where the Wordcount Plugin didn't correctly count words within tables on IE11. #TINY-1770
    Fixed a bug where it wasn't possible to move the caret out of a table on IE11 and Firefox. #TINY-1682
    Fixed a bug where merging empty blocks didn't work as expected, sometimes causing content to be deleted. #TINY-1781
    Fixed a bug where the Textcolor Plugin didn't show the correct current color. #TINY-1810
    Fixed a bug where clear formatting with a collapsed selection would sometimes clear formatting from more content than expected. #TINY-1813 #TINY-1821
    Fixed a bug with the Table Plugin where it wasn't possible to keyboard navigate to the caption. #TINY-1818
Version 4.8.2 (2018-08-09)
    Moved annotator from "experimental" to "annotator" object on editor. #TBS-2398
    Improved the multiclick normalization across browsers. #TINY-1788
    Fixed a bug where running getSelectedBlocks with a collapsed selection between block elements would produce incorrect results. #TINY-1787
    Fixed a bug where the ScriptLoaders loadScript method would not work as expected in FireFox when loaded on the same page as a ShadowDOM polyfill. #TINY-1786
    Removed reference to ShadowDOM event.path as Blink based browsers now support event.composedPath. #TINY-1785
    Fixed a bug where a reference to localStorage would throw an "access denied" error in IE11 with strict security settings. #TINY-1782
    Fixed a bug where pasting using the toolbar button on an inline editor in IE11 would cause a looping behaviour. #TINY-1768
Version 4.8.1 (2018-07-26)
    Fixed a bug where the content of inline editors was being cleaned on every call of `editor.save()`. #TINY-1783
    Fixed a bug where the arrow of the Inlite Theme toolbar was being rendered incorrectly in RTL mode. #TINY-1776
    Fixed a bug with the Paste Plugin where pasting after inline contenteditable false elements moved the caret to the end of the line. #TINY-1758
Version 4.8.0 (2018-06-27)
    Added new "experimental" object in editor, with initial Annotator API. #TBS-2374
    Fixed a bug where deleting paragraphs inside of table cells would delete the whole table cell. #TINY-1759
    Fixed a bug in the Table Plugin where removing row height set on the row properties dialog did not update the table. #TINY-1730
    Fixed a bug with the font select toolbar item didn't update correctly. #TINY-1683
    Fixed a bug where all bogus elements would not be deleted when removing an inline editor. #TINY-1669
Version 4.7.13 (2018-05-16)
    Fixed a bug where Edge 17 wouldn't be able to select images or tables. #TINY-1679
    Fixed issue where whitespace wasn't preserved when the editor was initialized on pre elements. #TINY-1649
    Fixed a bug with the fontselect dropdowns throwing an error if the editor was hidden in Firefox. #TINY-1664
    Fixed a bug where it wasn't possible to merge table cells on IE 11. #TINY-1671
    Fixed a bug where textcolor wasn't applying properly on IE 11 in some situations. #TINY-1663
    Fixed a bug where the justifyfull command state wasn't working correctly. #TINY-1677
    Fixed a bug where the styles wasn't updated correctly when resizing some tables. #TINY-1668
    Added missing code menu item from the default menu config. #TINY-1648
    Added new align button for combining the separate align buttons into a menu button. #TINY-1652
Version 4.7.12 (2018-05-03)
    Added an option to filter out image svg data urls.
    Added support for html5 details and summary elements.
    Changed so the mce-abs-layout-item css rule targets html instead of body. Patch contributed by nazar-pc.
    Fixed a bug where the "read" step on the mobile theme was still present on android mobile browsers.
    Fixed a bug where all images in the editor document would reload on any editor change.
    Fixed a bug with the Table Plugin where ObjectResized event wasn't being triggered on column resize.
    Fixed so the selection is set to the first suitable caret position after editor.setContent called.
    Fixed so links with xlink:href attributes are filtered correctly to prevent XSS.
    Fixed a bug on IE11 where pasting content into an inline editor initialized on a heading element would create new editable elements.
    Fixed a bug where readonly mode would not work as expected when the editor contained contentEditable=true elements.
    Fixed a bug where the Link Plugin would throw an error when used together with the webcomponents polyfill. Patch contributed by 4esnog.
    Fixed a bug where the "Powered by TinyMCE" branding link would break on XHTML pages. Patch contributed by tistre.
    Fixed a bug where the same id would be used in the blobcache for all pasted images. Patch contributed by thorn0.
Version 4.7.11 (2018-04-11)
    Added a new imagetools_credentials_hosts option to the Imagetools Plugin.
    Fixed a bug where toggling a list containing empty LIs would throw an error. Patch contributed by bradleyke.
    Fixed a bug where applying block styles to a text with the caret at the end of the paragraph would select all text in the paragraph.
    Fixed a bug where toggling on the Spellchecker Plugin would trigger isDirty on the editor.
    Fixed a bug where it was possible to enter content into selection bookmark spans.
    Fixed a bug where if a non paragraph block was configured in forced_root_block the editor.getContent method would return incorrect values with an empty editor.
    Fixed a bug where dropdown menu panels stayed open and fixed in position when dragging dialog windows.
    Fixed a bug where it wasn't possible to extend table cells with the space button in Safari.
    Fixed a bug where the setupeditor event would thrown an error when using the Compat3x Plugin.
    Fixed a bug where an error was thrown in FontInfo when called on a detached element.
Version 4.7.10 (2018-04-03)
    Removed the "read" step from the mobile theme.
    Added normalization of triple clicks across browsers in the editor.
    Added a `hasFocus` method to the editor that checks if the editor has focus.
    Added correct icon to the Nonbreaking Plugin menu item.
    Fixed so the `getContent`/`setContent` methods work even if the editor is not initialized.
    Fixed a bug with the Media Plugin where query strings were being stripped from youtube links.
    Fixed a bug where image styles were changed/removed when opening and closing the Image Plugin dialog.
    Fixed a bug in the Table Plugin where some table cell styles were not correctly added to the content html.
    Fixed a bug in the Spellchecker Plugin where it wasn't possible to change the spellchecker language.
    Fixed so the the unlink action in the Link Plugin has a menu item and can be added to the contextmenu.
    Fixed a bug where it wasn't possible to keyboard navigate to the start of an inline element on a new line within the same block element.
    Fixed a bug with the Text Color Plugin where if used with an inline editor located at the bottom of the screen the colorpicker could appear off screen.
    Fixed a bug with the UndoManager where undo levels were being added for nbzwsp characters.
    Fixed a bug with the Table Plugin where the caret would sometimes be lost when keyboard navigating up through a table.
    Fixed a bug where FontInfo.getFontFamily would throw an error when called on a removed editor.
    Fixed a bug in Firefox where undo levels were not being added correctly for some specific operations.
    Fixed a bug where initializing an inline editor inside of a table would make the whole table resizeable.
    Fixed a bug where the fake cursor that appears next to tables on Firefox was positioned incorrectly when switching to fullscreen.
    Fixed a bug where zwsp's weren't trimmed from the output from `editor.getContent({ format: 'text' })`.
    Fixed a bug where the fontsizeselect/fontselect toolbar items showed the body info rather than the first possible caret position info on init.
    Fixed a bug where it wasn't possible to select all content if the editor only contained an inline boundary element.
    Fixed a bug where `content_css` urls with query strings wasn't working.
    Fixed a bug in the Table Plugin where some table row styles were removed when changing other styles in the row properties dialog.
Version 4.7.9 (2018-02-27)
    Fixed a bug where the editor target element didn't get the correct style when removing the editor.
Version 4.7.8 (2018-02-26)
    Fixed an issue with the Help Plugin where the menuitem name wasn't lowercase.
    Fixed an issue on MacOS where text and bold text did not have the same line-height in the autocomplete dropdown in the Link Plugin dialog.
    Fixed a bug where the "paste as text" option in the Paste Plugin didn't work.
    Fixed a bug where dialog list boxes didn't get positioned correctly in documents with scroll.
    Fixed a bug where the Inlite Theme didn't use the Table Plugin api to insert correct tables.
    Fixed a bug where the Inlite Theme panel didn't hide on blur in a correct way.
    Fixed a bug where placing the cursor before a table in Firefox would scroll to the bottom of the table.
    Fixed a bug where selecting partial text in table cells with rowspans and deleting would produce faulty tables.
    Fixed a bug where the Preview Plugin didn't work on Safari due to sandbox security.
    Fixed a bug where table cell selection using the keyboard threw an error.
    Fixed so the font size and font family doesn't toggle the text but only sets the selected format on the selected text.
    Fixed so the built-in spellchecking on Chrome and Safari creates an undo level when replacing words.
Version 4.7.7 (2018-02-19)
    Added a border style selector to the advanced tab of the Image Plugin.
    Added better controls for default table inserted by the Table Plugin.
    Added new `table_responsive_width` option to the Table Plugin that controls whether to use pixel or percentage widths.
    Fixed a bug where the Link Plugin text didn't update when a URL was pasted using the context menu.
    Fixed a bug with the Spellchecker Plugin where using "Add to dictionary" in the context menu threw an error.
    Fixed a bug in the Media Plugin where the preview node for iframes got default width and height attributes that interfered with width/height styles.
    Fixed a bug where backslashes were being added to some font family names in Firefox in the fontselect toolbar item.
    Fixed a bug where errors would be thrown when trying to remove an editor that had not yet been fully initialized.
    Fixed a bug where the Imagetools Plugin didn't update the images atomically.
    Fixed a bug where the Fullscreen Plugin was throwing errors when being used on an inline editor.
    Fixed a bug where drop down menus weren't positioned correctly in inline editors on scroll.
    Fixed a bug with a semicolon missing at the end of the bundled javascript files.
    Fixed a bug in the Table Plugin with cursor navigation inside of tables where the cursor would sometimes jump into an incorrect table cells.
    Fixed a bug where indenting a table that is a list item using the "Increase indent" button would create a nested table.
    Fixed a bug where text nodes containing only whitespace were being wrapped by paragraph elements.
    Fixed a bug where whitespace was being inserted after br tags inside of paragraph tags.
    Fixed a bug where converting an indented paragraph to a list item would cause the list item to have extra padding.
    Fixed a bug where Copy/Paste in an editor with a lot of content would cause the editor to scroll to the top of the content in IE11.
    Fixed a bug with a memory leak in the DragHelper. Path contributed by ben-mckernan.
    Fixed a bug where the advanced tab in the Media Plugin was being shown even if it didn't contain anything. Patch contributed by gabrieeel.
    Fixed an outdated eventname in the EventUtils. Patch contributed by nazar-pc.
    Fixed an issue where the Json.parse function would throw an error when being used on a page with strict CSP settings.
    Fixed so you can place the curser before and after table elements within the editor in Firefox and Edge/IE.
Version 4.7.6 (2018-01-29)
    Fixed a bug in the jquery integration where it threw an error saying that "global is not defined".
    Fixed a bug where deleting a table cell whose previous sibling was set to contenteditable false would create a corrupted table.
    Fixed a bug where highlighting text in an unfocused editor did not work correctly in IE11/Edge.
    Fixed a bug where the table resize handles were not being repositioned when activating the Fullscreen Plugin.
    Fixed a bug where the Imagetools Plugin dialog didn't honor editor RTL settings.
    Fixed a bug where block elements weren't being merged correctly if you deleted from after a contenteditable false element to the beginning of another block element.
    Fixed a bug where TinyMCE didn't work with module loaders like webpack.
Version 4.7.5 (2018-01-22)
    Fixed bug with the Codesample Plugin where it wasn't possible to edit codesamples when the editor was in inline mode.
    Fixed bug where focusing on the status bar broke the keyboard navigation functionality.
    Fixed bug where an error would be thrown on Edge by the Table Plugin when pasting using the PowerPaste Plugin.
    Fixed bug in the Table Plugin where selecting row border style from the dropdown menu in advanced row properties would throw an error.
    Fixed bug with icons being rendered incorrectly on Chrome on Mac OS.
    Fixed bug in the Textcolor Plugin where the font color and background color buttons wouldn't trigger an ExecCommand event.
    Fixed bug in the Link Plugin where the url field wasn't forced LTR.
    Fixed bug where the Nonbreaking Plugin incorrectly inserted spaces into tables.
    Fixed bug with the inline theme where the toolbar wasn't repositioned on window resize.
Version 4.7.4 (2017-12-05)
    Fixed bug in the Nonbreaking Plugin where the nonbreaking_force_tab setting was being ignored.
    Fixed bug in the Table Plugin where changing row height incorrectly converted column widths to pixels.
    Fixed bug in the Table Plugin on Edge and IE11 where resizing the last column after resizing the table would cause invalid column heights.
    Fixed bug in the Table Plugin where keyboard navigation was not normalized between browsers.
    Fixed bug in the Table Plugin where the colorpicker button would show even without defining the colorpicker_callback.
    Fixed bug in the Table Plugin where it wasn't possible to set the cell background color.
    Fixed bug where Firefox would throw an error when intialising an editor on an element that is hidden or not yet added to the DOM.
    Fixed bug where Firefox would throw an error when intialising an editor inside of a hidden iframe.
Version 4.7.3 (2017-11-23)
    Added functionality to open the Codesample Plugin dialog when double clicking on a codesample. Patch contributed by dakuzen.
    Fixed bug where undo/redo didn't work correctly with some formats and caret positions.
    Fixed bug where the color picker didn't show up in Table Plugin dialogs.
    Fixed bug where it wasn't possible to change the width of a table through the Table Plugin dialog.
    Fixed bug where the Charmap Plugin couldn't insert some special characters.
    Fixed bug where editing a newly inserted link would not actually edit the link but insert a new link next to it.
    Fixed bug where deleting all content in a table cell made it impossible to place the caret into it.
    Fixed bug where the vertical alignment field in the Table Plugin cell properties dialog didn't do anything.
    Fixed bug where an image with a caption showed two sets of resize handles in IE11.
    Fixed bug where pressing the enter button inside of an h1 with contenteditable set to true would sometimes produce a p tag.
    Fixed bug with backspace not working as expected before a noneditable element.
    Fixed bug where operating on tables with invalid rowspans would cause an error to be thrown.
    Fixed so a real base64 representation of the image is available on the blobInfo that the images_upload_handler gets called with.
    Fixed so the image upload tab is available when the images_upload_handler is defined (and not only when the images_upload_url is defined).
Version 4.7.2 (2017-11-07)
    Added newly rewritten Table Plugin.
    Added support for attributes with colon in valid_elements and addValidElements.
    Added support for dailymotion short url in the Media Plugin. Patch contributed by maat8.
    Added support for converting to half pt when converting font size from px to pt. Patch contributed by danny6514.
    Added support for location hash to the Autosave plugin to make it work better with SPAs using hash routing.
    Added support for merging table cells when pasting a table into another table.
    Changed so the language packs are only loaded once. Patch contributed by 0xor1.
    Simplified the css for inline boundaries selection by switching to an attribute selector.
    Fixed bug where an error would be thrown on editor initialization if the window.getSelection() returned null.
    Fixed bug where holding down control or alt keys made the keyboard navigation inside an inline boundary not work as expected.
    Fixed bug where applying formats in IE11 produced extra, empty paragraphs in the editor.
    Fixed bug where the Word Count Plugin didn't count some mathematical operators correctly.
    Fixed bug where removing an inline editor removed the element that the editor had been initialized on.
    Fixed bug where setting the selection to the end of an editable container caused some formatting problems.
    Fixed bug where an error would be thrown sometimes when an editor was removed because of the selection bookmark was being stored asynchronously.
    Fixed a bug where an editor initialized on an empty list did not contain any valid cursor positions.
    Fixed a bug with the Context Menu Plugin and webkit browsers on Mac where right-clicking inside a table would produce an incorrect selection.
    Fixed bug where the Image Plugin constrain proportions setting wasn't working as expected.
    Fixed bug where deleting the last character in a span with decorations produced an incorrect element when typing.
    Fixed bug where focusing on inline editors made the toolbar flicker when moving between elements quickly.
    Fixed bug where the selection would be stored incorrectly in inline editors when the mouseup event was fired outside the editor body.
    Fixed bug where toggling bold at the end of an inline boundary would toggle off the whole word.
    Fixed bug where setting the skin to false would not stop the loading of some skin css files.
    Fixed bug in mobile theme where pinch-to-zoom would break after exiting the editor.
    Fixed bug where sublists of a fully selected list would not be switched correctly when changing list style.
    Fixed bug where inserting media by source would break the UndoManager.
    Fixed bug where inserting some content into the editor with a specific selection would replace some content incorrectly.
    Fixed bug where selecting all content with ctrl+a in IE11 caused problems with untoggling some formatting.
    Fixed bug where the Search and Replace Plugin left some marker spans in the editor when undoing and redoing after replacing some content.
    Fixed bug where the editor would not get a scrollbar when using the Fullscreen and Autoresize plugins together.
    Fixed bug where the font selector would stop working correctly after selecting fonts three times.
    Fixed so pressing the enter key inside of an inline boundary inserts a br after the inline boundary element.
    Fixed a bug where it wasn't possible to use tab navigation inside of a table that was inside of a list.
    Fixed bug where end_container_on_empty_block would incorrectly remove elements.
    Fixed bug where content_styles weren't added to the Preview Plugin iframe.
    Fixed so the beforeSetContent/beforeGetContent events are preventable.
    Fixed bug where changing height value in Table Plugin advanced tab didn't do anything.
    Fixed bug where it wasn't possible to remove formatting from content in beginning of table cell.
Version 4.7.1 (2017-10-09)
    Fixed bug where theme set to false on an inline editor produced an extra div element after the target element.
    Fixed bug where the editor drag icon was misaligned with the branding set to false.
    Fixed bug where doubled menu items were not being removed as expected with the removed_menuitems setting.
    Fixed bug where the Table of contents plugin threw an error when initialized.
    Fixed bug where it wasn't possible to add inline formats to text selected right to left.
    Fixed bug where the paste from plain text mode did not work as expected.
    Fixed so the style previews do not set color and background color when selected.
    Fixed bug where the Autolink plugin didn't work as expected with some formats applied on an empty editor.
    Fixed bug where the Textpattern plugin were throwing errors on some patterns.
    Fixed bug where the Save plugin saved all editors instead of only the active editor. Patch contributed by dannoe.
Version 4.7.0 (2017-10-03)
    Added new mobile ui that is specifically designed for mobile devices.
    Updated the default skin to be more modern and white since white is preferred by most implementations.
    Restructured the default menus to be more similar to common office suites like Google Docs.
    Fixed so theme can be set to false on both inline and iframe editor modes.
    Fixed bug where inline editor would add/remove the visualblocks css multiple times.
    Fixed bug where selection wouldn't be properly restored when editor lost focus and commands where invoked.
    Fixed bug where toc plugin would generate id:s for headers even though a toc wasn't inserted into the content.
    Fixed bug where is wasn't possible to drag/drop contents within the editor if paste_data_images where set to true.
    Fixed bug where getParam and close in WindowManager would get the first opened window instead of the last opened window.
    Fixed bug where delete would delete between cells inside a table in Firefox.
Version 4.6.7 (2017-09-18)
    Fixed bug where paste wasn't working in IOS.
    Fixed bug where the Word Count Plugin didn't count some mathematical operators correctly.
    Fixed bug where inserting a list in a table caused the cell to expand in height.
    Fixed bug where pressing enter in a list located inside of a table deleted list items instead of inserting new list item.
    Fixed bug where copy and pasting table cells produced inconsistent results.
    Fixed bug where initializing an editor with an ID of 'length' would throw an exception.
    Fixed bug where it was possible to split a non merged table cell.
    Fixed bug where copy and pasting a list with a very specific selection into another list would produce a nested list.
    Fixed bug where copy and pasting ordered lists sometimes produced unordered lists.
    Fixed bug where padded elements inside other elements would be treated as empty.
    Added some missing translations to Image, Link and Help plugins.
    Fixed so you can resize images inside a figure element.
    Fixed bug where an inline TinyMCE editor initialized on a table did not set selection on load in Chrome.
    Fixed the positioning of the inlite toolbar when the target element wasn't big enough to fit the toolbar.
Version 4.6.6 (2017-08-30)
    Fixed so that notifications wrap long text content instead of bleeding outside the notification element.
    Fixed so the content_style css is added after the skin and custom stylesheets.
    Fixed bug where it wasn't possible to remove a table with the Cut button.
    Fixed bug where the center format wasn't getting the same font size as the other formats in the format preview.
    Fixed bug where the wordcount plugin wasn't counting hyphenated words correctly.
    Fixed bug where all content pasted into the editor was added to the end of the editor.
    Fixed bug where enter keydown on list item selection only deleted content and didn't create a new line.
    Fixed bug where destroying the editor while the content css was still loading caused error notifications on Firefox.
    Fixed bug where undoing cut operation in IE11 left some unwanted html in the editor content.
    Fixed bug where enter keydown would throw an error in IE11.
    Fixed bug where duplicate instances of an editor were added to the editors array when using the createEditor API.
    Fixed bug where the formatter applied formats on the wrong content when spellchecker was activated.
    Fixed bug where switching formats would reset font size on child nodes.
    Fixed bug where the table caption element weren't always the first descendant to the table tag.
    Fixed bug where pasting some content into the editor on chrome some newlines were removed.
    Fixed bug where it wasn't possible to remove a list if a list item was a table element.
    Fixed bug where copy/pasting partial selections of tables wouldn't produce a proper table.
    Fixed bug where the searchreplace plugin could not find consecutive spaces.
    Fixed bug where background color wasn't applied correctly on some partially selected contents.
Version 4.6.5 (2017-08-02)
    Added new inline_boundaries_selector that allows you to specify the elements that should have boundaries.
    Added new local upload feature this allows the user to upload images directly from the image dialog.
    Added a new api for providing meta data for plugins. It will show up in the help dialog if it's provided.
    Fixed so that the notifications created by the notification manager are more screen reader accessible.
    Fixed bug where changing the list format on multiple selected lists didn't change all of the lists.
    Fixed bug where the nonbreaking plugin would insert multiple undo levels when pressing the tab key.
    Fixed bug where delete/backspace wouldn't render a caret when all editor contents where deleted.
    Fixed bug where delete/backspace wouldn't render a caret if the deleted element was a single contentEditable false element.
    Fixed bug where the wordcount plugin wouldn't count words correctly if word where typed after applying a style format.
    Fixed bug where the wordcount plugin would count mathematical formulas as multiple words for example 1+1=2.
    Fixed bug where formatting of triple clicked blocks on Chrome/Safari would result in styles being added outside the visual selection.
    Fixed bug where paste would add the contents to the end of the editor area when inline mode was used.
    Fixed bug where toggling off bold formatting on text entered in a new paragraph would add an extra line break.
    Fixed bug where autolink plugin would only produce a link on every other consecutive link on Firefox.
    Fixed bug where it wasn't possible to select all contents if the content only had one pre element.
    Fixed bug where sizzle would produce lagging behavior on some sites due to repaints caused by feature detection.
    Fixed bug where toggling off inline formats wouldn't include the space on selected contents with leading or trailing spaces.
    Fixed bug where the cut operation in UI wouldn't work in Chrome.
    Fixed bug where some legacy editor initialization logic would throw exceptions about editor settings not being defined.
    Fixed bug where it wasn't possible to apply text color to links if they where part of a non collapsed selection.
    Fixed bug where an exception would be thrown if the user selected a video element and then moved the focus outside the editor.
    Fixed bug where list operations didn't work if there where block elements inside the list items.
    Fixed bug where applying block formats to lists wrapped in block elements would apply to all elements in that wrapped block.
Version 4.6.4 (2017-06-13)
    Fixed bug where the editor would move the caret when clicking on the scrollbar next to a content editable false block.
    Fixed bug where the text color select dropdowns wasn't placed correctly when they didn't fit the width of the screen.
    Fixed bug where the default editor line height wasn't working for mixed font size contents.
    Fixed bug where the content css files for inline editors were loaded multiple times for multiple editor instances.
    Fixed bug where the initial value of the font size/font family dropdowns wasn't displayed.
    Fixed bug where the I18n api was not supporting arrays as the translation replacement values.
    Fixed bug where chrome would display "The given range isn't in document." errors for invalid ranges passed to setRng.
    Fixed bug where the compat3x plugin wasn't working since the global tinymce references wasn't resolved correctly.
    Fixed bug where the preview plugin wasn't encoding the base url passed into the iframe contents producing a xss bug.
    Fixed bug where the dom parser/serializer wasn't handling some special elements like noframes, title and xmp.
    Fixed bug where the dom parser/serializer wasn't handling cdata sections with comments inside.
    Fixed bug where the editor would scroll to the top of the editable area if a dialog was closed in inline mode.
    Fixed bug where the link dialog would not display the right rel value if rel_list was configured.
    Fixed bug where the context menu would select images on some platforms but not others.
    Fixed bug where the filenames of images were not retained on dragged and drop into the editor from the desktop.
    Fixed bug where the paste plugin would misrepresent newlines when pasting plain text and having forced_root_block configured.
    Fixed so that the error messages for the imagetools plugin is more human readable.
    Fixed so the internal validate setting for the parser/serializer can't be set from editor initialization settings.
Version 4.6.3 (2017-05-30)
    Fixed bug where the arrow keys didn't work correctly when navigating on nested inline boundary elements.
    Fixed bug where delete/backspace didn't work correctly on nested inline boundary elements.
    Fixed bug where image editing didn't work on subsequent edits of the same image.
    Fixed bug where charmap descriptions wouldn't properly wrap if they exceeded the width of the box.
    Fixed bug where the default image upload handler only accepted 200 as a valid http status code.
    Fixed so rel on target=_blank links gets forced with only noopener instead of both noopener and noreferrer.
Version 4.6.2 (2017-05-23)
    Fixed bug where the SaxParser would run out of memory on very large documents.
    Fixed bug with formatting like font size wasn't applied to del elements.
    Fixed bug where various api calls would be throwing exceptions if they where invoked on a removed editor instance.
    Fixed bug where the branding position would be incorrect if the editor was inside a hidden tab and then later showed.
    Fixed bug where the color levels feature in the imagetools dialog wasn't working properly.
    Fixed bug where imagetools dialog wouldn't pre-load images from CORS domains, before trying to prepare them for editing.
    Fixed bug where the tab key would move the caret to the next table cell if being pressed inside a list inside a table.
    Fixed bug where the cut/copy operations would loose parent context like the current format etc.
    Fixed bug with format preview not working on invalid elements excluded by valid_elements.
    Fixed bug where blocks would be merged in incorrect order on backspace/delete.
    Fixed bug where zero length text nodes would cause issues with the undo logic if there where iframes present.
    Fixed bug where the font size/family select lists would throw errors if the first node was a comment.
    Fixed bug with csp having to allow local script evaluation since it was used to detect global scope.
    Fixed bug where CSP required a relaxed option for javascript: URLs in unsupported legacy browsers.
    Fixed bug where a fake caret would be rendered for td with the contenteditable=false.
    Fixed bug where typing would be blocked on IE 11 when within a nested contenteditable=true/false structure.
Version 4.6.1 (2017-05-10)
    Added configuration option to list plugin to disable tab indentation.
    Fixed bug where format change on very specific content could cause the selection to change.
    Fixed bug where TinyMCE could not be lazyloaded through jquery integration.
    Fixed bug where entities in style attributes weren't decoded correctly on paste in webkit.
    Fixed bug where fontsize_formats option had been renamed incorrectly.
    Fixed bug with broken backspace/delete behaviour between contenteditable=false blocks.
    Fixed bug where it wasn't possible to backspace to the previous line with the inline boundaries functionality turned on.
    Fixed bug where is wasn't possible to move caret left and right around a linked image with the inline boundaries functionality turned on.
    Fixed bug where pressing enter after/before hr element threw exception. Patch contributed bradleyke.
    Fixed so the CSS in the visualblocks plugin doesn't overwrite background color. Patch contributed by Christian Rank.
    Fixed bug where multibyte characters weren't encoded correctly. Patch contributed by James Tarkenton.
    Fixed bug where shift-click to select within contenteditable=true fields wasn't working.
Version 4.6.0 (2017-05-04)
    Dropped support for IE 8-10 due to market share and lack of support from Microsoft. See tinymce docs for details.
    Added an inline boundary caret position feature that makes it easier to type at the beginning/end of links/code elements.
    Added a help plugin that adds a button and a dialog showing the editor shortcuts and loaded plugins.
    Added an inline_boundaries option that allows you to disable the inline boundary feature if it's not desired.
    Added a new ScrollIntoView event that allows you to override the default scroll to element behavior.
    Added role and aria- attributes as valid elements in the default valid elements config.
    Added new internal flag for PastePreProcess/PastePostProcess this is useful to know if the paste was coming from an external source.
    Added new ignore function to UndoManager this works similar to transact except that it doesn't add an undo level by default.
    Fixed so that urls gets retained for images when being edited. This url is then passed on to the upload handler.
    Fixed so that the editors would be initialized on readyState interactive instead of complete.
    Fixed so that the init event of the editor gets fired once all contentCSS files have been properly loaded.
    Fixed so that width/height of the editor gets taken from the textarea element if it's explicitly specified in styles.
    Fixed so that keep_styles set to false no longer clones class/style from the previous paragraph on enter.
    Fixed so that the default line-height is 1.2em to avoid zwnbsp characters from producing text rendering glitches on Windows.
    Fixed so that loading errors of content css gets presented by a notification message.
    Fixed so figure image elements can be linked when selected this wraps the figure image in a anchor element.
    Fixed bug where it wasn't possible to copy/paste rows with colspans by using the table copy/paste feature.
    Fixed bug where the protect setting wasn't properly applied to header/footer parts when using the fullpage plugin.
    Fixed bug where custom formats that specified upper case element names where not applied correctly.
    Fixed bug where some screen readers weren't reading buttons due to an aria specific fix for IE 8.
    Fixed bug where cut wasn't working correctly on iOS due to it's clipboard API not working correctly.
    Fixed bug where Edge would paste div elements instead of paragraphs when pasting plain text.
    Fixed bug where the textpattern plugin wasn't dealing with trailing punctuations correctly.
    Fixed bug where image editing would some times change the image format from jpg to png.
    Fixed bug where some UI elements could be inserted into the toolbar even if they where not registered.
    Fixed bug where it was possible to click the TD instead of the character in the character map and that caused an exception.
    Fixed bug where the font size/font family dropdowns would sometimes show an incorrect value due to css not being loaded in time.
    Fixed bug with the media plugin inserting undefined instead of retaining size when media_dimensions was set to false.
    Fixed bug with deleting images when forced_root_blocks where set to false.
    Fixed bug where input focus wasn't properly handled on nested content editable elements.
    Fixed bug where Chrome/Firefox would throw an exception when selecting images due to recent change of setBaseAndExtent support.
    Fixed bug where malformed blobs would throw exceptions now they are simply ignored.
    Fixed bug where backspace/delete wouldn't work properly in some cases where all contents was selected in WebKit.
    Fixed bug with Angular producing errors since it was expecting events objects to be patched with their custom properties.
    Fixed bug where the formatter would apply formatting to spellchecker errors now all bogus elements are excluded.
    Fixed bug with backspace/delete inside table caption elements wouldn't behave properly on IE 11.
    Fixed bug where typing after a contenteditable false inline element could move the caret to the end of that element.
    Fixed bug where backspace before/after contenteditable false blocks wouldn't properly remove the right element.
    Fixed bug where backspace before/after contenteditable false inline elements wouldn't properly empty the current block element.
    Fixed bug where vertical caret navigation with a custom line-height would sometimes match incorrect positions.
    Fixed bug with paste on Edge where character encoding wasn't handled properly due to a browser bug.
    Fixed bug with paste on Edge where extra fragment data was inserted into the contents when pasting.
    Fixed bug with pasting contents when having a whole block element selected on WebKit could cause WebKit spans to appear.
    Fixed bug where the visualchars plugin wasn't working correctly showing invisible nbsp characters.
    Fixed bug where browsers would hang if you tried to load some malformed html contents.
    Fixed bug where the init call promise wouldn't resolve if the specified selector didn't find any matching elements.
    Fixed bug where the Schema isValidChild function was case sensitive.
Version 4.5.3 (2017-02-01)
    Added keyboard navigation for menu buttons when the menu is in focus.
    Added api to the list plugin for setting custom classes/attributes on lists.
    Added validation for the anchor plugin input field according to W3C id naming specifications.
    Fixed bug where media placeholders were removed after resize with the forced_root_block setting set to false.
    Fixed bug where deleting selections with similar sibling nodes sometimes deleted the whole document.
    Fixed bug with inlite theme where several toolbars would appear scrolling when more than one instance of the editor was in use.
    Fixed bug where the editor would throw error with the fontselect plugin on hidden editor instances in Firefox.
    Fixed bug where the background color would not stretch to the font size.
    Fixed bug where font size would be removed when changing background color.
    Fixed bug where the undomanager trimmed away whitespace between nodes on undo/redo.
    Fixed bug where media_dimensions=false in media plugin caused the editor to throw an error.
    Fixed bug where IE was producing font/u elements within links on paste.
    Fixed bug where some button tooltips were broken when compat3x was in use.
    Fixed bug where backspace/delete/typeover would remove the caption element.
    Fixed bug where powerspell failed to function when compat3x was enabled.
    Fixed bug where it wasn't possible to apply sub/sup on text with large font size.
    Fixed bug where pre tags with spaces weren't treated as content.
    Fixed bug where Meta+A would select the entire document instead of all contents in nested ce=true elements.
Version 4.5.2 (2017-01-04)
    Added missing keyboard shortcut description for the underline menu item in the format menu.
    Fixed bug where external blob urls wasn't properly handled by editor upload logic. Patch contributed by David Oviedo.
    Fixed bug where urls wasn't treated as a single word by the wordcount plugin.
    Fixed bug where nbsp characters wasn't treated as word delimiters by the wordcount plugin.
    Fixed bug where editor instance wasn't properly passed to the format preview logic. Patch contributed by NullQuery.
    Fixed bug where the fake caret wasn't hidden when you moved selection to a cE=false element.
    Fixed bug where it wasn't possible to edit existing code sample blocks.
    Fixed bug where it wasn't possible to delete editor contents if the selection included an empty block.
    Fixed bug where the formatter wasn't expanding words on some international characters. Patch contributed by Martin Larochelle.
    Fixed bug where the open link feature wasn't working correctly on IE 11.
    Fixed bug where enter before/after a cE=false block wouldn't properly padd the paragraph with an br element.
    Fixed so font size and font family select boxes always displays a value by using the runtime style as a fallback.
    Fixed so missing plugins will be logged to console as warnings rather than halting the initialization of the editor.
    Fixed so splitbuttons become normal buttons in advlist plugin if styles are empty. Patch contributed by René Schleusner.
    Fixed so you can multi insert rows/cols by selecting table cells and using insert rows/columns.
Version 4.5.1 (2016-12-07)
    Fixed bug where the lists plugin wouldn't initialize without the advlist plugins if served from cdn.
    Fixed bug where selectors with "*" would cause the style format preview to throw an error.
    Fixed bug with toggling lists off on lists with empty list items would throw an error.
    Fixed bug where editing images would produce non existing blob uris.
    Fixed bug where the offscreen toc selection would be treated as the real toc element.
    Fixed bug where the aria level attribute for element path would have an incorrect start index.
    Fixed bug where the offscreen selection of cE=false that where very wide would be shown onscreen. Patch contributed by Steven Bufton.
    Fixed so the default_link_target gets applied to links created by the autolink plugin.
    Fixed so that the name attribute gets removed by the anchor plugin if editing anchors.
Version 4.5.0 (2016-11-23)
    Added new toc plugin allows you to insert table of contents based on editor headings.
    Added new auto complete menu to all url fields. Adds history, link to anchors etc.
    Added new sidebar api that allows you to add custom sidebar panels and buttons to toggle these.
    Added new insert menu button that allows you to have multiple insert functions under the same menu button.
    Added new open link feature to ctrl+click, alt+enter and context menu.
    Added new media_embed_handler option to allow the media plugin to be populated with custom embeds.
    Added new support for editing transparent images using the image tools dialog.
    Added new images_reuse_filename option to allow filenames of images to be retained for upload.
    Added new security feature where links with target="_blank" will by default get rel="noopener noreferrer".
    Added new allow_unsafe_link_target to allow you to opt-out of the target="_blank" security feature.
    Added new style_formats_autohide option to automatically hide styles based on context.
    Added new codesample_content_css option to specify where the code sample prism css is loaded from.
    Added new support for Japanese/Chinese word count following the unicode standards on this.
    Added new fragmented undo levels this dramatically reduces flicker on contents with iframes.
    Added new live previews for complex elements like table or lists.
    Fixed bug where it wasn't possible to properly tab between controls in a dialog with a disabled form item control.
    Fixed bug where firefox would generate a rectangle on elements produced after/before a cE=false elements.
    Fixed bug with advlist plugin not switching list element format properly in some edge cases.
    Fixed bug where col/rowspans wasn't correctly computed by the table plugin in some cases.
    Fixed bug where the table plugin would thrown an error if object_resizing was disabled.
    Fixed bug where some invalid markup would cause issues when running in XHTML mode. Patch contributed by Charles Bourasseau.
    Fixed bug where the fullscreen class wouldn't be removed properly when closing dialogs.
    Fixed bug where the PastePlainTextToggle event wasn't fired by the paste plugin when the state changed.
    Fixed bug where table the row type wasn't properly updated in table row dialog. Patch contributed by Matthias Balmer.
    Fixed bug where select all and cut wouldn't place caret focus back to the editor in WebKit. Patch contributed by Daniel Jalkut.
    Fixed bug where applying cell/row properties to multiple cells/rows would reset other unchanged properties.
    Fixed bug where some elements in the schema would have redundant/incorrect children.
    Fixed bug where selector and target options would cause issues if used together.
    Fixed bug where drag/drop of images from desktop on chrome would thrown an error.
    Fixed bug where cut on WebKit/Blink wouldn't add an undo level.
    Fixed bug where IE 11 would scroll to the cE=false elements when they where selected.
    Fixed bug where keys like F5 wouldn't work when a cE=false element was selected.
    Fixed bug where the undo manager wouldn't stop the typing state when commands where executed.
    Fixed bug where unlink on wrapped links wouldn't work properly.
    Fixed bug with drag/drop of images on WebKit where the image would be deleted form the source editor.
    Fixed bug where the visual characters mode would be disabled when contents was extracted from the editor.
    Fixed bug where some browsers would toggle of formats applied to the caret when clicking in the editor toolbar.
    Fixed bug where the custom theme function wasn't working correctly.
    Fixed bug where image option for custom buttons required you to have icon specified as well.
    Fixed bug where the context menu and contextual toolbars would be visible at the same time and sometimes overlapping.
    Fixed bug where the noneditable plugin would double wrap elements when using the noneditable_regexp option.
    Fixed bug where tables would get padding instead of margin when you used the indent button.
    Fixed bug where the charmap plugin wouldn't properly insert non breaking spaces.
    Fixed bug where the color previews in color input boxes wasn't properly updated.
    Fixed bug where the list items of previous lists wasn't merged in the right order.
    Fixed bug where it wasn't possible to drag/drop inline-block cE=false elements on IE 11.
    Fixed bug where some table cell merges would produce incorrect rowspan/colspan.
    Fixed so the font size of the editor defaults to 14px instead of 11px this can be overridden by custom css.
    Fixed so wordcount is debounced to reduce cpu hogging on larger texts.
    Fixed so tinymce global gets properly exported as a module when used with some module bundlers.
    Fixed so it's possible to specify what css properties you want to preview on specific formats.
    Fixed so anchors are contentEditable=false while within the editor.
    Fixed so selected contents gets wrapped in a inline code element by the codesample plugin.
    Fixed so conditional comments gets properly stripped independent of case. Patch contributed by Georgii Dolzhykov.
    Fixed so some escaped css sequences gets properly handled. Patch contributed by Georgii Dolzhykov.
    Fixed so notifications with the same message doesn't get displayed at the same time.
    Fixed so F10 can be used as an alternative key to focus to the toolbar.
    Fixed various api documentation issues and typos.
    Removed layer plugin since it wasn't really ported from 3.x and there doesn't seem to be much use for it.
    Removed moxieplayer.swf from the media plugin since it wasn't used by the media plugin.
    Removed format state from the advlist plugin to be more consistent with common word processors.
Version 4.4.3 (2016-09-01)
    Fixed bug where copy would produce an exception on Chrome.
    Fixed bug where deleting lists on IE 11 would merge in correct text nodes.
    Fixed bug where deleting partial lists with indentation wouldn't cause proper normalization.
Version 4.4.2 (2016-08-25)
    Added new importcss_exclusive option to disable unique selectors per group.
    Added new group specific selector_converter option to importcss plugin.
    Added new codesample_languages option to apply custom languages to codesample plugin.
    Added new codesample_dialog_width/codesample_dialog_height options.
    Fixed bug where fullscreen button had an incorrect keyboard shortcut.
    Fixed bug where backspace/delete wouldn't work correctly from a block to a cE=false element.
    Fixed bug where smartpaste wasn't detecting links with special characters in them like tilde.
    Fixed bug where the editor wouldn't get proper focus if you clicked on a cE=false element.
    Fixed bug where it wasn't possible to copy/paste table rows that had merged cells.
    Fixed bug where merging cells could some times produce invalid col/rowspan attibute values.
    Fixed bug where getBody would sometimes thrown an exception now it just returns null if the iframe is clobbered.
    Fixed bug where drag/drop of cE=false element wasn't properly constrained to viewport.
    Fixed bug where contextmenu on Mac would collapse any selection to a caret.
    Fixed bug where rtl mode wasn't rendered properly when loading a language pack with the rtl flag.
    Fixed bug where Kamer word bounderies would be stripped from contents.
    Fixed bug where lists would sometimes render two dots or numbers on the same line.
    Fixed bug where the skin_url wasn't used by the inlite theme.
    Fixed so data attributes are ignored when comparing formats in the formatter.
    Fixed so it's possible to disable inline toolbars in the inlite theme.
    Fixed so template dialog gets resized if it doesn't fit the window viewport.
Version 4.4.1 (2016-07-26)
    Added smart_paste option to paste plugin to allow disabling the paste behavior if needed.
    Fixed bug where png urls wasn't properly detected by the smart paste logic.
    Fixed bug where the element path wasn't working properly when multiple editor instances where used.
    Fixed bug with creating lists out of multiple paragraphs would just create one list item instead of multiple.
    Fixed bug where scroll position wasn't properly handled by the inlite theme to place the toolbar properly.
    Fixed bug where multiple instances of the editor using the inlite theme didn't render the toolbar properly.
    Fixed bug where the shortcut label for fullscreen mode didn't match the actual shortcut key.
    Fixed bug where it wasn't possible to select cE=false blocks using touch devices on for example iOS.
    Fixed bug where it was possible to select the child image within a cE=false on IE 11.
    Fixed so inserts of html containing lists doesn't merge with any existing lists unless it's a paste operation.
Version 4.4.0 (2016-06-30)
    Added new inlite theme this is a more lightweight inline UI.
    Added smarter paste logic that auto detects urls in the clipboard and inserts images/links based on that.
    Added a better image resize algorithm for better image quality in the imagetools plugin.
    Fixed bug where it wasn't possible to drag/dropping cE=false elements on FF.
    Fixed bug where backspace/delete before/after a cE=false block would produce a new paragraph.
    Fixed bug where list style type css property wasn't preserved when indenting lists.
    Fixed bug where merging of lists where done even if the list style type was different.
    Fixed bug where the image_dataimg_filter function wasn't used when pasting images.
    Fixed bug where nested editable within a non editable element would cause scroll on focus in Chrome.
    Fixed so invalid targets for inline mode is blocked on initialization. We only support elements that can have children.
Version 4.3.13 (2016-06-08)
    Added characters with a diacritical mark to charmap plugin. Patch contributed by Dominik Schilling.
    Added better error handling if the image proxy service would produce errors.
    Fixed issue with pasting list items into list items would produce nested list rather than a merged list.
    Fixed bug where table selection could get stuck in selection mode for inline editors.
    Fixed bug where it was possible to place the caret inside the resize grid elements.
    Fixed bug where it wasn't possible to place in elements horizontally adjacent cE=false blocks.
    Fixed bug where multiple notifications wouldn't be properly placed on screen.
    Fixed bug where multiple editor instance of the same id could be produces in some specific integrations.
Version 4.3.12 (2016-05-10)
    Fixed bug where focus calls couldn't be made inside the editors PostRender event handler.
    Fixed bug where some translations wouldn't work as expected due to a bug in editor.translate.
    Fixed bug where the node change event could fire with a node out side the root of the editor.
    Fixed bug where Chrome wouldn't properly present the keyboard paste clipboard details when paste was clicked.
    Fixed bug where merged cells in tables couldn't be selected from right to left.
    Fixed bug where insert row wouldn't properly update a merged cells rowspan property.
    Fixed bug where the color input boxes preview field wasn't properly set on initialization.
    Fixed bug where IME composition inside table cells wouldn't work as expected on IE 11.
    Fixed so all shadow dom support is under and experimental flag due to flaky browser support.
Version 4.3.11 (2016-04-25)
    Fixed bug where it wasn't possible to insert empty blocks though the API unless they where padded.
    Fixed bug where you couldn't type the Euro character on Windows.
    Fixed bug where backspace/delete from a cE=false element to a text block didn't work properly.
    Fixed bug where the text color default grid would render incorrectly.
    Fixed bug where the codesample plugin wouldn't load the css in the editor for multiple editors.
    Fixed so the codesample plugin textarea gets focused by default.
Version 4.3.10 (2016-04-12)
    Fixed bug where the key "y" on WebKit couldn't be entered due to conflict with keycode for F10 on keypress.
Version 4.3.9 (2016-04-12)
    Added support for focusing the contextual toolbars using keyboard.
    Added keyboard support for slider UI controls. You can no increase/decrease using arrow keys.
    Added url pattern matching for Dailymotion to media plugin. Patch contributed by Bertrand Darbon.
    Added body_class to template plugin preview. Patch contributed by Milen Petrinski.
    Added options to better override textcolor pickers with custom colors. Patch contributed by Xavier Boubert.
    Added visual arrows to inline contextual toolbars so that they point to the element being active.
    Fixed so toolbars for tables or other larger elements get better positioned below the scrollable viewport.
    Fixed bug where it was possible to click links inside cE=false blocks.
    Fixed bug where event targets wasn't properly handled in Safari Technical Preview.
    Fixed bug where drag/drop text in FF 45 would make the editor caret invisible.
    Fixed bug where the remove state wasn't properly set on editor instances when detected as clobbered.
    Fixed bug where offscreen selection of some cE=false elements would render onscreen. Patch contributed by Steven Bufton
    Fixed bug where enter would clone styles out side the root on editors inside a span. Patch contributed by ChristophKaser.
    Fixed bug where drag/drop of images into the editor didn't work correctly in FF.
    Fixed so the first item in panels for the imagetools dialog gets proper keyboard focus.
    Changed the Meta+Shift+F shortcut to Ctrl+Shift+F since Czech, Slovak, Polish languages used the first one for input.
Version 4.3.8 (2016-03-15)
    Fixed bug where inserting HR at the end of a block element would produce an extra empty block.
    Fixed bug where links would be clickable when readonly mode was enabled.
    Fixed bug where the formatter would normalize to the wrong node on very specific content.
    Fixed bug where some nested list items couldn't be indented properly.
    Fixed bug where links where clickable in the preview dialog.
    Fixed so the alt attribute doesn't get padded with an empty value by default.
    Fixed so nested alignment works more correctly. You will now alter the alignment to the closest block parent.
Version 4.3.7 (2016-03-02)
    Fixed bug where incorrect icons would be rendered for imagetools edit and color levels.
    Fixed bug where navigation using arrow keys inside a SelectBox didn't move up/down.
    Fixed bug where the visualblocks plugin would render borders round internal UI elements.
Version 4.3.6 (2016-03-01)
    Added new paste_remember_plaintext_info option to allow a global disable of the plain text mode notification.
    Added new PastePlainTextToggle event that fires when plain text mode toggles on/off.
    Fixed bug where it wasn't possible to select media elements since the drag logic would snap it to mouse cursor.
    Fixed bug where it was hard to place the caret inside nested cE=true elements when the outer cE=false element was focused.
    Fixed bug where editors wouldn't properly initialize if both selector and mode where used.
    Fixed bug where IME input inside table cells would switch the IME off.
    Fixed bug where selection inside the first table cell would cause the whole table cell to get selected.
    Fixed bug where error handling of images being uploaded wouldn't properly handle faulty statuses.
    Fixed bug where inserting contents before a HR would cause an exception to be thrown.
    Fixed bug where copy/paste of Excel data would be inserted as an image.
    Fixed caret position issues with copy/paste of inline block cE=false elements.
    Fixed issues with various menu item focus bugs in Chrome. Where the focused menu bar item wasn't properly blurred.
    Fixed so the notifications have a solid background since it would be hard to read if there where text under it.
    Fixed so notifications gets animated similar to the ones used by dialogs.
    Fixed so larger images that gets pasted is handled better.
    Fixed so the window close button is more uniform on various platform and also increased it's hit area.
Version 4.3.5 (2016-02-11)
    Npm version bump due to package not being fully updated.
Version 4.3.4 (2016-02-11)
    Added new OpenWindow/CloseWindow events that gets fired when windows open/close.
    Added new NewCell/NewRow events that gets fired when table cells/rows are created.
    Added new Promise return value to tinymce.init makes it easier to handle initialization.
    Removed the jQuery version the jQuery plugin is now moved into the main package.
    Removed jscs from build process since eslint can now handle code style checking.
    Fixed various bugs with drag/drop of contentEditable:false elements.
    Fixed bug where deleting of very specific nested list items would result in an odd list.
    Fixed bug where lists would get merged with adjacent lists outside the editable inline root.
    Fixed bug where MS Edge would crash when closing a dialog then clicking a menu item.
    Fixed bug where table cell selection would add undo levels.
    Fixed bug where table cell selection wasn't removed when inline editor where removed.
    Fixed bug where table cell selection wouldn't work properly on nested tables.
    Fixed bug where table merge menu would be available when merging between thead and tbody.
    Fixed bug where table row/column resize wouldn't get properly removed when the editor was removed.
    Fixed bug where Chrome would scroll to the editor if there where a empty hash value in document url.
    Fixed bug where the cache suffix wouldn't work correctly with the importcss plugin.
    Fixed bug where selection wouldn't work properly on MS Edge on Windows Phone 10.
    Fixed so adjacent pre blocks gets joined into one pre block since that seems like the user intent.
    Fixed so events gets properly dispatched in shadow dom. Patch provided by Nazar Mokrynskyi.
Version 4.3.3 (2016-01-14)
    Added new table_resize_bars configuration setting.  This setting allows you to disable the table resize bars.
    Added new beforeInitialize event to tinymce.util.XHR lets you modify XHR properties before open. Patch contributed by Brent Clintel.
    Added new autolink_pattern setting to autolink plugin. Enables you to override the default autolink formats. Patch contributed by Ben Tiedt.
    Added new charmap option that lets you override the default charmap of the charmap plugin.
    Added new charmap_append option that lets you add new characters to the default charmap of the charmap plugin.
    Added new insertCustomChar event that gets fired when a character is inserted by the charmap plugin.
    Fixed bug where table cells started with a superfluous &nbsp; in IE10+.
    Fixed bug where table plugin would retain all BR tags when cells were merged.
    Fixed bug where media plugin would strip underscores from youtube urls.
    Fixed bug where IME input would fail on IE 11 if you typed within a table.
    Fixed bug where double click selection of a word would remove the space before the word on insert contents.
    Fixed bug where table plugin would produce exceptions when hovering tables with invalid structure.
    Fixed bug where fullscreen wouldn't scroll back to it's original position when untoggled.
    Fixed so the template plugins templates setting can be a function that gets a callback that can provide templates.
Version 4.3.2 (2015-12-14)
    Fixed bug where the resize bars for table cells were not affected by the object_resizing property.
    Fixed bug where the contextual table toolbar would appear incorrectly if TinyMCE was initialized inline inside a table.
    Fixed bug where resizing table cells did not fire a node change event or add an undo level.
    Fixed bug where double click selection of text on IE 11 wouldn't work properly.
    Fixed bug where codesample plugin would incorrectly produce br elements inside code elements.
    Fixed bug where media plugin would strip dashes from youtube urls.
    Fixed bug where it was possible to move the caret into the table resize bars.
    Fixed bug where drag/drop into a cE=false element was possible on IE.
Version 4.3.1 (2015-11-30)
    Fixed so it's possible to disable the table inline toolbar by setting it to false or an empty string.
    Fixed bug where it wasn't possible to resize some tables using the drag handles.
    Fixed bug where unique id:s would clash for multiple editor instances and cE=false selections.
    Fixed bug where the same plugin could be initialized multiple times.
    Fixed bug where the table inline toolbars would be displayed at the same time as the image toolbars.
    Fixed bug where the table selection rect wouldn't be removed when selecting another control element.
Version 4.3.0 (2015-11-23)
    Added new table column/row resize support. Makes it a lot more easy to resize the columns/rows in a table.
    Added new table inline toolbar. Makes it easier to for example add new rows or columns to a table.
    Added new notification API. Lets you display floating notifications to the end user.
    Added new codesample plugin that lets you insert syntax highlighted pre elements into the editor.
    Added new image_caption to images. Lets you create images with captions using a HTML5 figure/figcaption elements.
    Added new live previews of embeded videos. Lets you play the video right inside the editor.
    Added new setDirty method and "dirty" event to the editor. Makes it easier to track the dirty state change.
    Added new setMode method to Editor instances that lets you dynamically switch between design/readonly.
    Added new core support for contentEditable=false elements within the editor overrides the browsers broken behavior.
    Rewrote the noneditable plugin to use the new contentEditable false core logic.
    Fixed so the dirty state doesn't set to false automatically when the undo index is set to 0.
    Fixed the Selection.placeCaretAt so it works better on IE when the coordinate is between paragraphs.
    Fixed bug where data-mce-bogus="all" element contents where counted by the word count plugin.
    Fixed bug where contentEditable=false elements would be indented by the indent buttons.
    Fixed bug where images within contentEditable=false would be selected in WebKit on mouse click.
    Fixed bug in DOMUntils split method where the replacement parameter wouldn't work on specific cases.
    Fixed bug where the importcss plugin would import classes from the skin content css file.
    Fixed so all button variants have a wrapping span for it's text to make it easier to skin.
    Fixed so it's easier to exit pre block using the arrow keys.
    Fixed bug where listboxes with fix widths didn't render correctly.
Version 4.2.8 (2015-11-13)
    Fixed bug where it was possible to delete tables as the inline root element if all columns where selected.
    Fixed bug where the UI buttons active state wasn't properly updated due to recent refactoring of that logic.
Version 4.2.7 (2015-10-27)
    Fixed bug where backspace/delete would remove all formats on the last paragraph character in WebKit/Blink.
    Fixed bug where backspace within a inline format element with a bogus caret container would move the caret.
    Fixed bug where backspace/delete on selected table cells wouldn't add an undo level.
    Fixed bug where script tags embedded within the editor could sometimes get a mce- prefix prepended to them
    Fixed bug where validate: false option could produce an error to be thrown from the Serialization step.
    Fixed bug where inline editing of a table as the root element could let the user delete that table.
    Fixed bug where inline editing of a table as the root element wouldn't properly handle enter key.
    Fixed bug where inline editing of a table as the root element would normalize the selection incorrectly.
    Fixed bug where inline editing of a list as the root element could let the user delete that list.
    Fixed bug where inline editing of a list as the root element could let the user split that list.
    Fixed bug where resize handles would be rendered on editable root elements such as table.
Version 4.2.6 (2015-09-28)
    Added capability to set request headers when using XHRs.
    Added capability to upload local images automatically default delay is set to 30 seconds after editing images.
    Added commands ids mceEditImage, mceAchor and mceMedia to be avaiable from execCommand.
    Added Edge browser to saucelabs grunt task. Patch contributed by John-David Dalton.
    Fixed bug where blob uris not produced by tinymce would produce HTML invalid markup.
    Fixed bug where selection of contents of a nearly empty editor in Edge would sometimes fail.
    Fixed bug where color styles woudln't be retained on copy/paste in Blink/Webkit.
    Fixed bug where the table plugin would throw an error when inserting rows after a child table.
    Fixed bug where the template plugin wouldn't handle functions as variable replacements.
    Fixed bug where undo/redo sometimes wouldn't work properly when applying formatting collapsed ranges.
    Fixed bug where shift+delete wouldn't do a cut operation on Blink/WebKit.
    Fixed bug where cut action wouldn't properly store the before selection bookmark for the undo level.
    Fixed bug where backspace in side an empty list element on IE would loose editor focus.
    Fixed bug where the save plugin wouldn't enable the buttons when a change occurred.
    Fixed bug where Edge wouldn't initialize the editor if a document.domain was specified.
    Fixed bug where enter key before nested images would sometimes not properly expand the previous block.
    Fixed bug where the inline toolbars wouldn't get properly hidden when blurring the editor instance.
    Fixed bug where Edge would paste Chinese characters on some Windows 10 installations.
    Fixed bug where IME would loose focus on IE 11 due to the double trailing br bug fix.
    Fixed bug where the proxy url in imagetools was incorrect. Patch contributed by Wong Ho Wang.
Version 4.2.5 (2015-08-31)
    Added fullscreen capability to embedded youtube and vimeo videos.
    Fixed bug where the uploadImages call didn't work on IE 10.
    Fixed bug where image place holders would be uploaded by uploadImages call.
    Fixed bug where images marked with bogus would be uploaded by the uploadImages call.
    Fixed bug where multiple calls to uploadImages would result in decreased performance.
    Fixed bug where pagebreaks were editable to imagetools patch contributed by Rasmus Wallin.
    Fixed bug where the element path could cause too much recursion exception.
    Fixed bug for domains containing ".min". Patch contributed by Loïc Février.
    Fixed so validation of external links to accept a number after www. Patch contributed by Victor Carvalho.
    Fixed so the charmap is exposed though execCommand. Patch contributed by Matthew Will.
    Fixed so that the image uploads are concurrent for improved performance.
    Fixed various grammar problems in inline documentation. Patches provided by nikolas.
Version 4.2.4 (2015-08-17)
    Added picture as a valid element to the HTML 5 schema. Patch contributed by Adam Taylor.
    Fixed bug where contents would be duplicated on drag/drop within the same editor.
    Fixed bug where floating/alignment of images on Edge wouldn't work properly.
    Fixed bug where it wasn't possible to drag images on IE 11.
    Fixed bug where image selection on Edge would sometimes fail.
    Fixed bug where contextual toolbars icons wasn't rendered properly when using the toolbar_items_size.
    Fixed bug where searchreplace dialog doesn't get prefilled with the selected text.
    Fixed bug where fragmented matches wouldn't get properly replaced by the searchreplace plugin.
    Fixed bug where enter key wouldn't place the caret if was after a trailing space within an inline element.
    Fixed bug where the autolink plugin could produce multiple links for the same text on Gecko.
    Fixed bug where EditorUpload could sometimes throw an exception if the blob wasn't found.
    Fixed xss issues with media plugin not properly filtering out some script attributes.
Version 4.2.3 (2015-07-30)
    Fixed bug where image selection wasn't possible on Edge due to incompatible setBaseAndExtend API.
    Fixed bug where image blobs urls where not properly destroyed by the imagetools plugin.
    Fixed bug where keyboard shortcuts wasn't working correctly on IE 8.
    Fixed skin issue where the borders of panels where not visible on IE 8.
Version 4.2.2 (2015-07-22)
    Fixed bug where float panels were not being hidden on inline editor blur when fixed_toolbar_container config option was in use.
    Fixed bug where combobox states wasn't properly updated if contents where updated without keyboard.
    Fixed bug where pasting into textbox or combobox would move the caret to the end of text.
    Fixed bug where removal of bogus span elements before block elements would remove whitespace between nodes.
    Fixed bug where repositioning of inline toolbars where async and producing errors if the editor was removed from DOM to early. Patch by iseulde.
    Fixed bug where element path wasn't working correctly. Patch contributed by iseulde.
    Fixed bug where menus wasn't rendered correctly when custom images where added to a menu. Patch contributed by Naim Hammadi.
Version 4.2.1 (2015-06-29)
    Fixed bug where back/forward buttons in the browser would render blob images as broken images.
    Fixed bug where Firefox would throw regexp to big error when replacing huge base64 chunks.
    Fixed bug rendering issues with resize and context toolbars not being placed properly until next animation frame.
    Fixed bug where the rendering of the image while cropping would some times not be centered correctly.
    Fixed bug where listbox items with submenus would me selected as active.
    Fixed bug where context menu where throwing an error when rendering.
    Fixed bug where resize both option wasn't working due to resent addClass API change. Patch contributed by Jogai.
    Fixed bug where a hideAll call for container rendered inline toolbars would throw an error.
    Fixed bug where onclick event handler on combobox could cause issues if element.id was a function by some polluting libraries.
    Fixed bug where listboxes wouldn't get proper selected sub menu item when using link_list or image_list.
    Fixed so the UI controls are as wide as 4.1.x to avoid wrapping controls in toolbars.
    Fixed so the imagetools dialog is adaptive for smaller screen sizes.
Version 4.2.0 (2015-06-25)
    Added new flat default skin to make the UI more modern.
    Added new imagetools plugin, lets you crop/resize and apply filters to images.
    Added new contextual toolbars support to the API lets you add floating toolbars for specific CSS selectors.
    Added new promise feature fill as tinymce.util.Promise.
    Added new built in image upload feature lets you upload any base64 encoded image within the editor as files.
    Fixed bug where resize handles would appear in the right position in the wrong editor when switching between resizable content in different inline editors.
    Fixed bug where tables would not be inserted in inline mode due to previous float panel fix.
    Fixed bug where floating panels would remain open when focus was lost on inline editors.
    Fixed bug where cut command on Chrome would thrown a browser security exception.
    Fixed bug where IE 11 sometimes would report an incorrect size for images in the image dialog.
    Fixed bug where it wasn't possible to remove inline formatting at the end of block elements.
    Fixed bug where it wasn't possible to delete table cell contents when cell selection was vertical.
    Fixed bug where table cell wasn't emptied from block elements if delete/backspace where pressed in empty cell.
    Fixed bug where cmd+shift+arrow didn't work correctly on Firefox mac when selecting to start/end of line.
    Fixed bug where removal of bogus elements would sometimes remove whitespace between nodes.
    Fixed bug where the resize handles wasn't updated when the main window was resized.
    Fixed so script elements gets removed by default to prevent possible XSS issues in default config implementations.
    Fixed so the UI doesn't need manual reflows when using non native layout managers.
    Fixed so base64 encoded images doesn't slow down the editor on modern browsers while editing.
    Fixed so all UI elements uses touch events to improve mobile device support.
    Removed the touch click quirks patch for iOS since it did more harm than good.
    Removed the non proportional resize handles since. Unproportional resize can still be done by holding the shift key.
Version 4.1.10 (2015-05-05)
    Fixed bug where plugins loaded with compat3x would sometimes throw errors when loading using the jQuery version.
    Fixed bug where extra empty paragraphs would get deleted in WebKit/Blink due to recent Quriks fix.
    Fixed bug where the editor wouldn't work properly on IE 12 due to some required browser sniffing.
    Fixed bug where formatting shortcut keys where interfering with Mac OS X screenshot keys.
    Fixed bug where the caret wouldn't move to the next/previous line boundary on Cmd+Left/Right on Gecko.
    Fixed bug where it wasn't possible to remove formats from very specific nested contents.
    Fixed bug where undo levels wasn't produced when typing letters using the shift or alt+ctrl modifiers.
    Fixed bug where the dirty state wasn't properly updated when typing using the shift or alt+ctrl modifiers.
    Fixed bug where an error would be thrown if an autofocused editor was destroyed quickly after its initialization. Patch provided by thorn0.
    Fixed issue with dirty state not being properly updated on redo operation.
    Fixed issue with entity decoder not handling incorrectly written numeric entities.
    Fixed issue where some PI element values wouldn't be properly encoded.
Version 4.1.9 (2015-03-10)
    Fixed bug where indentation wouldn't work properly for non list elements.
    Fixed bug with image plugin not pulling the image dimensions out correctly if a custom document_base_url was used.
    Fixed bug where ctrl+alt+[1-9] would conflict with the AltGr+[1-9] on Windows. New shortcuts is ctrl+shift+[1-9].
    Fixed bug with removing formatting on nodes in inline mode would sometimes include nodes outside the editor body.
    Fixed bug where extra nbsp:s would be inserted when you replaced a word surrounded by spaces using insertContent.
    Fixed bug with pasting from Google Docs would produce extra strong elements and line feeds.
Version 4.1.8 (2015-03-05)
    Added new html5 sizes attribute to img elements used together with srcset.
    Added new elementpath option that makes it possible to disable the element path but keep the statusbar.
    Added new option table_style_by_css for the table plugin to set table styling with css rather than table attributes.
    Added new link_assume_external_targets option to prompt the user to prepend http:// prefix if the supplied link does not contain a protocol prefix.
    Added new image_prepend_url option to allow a custom base path/url to be added to images.
    Added new table_appearance_options option to make it possible to disable some options.
    Added new image_title option to make it possible to alter the title of the image, disabled by default.
    Fixed bug where selection starting from out side of the body wouldn't produce a proper selection range on IE 11.
    Fixed bug where pressing enter twice before a table moves the cursor in the table and causes a javascript error.
    Fixed bug where advanced image styles were not respected.
    Fixed bug where the less common Shift+Delete didn't produce a proper cut operation on WebKit browsers.
    Fixed bug where image/media size constrain logic would produce NaN when handling non number values.
    Fixed bug where internal classes where removed by the removeformat command.
    Fixed bug with creating links table cell contents with a specific selection would throw a exceptions on WebKit/Blink.
    Fixed bug where valid_classes option didn't work as expected according to docs. Patch provided by thorn0.
    Fixed bug where jQuery plugin would patch the internal methods multiple times. Patch provided by Drew Martin.
    Fixed bug where backspace key wouldn't delete the current selection of newly formatted content.
    Fixed bug where type over of inline formatting elements wouldn't properly keep the format on WebKit/Blink.
    Fixed bug where selection needed to be properly normalized on modern IE versions.
    Fixed bug where Command+Backspace didn't properly delete the whole line of text but the previous word.
    Fixed bug where UI active states wheren't properly updated on IE if you placed caret within the current range.
    Fixed bug where delete/backspace on WebKit/Blink would remove span elements created by the user.
    Fixed bug where delete/backspace would produce incorrect results when deleting between two text blocks with br elements.
    Fixed bug where captions where removed when pasting from MS Office.
    Fixed bug where lists plugin wouldn't properly remove fully selected nested lists.
    Fixed bug where the ttf font used for icons would throw an warning message on Gecko on Mac OS X.
    Fixed a bug where applying a color to text did not update the undo/redo history.
    Fixed so shy entities gets displayed when using the visualchars plugin.
    Fixed so removeformat removes ins/del by default since these might be used for strikethough.
    Fixed so multiple language packs can be loaded and added to the global I18n data structure.
    Fixed so transparent color selection gets treated as a normal color selection. Patch contributed by Alexander Hofbauer.
    Fixed so it's possible to disable autoresize_overflow_padding, autoresize_bottom_margin options by setting them to false.
    Fixed so the charmap plugin shows the description of the character in the dialog. Patch contributed by Jelle Hissink.
    Removed address from the default list of block formats since it tends to be missused.
    Fixed so the pre block format is called preformatted to make it more verbose.
    Fixed so it's possible to context scope translation strings this isn't needed most of the time.
    Fixed so the max length of the width/height input fields of the media dialog is 5 instead of 3.
    Fixed so drag/dropped contents gets properly processed by paste plugin since it's basically a paste. Patch contributed by Greg Fairbanks.
    Fixed so shortcut keys for headers is ctrl+alt+[1-9] instead of ctrl+[1-9] since these are for switching tabs in the browsers.
    Fixed so "u" doesn't get converted into a span element by the legacy input filter. Since this is now a valid HTML5 element.
    Fixed font families in order to provide appropriate web-safe fonts.
Version 4.1.7 (2014-11-27)
    Added HTML5 schema support for srcset, source and picture. Patch contributed by mattheu.
    Added new cache_suffix setting to enable cache busting by producing unique urls.
    Added new paste_convert_word_fake_lists option to enable users to disable the fake lists convert logic.
    Fixed so advlist style changes adds undo levels for each change.
    Fixed bug where WebKit would sometimes produce an exception when the autolink plugin where looking for URLs.
    Fixed bug where IE 7 wouldn't be rendered properly due to aggressive css compression.
    Fixed bug where DomQuery wouldn't accept window as constructor element.
    Fixed bug where the color picker in 3.x dialogs wouldn't work properly. Patch contributed by Callidior.
    Fixed bug where the image plugin wouldn't respect the document_base_url.
    Fixed bug where the jQuery plugin would fail to append to elements named array prototype names.
Version 4.1.6 (2014-10-08)
    Fixed bug with clicking on the scrollbar of the iframe would cause a JS error to be thrown.
    Fixed bug where null would produce an exception if you passed it to selection.setRng.
    Fixed bug where Ctrl/Cmd+Tab would indent the current list item if you switched tabs in the browser.
    Fixed bug where pasting empty cells from Excel would result in a broken table.
    Fixed bug where it wasn't possible to switch back to default list style type.
    Fixed issue where the select all quirk fix would fire for other modifiers than Ctrl/Cmd combinations.
    Replaced jake with grunt since it is more mainstream and has better plugin support.
Version 4.1.5 (2014-09-09)
    Fixed bug where sometimes the resize rectangles wouldn't properly render on images on WebKit/Blink.
    Fixed bug in list plugin where delete/backspace would merge empty LI elements in lists incorrectly.
    Fixed bug where empty list elements would result in empty LI elements without it's parent container.
    Fixed bug where backspace in empty caret formatted element could produce an type error exception of Gecko.
    Fixed bug where lists pasted from word with a custom start index above 9 wouldn't be properly handled.
    Fixed bug where tabfocus plugin would tab out of the editor instance even if the default action was prevented.
    Fixed bug where tabfocus wouldn't tab properly to other adjacent editor instances.
    Fixed bug where the DOMUtils setStyles wouldn't properly removed or update the data-mce-style attribute.
    Fixed bug where dialog select boxes would be placed incorrectly if document.body wasn't statically positioned.
    Fixed bug where pasting would sometimes scroll to the top of page if the user was using the autoresize plugin.
    Fixed bug where caret wouldn't be properly rendered by Chrome when clicking on the iframes documentElement.
    Fixed so custom images for menubutton/splitbutton can be provided. Patch contributed by Naim Hammadi.
    Fixed so the default action of windows closing can be prevented by blocking the default action of the close event.
    Fixed so nodeChange and focus of the editor isn't automatically performed when opening sub dialogs.
Version 4.1.4 (2014-08-21)
    Added new media_filter_html option to media plugin that blocks any conditional comments, scripts etc within a video element.
    Added new content_security_policy option allows you to set custom policy for iframe contents. Patch contributed by Francois Chagnon.
    Fixed bug where activate/deactivate events wasn't firing properly when switching between editors.
    Fixed bug where placing the caret on iOS was difficult due to a WebKit bug with touch events.
    Fixed bug where the resize helper wouldn't render properly on older IE versions.
    Fixed bug where resizing images inside tables on older IE versions would sometimes fail depending mouse position.
    Fixed bug where editor.insertContent would produce an exception when inserting select/option elements.
    Fixed bug where extra empty paragraphs would be produced if block elements where inserted inside span elements.
    Fixed bug where the spellchecker menu item wouldn't be properly checked if spell checking was started before it was rendered.
    Fixed bug where the DomQuery filter function wouldn't remove non elements from collection.
    Fixed bug where document with custom document.domain wouldn't properly render the editor.
    Fixed bug where IE 8 would throw exception when trying to enter invalid color values into colorboxes.
    Fixed bug where undo manager could incorrectly add an extra undo level when custom resize handles was removed.
    Fixed bug where it wouldn't be possible to alter cell properties properly on table cells on IE 8.
    Fixed so the color picker button in table dialog isn't shown unless you include the colorpicker plugin or add your own custom color picker.
    Fixed so activate/deactivate events fire when windowManager opens a window since.
    Fixed so the table advtab options isn't separated by an underscore to normalize naming with image_advtab option.
    Fixed so the table cell dialog has proper padding when the advanced tab in disabled.
Version 4.1.3 (2014-07-29)
    Added event binding logic to tinymce.util.XHR making it possible to override headers and settings before any request is made.
    Fixed bug where drag events wasn't fireing properly on older IE versions since the event handlers where bound to document.
    Fixed bug where drag/dropping contents within the editor on IE would force the contents into plain text mode even if it was internal content.
    Fixed bug where IE 7 wouldn't open menus properly due to a resize bug in the browser auto closing them immediately.
    Fixed bug where the DOMUtils getPos logic wouldn't produce a valid coordinate inside the body if the body was positioned non static.
    Fixed bug where the element path and format state wasn't properly updated if you had the wordcount plugin enabled.
    Fixed bug where a comment at the beginning of source would produce an exception in the formatter logic.
    Fixed bug where setAttrib/getAttrib on null would throw exception together with any hooked attributes like style.
    Fixed bug where table sizes wasn't properly retained when copy/pasting on WebKit/Blink.
    Fixed bug where WebKit/Blink would produce colors in RGB format instead of the forced HEX format when deleting contents.
    Fixed bug where the width attribute wasn't updated on tables if you changed the size inside the table dialog.
    Fixed bug where control selection wasn't properly handled when the caret was placed directly after an image.
    Fixed bug where selecting the contents of table cells using the selection.select method wouldn't place the caret properly.
    Fixed bug where the selection state for images wasn't removed when placing the caret right after an image on WebKit/Blink.
    Fixed bug where all events wasn't properly unbound when and editor instance was removed or destroyed by some external innerHTML call.
    Fixed bug where it wasn't possible or very hard to select images on iOS when the onscreen keyboard was visible.
    Fixed so auto_focus can take a boolean argument this will auto focus the last initialized editor might be useful for single inits.
    Fixed so word auto detect lists logic works better for faked lists that doesn't have specific markup.
    Fixed so nodeChange gets fired on mouseup as it used to before 4.1.1 we optimized that event to fire less often.
    Removed the finish menu item from spellchecker menu since it's redundant you can stop spellchecking by toggling menu item or button.
Version 4.1.2 (2014-07-15)
    Added offset/grep to DomQuery class works basically the same as it's jQuery equivalent.
    Fixed bug where backspace/delete or setContent with an empty string would remove header data when using the fullpage plugin.
    Fixed bug where tinymce.remove with a selector not matching any editors would remove all editors.
    Fixed bug where resizing of the editor didn't work since the theme was calling setStyles instead of setStyle.
    Fixed bug where IE 7 would fail to append html fragments to iframe document when using DomQuery.
    Fixed bug where the getStyle DOMUtils method would produce an exception if it was called with null as it's element.
    Fixed bug where the paste plugin would remove the element if the none of the paste_webkit_styles rules matched the current style.
    Fixed bug where contextmenu table items wouldn't work properly on IE since it would some times fire an incorrect selection change.
    Fixed bug where the padding/border values wasn't used in the size calculation for the body size when using autoresize. Patch contributed by Matt Whelan.
    Fixed bug where conditional word comments wouldn't be properly removed when pasting plain text.
    Fixed bug where resizing would sometime fail on IE 11 when the mouseup occurred inside the resizable element.
    Fixed so the iframe gets initialized without any inline event handlers for better CSP support. Patch contributed by Matt Whelan.
    Fixed so the tinymce.dom.Sizzle is the latest version of sizzle this resolves the document context bug.
Version 4.1.1 (2014-07-08)
    Fixed bug where pasting plain text on some WebKit versions would result in an empty line.
    Fixed bug where resizing images inside tables on IE 11 wouldn't work properly.
    Fixed bug where IE 11 would sometimes throw "Invalid argument" exception when editor contents was set to an empty string.
    Fixed bug where document.activeElement would throw exceptions on IE 9 when that element was hidden or removed from dom.
    Fixed bug where WebKit/Blink sometimes produced br elements with the Apple-interchange-newline class.
    Fixed bug where table cell selection wasn't properly removed when copy/pasting table cells.
    Fixed bug where pasting nested list items from Word wouldn't produce proper semantic nested lists.
    Fixed bug where right clicking using the contextmenu plugin on WebKit/Blink on Mac OS X would select the target current word or line.
    Fixed bug where it wasn't possible to alter table cell properties on IE 8 using the context menu.
    Fixed bug where the resize helper wouldn't be correctly positioned on older IE versions.
    Fixed bug where fullpage plugin would produce an error if you didn't specify a doctype encoding.
    Fixed bug where anchor plugin would get the name/id of the current element even if it wasn't anchor element.
    Fixed bug where visual aids for tables wouldn't be properly disabled when changing the border size.
    Fixed bug where some control selection events wasn't properly fired on older IE versions.
    Fixed bug where table cell selection on older IE versions would prevent resizing of images.
    Fixed bug with paste_data_images paste option not working properly on modern IE versions.
    Fixed bug where custom elements with underscores in the name wasn't properly parsed/serialized.
    Fixed bug where applying inline formats to nested list elements would produce an incorrect formatting result.
    Fixed so it's possible to hide items from elements path by using preventDefault/stopPropagation.
    Fixed so inline mode toolbar gets rendered right aligned if the editable element positioned to the documents right edge.
    Fixed so empty inline elements inside empty block elements doesn't get removed if configured to be kept intact.
    Fixed so DomQuery parentsUntil/prevUntil/nextUntil supports selectors/elements/filters etc.
    Fixed so legacyoutput plugin overrides fontselect and fontsizeselect controls and handles font elements properly.
Version 4.1.0 (2014-06-18)
    Added new file_picker_callback option to replace the old file_browser_callback the latter will still work though.
    Added new custom colors to textcolor plugin will be displayed if a color picker is provided also shows the latest colors.
    Added new color_picker_callback option to enable you to add custom color pickers to the editor.
    Added new advanced tabs to table/cell/row dialogs to enable you to select colors for border/background.
    Added new colorpicker plugin that lets you select colors from a hsv color picker.
    Added new tinymce.util.Color class to handle color parsing and converting.
    Added new colorpicker UI widget element lets you add a hsv color picker to any form/window.
    Added new textpattern plugin that allows you to use markdown like text patterns to format contents.
    Added new resize helper element that shows the current width & height while resizing.
    Added new "once" method to Editor and EventDispatcher enables since callback execution events.
    Added new jQuery like class under tinymce.dom.DomQuery it's exposed on editor instances (editor.$) and globally under (tinymce.$).
    Fixed so the default resize method for images are proportional shift/ctrl can be used to make an unproportional size.
    Fixed bug where the image_dimensions option of the image plugin would cause exceptions when it tried to update the size.
    Fixed bug where table cell dialog class field wasn't properly updated when editing an a table cell with an existing class.
    Fixed bug where Safari on Mac would produce webkit-fake-url for pasted images so these are now removed.
    Fixed bug where the nodeChange event would get fired before the selection was changed when clicking inside the current selection range.
    Fixed bug where valid_classes option would cause exception when it removed internal prefixed classes like mce-item-.
    Fixed bug where backspace would cause navigation in IE 8 on an inline element and after a caret formatting was applied.
    Fixed so placeholder images produced by the media plugin gets selected when inserted/edited.
    Fixed so it's possible to drag in images when the paste_data_images option is enabled. Might be useful for mail clients.
    Fixed so images doesn't get a width/height applied if the image_dimensions option is set to false useful for responsive contents.
    Fixed so it's possible to pass in an optional arguments object for the nodeChanged function to be passed to all nodechange event listeners.
    Fixed bug where media plugin embed code didn't update correctly.<|MERGE_RESOLUTION|>--- conflicted
+++ resolved
@@ -1,5 +1,3 @@
-<<<<<<< HEAD
-=======
 Version 5.6.0 (2020-11-18)
     Added new `BeforeOpenNotification` and `OpenNotification` events which allow internal notifications to be captured and modified before display #TINY-6528
     Added support for `block` and `unblock` methods on inline dialogs #TINY-6487
@@ -42,7 +40,6 @@
     Fixed an issue where spaces were not preserved in pre-blocks when getting text content #TINY-6448
     Fixed a regression that caused the selection to be difficult to see in tables with backgrounds #TINY-6495
     Fixed content pasted multiple times in the editor when using Microsoft Internet Explorer 11. Patch contributed by mattford #GH-4905
->>>>>>> ea124ce0
 Version 5.5.1 (2020-10-01)
     Fixed pressing the down key near the end of a document incorrectly raising an exception #TINY-6471
     Fixed incorrect Typescript types for the `Tools` API #TINY-6475
