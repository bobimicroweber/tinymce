--- conflicted
+++ resolved
@@ -14,12 +14,9 @@
     Fixed the print plugin printing from the wrong window in IE11 #TINY-3762
     Fixed content CSS loaded over CORS not loading in the preview plugin with content_css_cors enabled #TINY-3769
     Fixed the link plugin missing the default "None" option for link list #TINY-3738
-<<<<<<< HEAD
+    Fixed small dot visible with menubar and toolbar disabled in inline mode #TINY-3623
     Fixed native context menu not showing with images in IE11 #TINY-3392
     Fixed inconsistent browser context menu image selection #TINY-3392
-=======
-    Fixed small dot visible with menubar and toolbar disabled in inline mode #TINY-3623
->>>>>>> 25f836c4
 Version 5.0.7 (2019-06-05)
     Added new toolbar button and menu item for inserting tables via dialog #TINY-3636
     Added new API for adding/removing/changing tabs in the Help dialog #TINY-3535
