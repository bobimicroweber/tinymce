<<<<<<< HEAD
Version 5.4.0 (TBD)
    Added Oxide variables for styling the select element and headings in dialog content #TINY-6070
    Added all `table` menu items to the UI registry, so they can be used by name in other menus #TINY-4866
    Added new `table` cut, copy and paste column editor commands and menu items #TINY-6006
    Added additional font related Oxide variables for secondary buttons allowing more specific styling. #TINY-6061
    Changed `mceInsertTable` command and `insertTable` API method to take optional header rows and columns arguments #TINY-6012
    Fixed table `Paste row after` and `Paste row before` menu items not disabled when nothing was available to paste #TINY-6006
    Fixed filters for screening commands from the undo stack to be properly case-insensitive #TINY-5946
    Fixed `fullscreen` plugin now removes all classes when the editor is closed #TINY-4048
    Fixed handling of mixed-case icon names by having the silver theme downcase them before icon retrieval #TINY-3854
    Fixed leading and trailing spaces lost when using `editor.selection.getContent({ format: 'text' })` #TINY-5986
    Fixed an issue where removing formatting in a table cell would cause Internet Explorer 11 to scroll to the end of the table #TINY-6049
=======
Version 5.3.2 (2020-06-10)
    Fixed a regression introduced in 5.3.0, where `images_dataimg_filter` was no-longer called #TINY-6086
>>>>>>> 7c7ba6b5
Version 5.3.1 (2020-05-27)
    Fixed the image upload error alert also incorrectly closing the image dialog #TINY-6020
    Fixed editor content scrolling incorrectly on focus in Firefox by reverting default content CSS html and body heights added in 5.3.0 #TINY-6019
Version 5.3.0 (2020-05-21)
    Added html and body height styles to the default oxide content CSS #TINY-5978
    Added `uploadUri` and `blobInfo` to the data returned by `editor.uploadImages()` #TINY-4579
    Added a new function to the `BlobCache` API to lookup a blob based on the base64 data and mime type #TINY-5988
    Added the ability to search and replace within a selection #TINY-4549
    Added the ability to set the list start position for ordered lists and added new `lists` context menu item #TINY-3915
    Added `icon` as an optional config option to the toggle menu item API #TINY-3345
    Added `auto` mode for `toolbar_location` which positions the toolbar and menu bar at the bottom if there is no space at the top #TINY-3161
    Changed the default `toolbar_location` to `auto` #TINY-3161
    Changed toggle menu items and choice menu items to have a dedicated icon with the checkmark displayed on the far right side of the menu item #TINY-3345
    Changed the `link`, `image`, and `paste` plugins to use Promises to reduce the bundle size #TINY-4710
    Changed the default icons to be lazy loaded during initialization #TINY-4729
    Changed the parsing of content so base64 encoded urls are converted to blob urls #TINY-4727
    Changed context toolbars so they concatenate when more than one is suitable for the current selection #TINY-4495
    Changed inline style element formats (strong, b, em, i, u, strike) to convert to a span on format removal if a `style` or `class` attribute is present #TINY-4741
    Fixed the `selection.setContent()` API not running parser filters #TINY-4002
    Fixed formats incorrectly applied or removed when table cells were selected #TINY-4709
    Fixed the `quickimage` button not restricting the file types to images #TINY-4715
    Fixed search and replace ignoring text in nested contenteditable elements #TINY-5967
    Fixed resize handlers displaying in the wrong location sometimes for remote images #TINY-4732
    Fixed table picker breaking in Firefox on low zoom levels #TINY-4728
    Fixed issue with loading or pasting contents with large base64 encoded images on Safari #TINY-4715
    Fixed supplementary special characters being truncated when inserted into the editor. Patch contributed by mlitwin. #TINY-4791
    Fixed toolbar buttons not set to disabled when the editor is in readonly mode #TINY-4592
    Fixed the editor selection incorrectly changing when removing caret format containers #TINY-3438
    Fixed bug where title, width, and height would be set to empty string values when updating an image and removing those attributes using the image dialog #TINY-4786
    Fixed `ObjectResized` event firing when an object wasn't resized #TINY-4161
    Fixed `ObjectResized` and `ObjectResizeStart` events incorrectly fired when adding or removing table rows and columns #TINY-4829
    Fixed the placeholder not hiding when pasting content into the editor #TINY-4828
    Fixed an issue where the editor would fail to load if local storage was disabled #TINY-5935
    Fixed an issue where an uploaded image would reuse a cached image with a different mime type #TINY-5988
    Fixed bug where toolbars and dialogs would not show if the body element was replaced (e.g. with Turbolinks). Patch contributed by spohlenz #GH-5653
    Fixed an issue where multiple formats would be removed when removing a single format at the end of lines or on empty lines #TINY-1170
    Fixed zero-width spaces incorrectly included in the `wordcount` plugin character count #TINY-5991
    Fixed a regression introduced in 5.2.0 whereby the desktop `toolbar_mode` setting would incorrectly override the mobile default setting #TINY-5998
    Fixed an issue where deleting all content in a single cell table would delete the entire table #TINY-1044
Version 5.2.2 (2020-04-23)
    Fixed an issue where anchors could not be inserted on empty lines #TINY-2788
    Fixed text decorations (underline, strikethrough) not consistently inheriting the text color #TINY-4757
    Fixed `format` menu alignment buttons inconsistently applying to images #TINY-4057
    Fixed the floating toolbar drawer height collapsing when the editor is rendered in modal dialogs or floating containers #TINY-4837
    Fixed `media` embed content not processing safely in some cases #TINY-4857
Version 5.2.1 (2020-03-25)
    Fixed the "is decorative" checkbox in the image dialog clearing after certain dialog events #FOAM-11
    Fixed possible uncaught exception when a `style` attribute is removed using a content filter on `setContent` #TINY-4742
    Fixed the table selection not functioning correctly in Microsoft Edge 44 or higher #TINY-3862
    Fixed the table resize handles not functioning correctly in Microsoft Edge 44 or higher #TINY-4160
    Fixed the floating toolbar drawer disconnecting from the toolbar when adding content in inline mode #TINY-4725 #TINY-4765
    Fixed `readonly` mode not returning the appropriate boolean value #TINY-3948
    Fixed the `forced_root_block_attrs` setting not applying attributes to new blocks consistently #TINY-4564
    Fixed the editor incorrectly stealing focus during initialization in Microsoft Internet Explorer #TINY-4697
    Fixed dialogs stealing focus when opening an alert or confirm dialog using an `onAction` callback #TINY-4014
    Fixed inline dialogs incorrectly closing when clicking on an opened alert or confirm dialog #TINY-4012
    Fixed the context toolbar overlapping the menu bar and toolbar #TINY-4586
    Fixed notification and inline dialog positioning issues when using `toolbar_location: 'bottom'` #TINY-4586
    Fixed the `colorinput` popup appearing offscreen on mobile devices #TINY-4711
    Fixed special characters not being found when searching by "whole words only" #TINY-4522
    Fixed an issue where dragging images could cause them to be duplicated #TINY-4195
    Fixed context toolbars activating without the editor having focus #TINY-4754
    Fixed an issue where removing the background color of text did not always work #TINY-4770
    Fixed an issue where new rows and columns in a table did not retain the style of the previous row or column #TINY-4788
Version 5.2.0 (2020-02-13)
    Added the ability to apply formats to spaces #TINY-4200
    Added new `toolbar_location` setting to allow for positioning the menu and toolbar at the bottom of the editor #TINY-4210
    Added new `toolbar_groups` setting to allow a custom floating toolbar group to be added to the toolbar when using `floating` toolbar mode #TINY-4229
    Added new `link_default_protocol` setting to `link` and `autolink` plugin to allow a protocol to be used by default #TINY-3328
    Added new `placeholder` setting to allow a placeholder to be shown when the editor is empty #TINY-3917
    Added new `tinymce.dom.TextSeeker` API to allow searching text across different DOM nodes #TINY-4200
    Added a drop shadow below the toolbar while in sticky mode and introduced Oxide variables to customize it when creating a custom skin #TINY-4343
    Added `quickbars_image_toolbar` setting to allow for the image quickbar to be turned off #TINY-4398
    Added iframe and img `loading` attribute to the default schema. Patch contributed by ataylor32. #GH-5112
    Added new `getNodeFilters`/`getAttributeFilters` functions to the `editor.serializer` instance #TINY-4344
    Added new `a11y_advanced_options` setting to allow additional accessibility options to be added #FOAM-11
    Added new accessibility options and behaviours to the image dialog using `a11y_advanced_options` #FOAM-11
    Added the ability to use the window `PrismJS` instance for the `codesample` plugin instead of the bundled version to allow for styling custom languages #TINY-4504
    Added error message events that fire when a resource loading error occurs #TINY-4509
    Changed the default schema to disallow `onchange` for select elements #TINY-4614
    Changed default `toolbar_mode` value from false to `wrap`. The value false has been deprecated #TINY-4617
    Changed `toolbar_drawer` setting to `toolbar_mode`. `toolbar_drawer` has been deprecated #TINY-4416
    Changed iframe mode to set selection on content init if selection doesn't exist #TINY-4139
    Changed table related icons to align them with the visual style of the other icons #TINY-4341
    Changed and improved the visual appearance of the color input field #TINY-2917
    Changed fake caret container to use `forced_root_block` when possible #TINY-4190
    Changed the `requireLangPack` API to wait until the plugin has been loaded before loading the language pack #TINY-3716
    Changed the formatter so `style_formats` are registered before the initial content is loaded into the editor #TINY-4238
    Changed media plugin to use https protocol for media urls by default #TINY-4577
    Changed the parser to treat CDATA nodes as bogus HTML comments to match the HTML parsing spec. A new `preserve_cdata` setting has been added to preserve CDATA nodes if required #TINY-4625
    Fixed incorrect parsing of malformed/bogus HTML comments #TINY-4625
    Fixed `quickbars` selection toolbar appearing on non-editable elements #TINY-4359
    Fixed bug with alignment toolbar buttons sometimes not changing state correctly #TINY-4139
    Fixed the `codesample` toolbar button not toggling when selecting code samples other than HTML #TINY-4504
    Fixed content incorrectly scrolling to the top or bottom when pressing enter if when the content was already in view #TINY-4162
    Fixed `scrollIntoView` potentially hiding elements behind the toolbar #TINY-4162
    Fixed editor not respecting the `resize_img_proportional` setting due to legacy code #TINY-4236
    Fixed flickering floating toolbar drawer in inline mode #TINY-4210
    Fixed an issue where the template plugin dialog would be indefinitely blocked on a failed template load #TINY-2766
    Fixed the `mscontrolselect` event not being unbound on IE/Edge #TINY-4196
    Fixed Confirm dialog footer buttons so only the "Yes" button is highlighted #TINY-4310
    Fixed `file_picker_callback` functionality for Image, Link and Media plugins #TINY-4163
    Fixed issue where floating toolbar drawer sometimes would break if the editor is resized while the drawer is open #TINY-4439
    Fixed incorrect `external_plugins` loading error message #TINY-4503
    Fixed resize handler was not hidden for ARIA purposes. Patch contributed by Parent5446. #GH-5195
    Fixed an issue where content could be lost if a misspelled word was selected and spellchecking was disabled #TINY-3899
    Fixed validation errors in the CSS where certain properties had the wrong default value #TINY-4491
    Fixed an issue where forced root block attributes were not applied when removing a list #TINY-4272
    Fixed an issue where the element path isn't being cleared when there are no parents #TINY-4412
    Fixed an issue where width and height in svg icons containing `rect` elements were overridden by the CSS reset #TINY-4408
    Fixed an issue where uploading images with `images_reuse_filename` enabled and that included a query parameter would generate an invalid URL #TINY-4638
    Fixed the `closeButton` property not working when opening notifications #TINY-4674
    Fixed keyboard flicker when opening a context menu on mobile #TINY-4540
    Fixed issue where plus icon svg contained strokes #TINY-4681
Version 5.1.6 (2020-01-28)
    Fixed `readonly` mode not blocking all clicked links #TINY-4572
    Fixed legacy font sizes being calculated inconsistently for the `FontSize` query command value #TINY-4555
    Fixed changing a tables row from `Header` to `Body` incorrectly moving the row to the bottom of the table #TINY-4593
    Fixed the context menu not showing in certain cases with hybrid devices #TINY-4569
    Fixed the context menu opening in the wrong location when the target is the editor body #TINY-4568
    Fixed the `image` plugin not respecting the `automatic_uploads` setting when uploading local images #TINY-4287
    Fixed security issue related to parsing HTML comments and CDATA #TINY-4544
Version 5.1.5 (2019-12-19)
    Fixed the UI not working with hybrid devices that accept both touch and mouse events #TNY-4521
    Fixed the `charmap` dialog initially focusing the first tab of the dialog instead of the search input field #TINY-4342
    Fixed an exception being raised when inserting content if the caret was directly before or after a `contenteditable="false"` element #TINY-4528
    Fixed a bug with pasting image URLs when paste as text is enabled #TINY-4523
Version 5.1.4 (2019-12-11)
    Fixed dialog contents disappearing when clicking a checkbox for right-to-left languages #TINY-4518
    Fixed the `legacyoutput` plugin registering legacy formats after editior initialization, causing legacy content to be stripped on the initial load #TINY-4447
    Fixed search and replace not cycling through results when searching using special characters #TINY-4506
    Fixed the `visualchars` plugin converting HTML-like text to DOM elements in certain cases #TINY-4507
    Fixed an issue with the `paste` plugin not sanitizing content in some cases #TINY-4510
    Fixed HTML comments incorrectly being parsed in certain cases #TINY-4511
Version 5.1.3 (2019-12-04)
    Fixed sticky toolbar not undocking when fullscreen mode is activated #TINY-4390
    Fixed the "Current Window" target not applying when updating links using the link dialog #TINY-4063
    Fixed disabled menu items not highlighting when focused #TINY-4339
    Fixed touch events passing through dialog collection items to the content underneath on Android devices #TINY-4431
    Fixed keyboard navigation of the Help dialog's Keyboard Navigation tab #TINY-4391
    Fixed search and replace dialog disappearing when finding offscreen matches on iOS devices #TINY-4350
    Fixed performance issues where sticky toolbar was jumping while scrolling on slower browsers #TINY-4475
Version 5.1.2 (2019-11-19)
    Fixed desktop touch devices using `mobile` configuration overrides #TINY-4345
    Fixed unable to disable the new scrolling toolbar feature #TINY-4345
    Fixed touch events passing through any pop-up items to the content underneath on Android devices #TINY-4367
    Fixed the table selector handles throwing JavaScript exceptions for non-table selections #TINY-4338
    Fixed `cut` operations not removing selected content on Android devices when the `paste` plugin is enabled #TINY-4362
    Fixed inline toolbar not constrained to the window width by default #TINY-4314
    Fixed context toolbar split button chevrons pointing right when they should be pointing down #TINY-4257
    Fixed unable to access the dialog footer in tabbed dialogs on small screens #TINY-4360
    Fixed mobile table selectors were hard to select with touch by increasing the size #TINY-4366
    Fixed mobile table selectors moving when moving outside the editor #TINY-4366
    Fixed inline toolbars collapsing when using sliding toolbars #TINY-4389
    Fixed block textpatterns not treating NBSPs as spaces #TINY-4378
    Fixed backspace not merging blocks when the last element in the preceding block was a `contenteditable="false"` element #TINY-4235
    Fixed toolbar buttons that only contain text labels overlapping on mobile devices #TINY-4395
    Fixed quickbars quickimage picker not working on mobile #TINY-4377
    Fixed fullscreen not resizing in an iOS WKWebView component #TINY-4413
Version 5.1.1 (2019-10-28)
    Fixed font formats containing spaces being wrapped in `&quot;` entities instead of single quotes #TINY-4275
    Fixed alert and confirm dialogs losing focus when clicked #TINY-4248
    Fixed clicking outside a modal dialog focusing on the document body #TINY-4249
    Fixed the context toolbar not hiding when scrolled out of view #TINY-4265
Version 5.1.0 (2019-10-17)
    Added touch selector handles for table selections on touch devices #TINY-4097
    Added border width field to Table Cell dialog #TINY-4028
    Added touch event listener to media plugin to make embeds playable #TINY-4093
    Added oxide styling options to notifications and tweaked the default variables #TINY-4153
    Added additional padding to split button chevrons on touch devices, to make them easier to interact with #TINY-4223
    Added new platform detection functions to `Env` and deprecated older detection properties #TINY-4184
    Added `inputMode` config field to specify inputmode attribute of `input` dialog components #TINY-4062
    Added new `inputMode` property to relevant plugins/dialogs #TINY-4102
    Added new `toolbar_sticky` setting to allow the iframe menubar/toolbar to stick to the top of the window when scrolling #TINY-3982
    Changed default setting for `toolbar_drawer` to `floating` #TINY-3634
    Changed mobile phones to use the `silver` theme by default #TINY-3634
    Changed some editor settings to default to `false` on touch devices:
        - `menubar`(phones only) #TINY-4077
        - `table_grid` #TINY-4075
        - `resize` #TINY-4157
        - `object_resizing` #TINY-4157
    Changed toolbars and context toolbars to sidescroll on mobile #TINY-3894 #TINY-4107
    Changed context menus to render as horizontal menus on touch devices #TINY-4107
    Changed the editor to use the `VisualViewport` API of the browser where possible #TINY-4078
    Changed visualblocks toolbar button icon and renamed `paragraph` icon to `visualchars` #TINY-4074
    Changed Oxide default for `@toolbar-button-chevron-color` to follow toolbar button icon color #TINY-4153
    Changed the `urlinput` dialog component to use the `url` type attribute #TINY-4102
    Fixed Safari desktop visual viewport fires resize on fullscreen breaking the restore function #TINY-3976
    Fixed scroll issues on mobile devices #TINY-3976
    Fixed context toolbar unable to refresh position on iOS12 #TINY-4107
    Fixed ctrl+left click not opening links on readonly mode and the preview dialog #TINY-4138
    Fixed Slider UI component not firing `onChange` event on touch devices #TINY-4092
    Fixed notifications overlapping instead of stacking #TINY-3478
    Fixed inline dialogs positioning incorrectly when the page is scrolled #TINY-4018
    Fixed inline dialogs and menus not repositioning when resizing #TINY-3227
    Fixed inline toolbar incorrectly stretching to the full width when a width value was provided #TINY-4066
    Fixed menu chevrons color to follow the menu text color #TINY-4153
    Fixed table menu selection grid from staying black when using dark skins, now follows border color #TINY-4153
    Fixed Oxide using the wrong text color variable for menubar button focused state #TINY-4146
    Fixed the autoresize plugin not keeping the selection in view when resizing #TINY-4094
    Fixed textpattern plugin throwing exceptions when using `forced_root_block: false` #TINY-4172
    Fixed missing CSS fill styles for toolbar button icon active state #TINY-4147
    Fixed an issue where the editor selection could end up inside a short ended element (such as `br`) #TINY-3999
    Fixed browser selection being lost in inline mode when opening split dropdowns #TINY-4197
    Fixed backspace throwing an exception when using `forced_root_block: false` #TINY-4099
    Fixed floating toolbar drawer expanding outside the bounds of the editor #TINY-3941
    Fixed the autocompleter not activating immediately after a `br` or `contenteditable=false` element #TINY-4194
    Fixed an issue where the autocompleter would incorrectly close on IE 11 in certain edge cases #TINY-4205
Version 5.0.16 (2019-09-24)
    Added new `referrer_policy` setting to add the `referrerpolicy` attribute when loading scripts or stylesheets #TINY-3978
    Added a slight background color to dialog tab links when focused to aid keyboard navigation #TINY-3877
    Fixed media poster value not updating on change #TINY-4013
    Fixed openlink was not registered as a toolbar button #TINY-4024
    Fixed failing to initialize if a script tag was used inside a SVG #TINY-4087
    Fixed double top border showing on toolbar without menubar when toolbar_drawer is enabled #TINY-4118
    Fixed unable to drag inline dialogs to the bottom of the screen when scrolled #TINY-4154
    Fixed notifications appearing on top of the toolbar when scrolled in inline mode #TINY-4159
    Fixed notifications displaying incorrectly on IE 11 #TINY-4169
Version 5.0.15 (2019-09-02)
    Added a dark `content_css` skin to go with the dark UI skin #TINY-3743
    Changed the enabled state on toolbar buttons so they don't get the hover effect #TINY-3974
    Fixed missing CSS active state on toolbar buttons #TINY-3966
    Fixed `onChange` callback not firing for the colorinput dialog component #TINY-3968
    Fixed context toolbars not showing in fullscreen mode #TINY-4023
Version 5.0.14 (2019-08-19)
    Added an API to reload the autocompleter menu with additional fetch metadata #MENTIONS-17
    Fixed missing toolbar button border styling options #TINY-3965
    Fixed image upload progress notification closing before the upload is complete #TINY-3963
    Fixed inline dialogs not closing on escape when no dialog component is in focus #TINY-3936
    Fixed plugins not being filtered when defaulting to mobile on phones #TINY-3537
    Fixed toolbar more drawer showing the content behind it when transitioning between opened and closed states #TINY-3878
    Fixed focus not returning to the dialog after pressing the "Replace all" button in the search and replace dialog #TINY-3961
    Removed Oxide variable `@menubar-select-disabled-border-color` and replaced it with `@menubar-select-disabled-border` #TINY-3965
Version 5.0.13 (2019-08-06)
    Changed modal dialogs to prevent dragging by default and added new `draggable_modal` setting to restore dragging #TINY-3873
    Changed the nonbreaking plugin to insert nbsp characters wrapped in spans to aid in filtering. This can be disabled using the `nonbreaking_wrap` setting #TINY-3647
    Changed backspace behaviour in lists to outdent nested list items when the cursor is at the start of the list item #TINY-3651
    Fixed sidebar growing beyond editor bounds in IE 11 #TINY-3937
    Fixed issue with being unable to keyboard navigate disabled toolbar buttons #TINY-3350
    Fixed issues with backspace and delete in nested contenteditable true and false elements #TINY-3868
    Fixed issue with losing keyboard navigation in dialogs due to disabled buttons #TINY-3914
    Fixed `MouseEvent.mozPressure is deprecated` warning in Firefox #TINY-3919
    Fixed `default_link_target` not being respected when `target_list` is disabled #TINY-3757
    Fixed mobile plugin filter to only apply to the mobile theme, rather than all mobile platforms #TINY-3405
    Fixed focus switching to another editor during mode changes #TINY-3852
    Fixed an exception being thrown when clicking on an uninitialized inline editor #TINY-3925
    Fixed unable to keyboard navigate to dialog menu buttons #TINY-3933
    Fixed dialogs being able to be dragged outside the window viewport #TINY-3787
    Fixed inline dialogs appearing above modal dialogs #TINY-3932
Version 5.0.12 (2019-07-18)
    Added ability to utilize UI dialog panels inside other panels #TINY-3305
    Added help dialog tab explaining keyboard navigation of the editor #TINY-3603
    Changed the "Find and Replace" design to an inline dialog #TINY-3054
    Fixed issue where autolink spacebar event was not being fired on Edge #TINY-3891
    Fixed table selection missing the background color #TINY-3892
    Fixed removing shortcuts not working for function keys #TINY-3871
    Fixed non-descriptive UI component type names #TINY-3349
    Fixed UI registry components rendering as the wrong type when manually specifying a different type #TINY-3385
    Fixed an issue where dialog checkbox, input, selectbox, textarea and urlinput components couldn't be disabled #TINY-3708
    Fixed the context toolbar not using viable screen space in inline/distraction free mode #TINY-3717
    Fixed the context toolbar overlapping the toolbar in various conditions #TINY-3205
    Fixed IE11 edge case where items were being inserted into the wrong location #TINY-3884
Version 5.0.11 (2019-07-04)
    Fixed packaging errors caused by a rollup treeshaking bug (https://github.com/rollup/rollup/issues/2970) #TINY-3866
    Fixed the customeditor component not able to get data from the dialog api #TINY-3866
    Fixed collection component tooltips not being translated #TINY-3855
Version 5.0.10 (2019-07-02)
    Added support for all HTML color formats in `color_map` setting #TINY-3837
    Changed backspace key handling to outdent content in appropriate circumstances #TINY-3685
    Changed default palette for forecolor and backcolor to include some lighter colors suitable for highlights #TINY-2865
    Changed the search and replace plugin to cycle through results #TINY-3800
    Fixed inconsistent types causing some properties to be unable to be used in dialog components #TINY-3778
    Fixed an issue in the Oxide skin where dialog content like outlines and shadows were clipped because of overflow hidden #TINY-3566
    Fixed the search and replace plugin not resetting state when changing the search query #TINY-3800
    Fixed backspace in lists not creating an undo level #TINY-3814
    Fixed the editor to cancel loading in quirks mode where the UI is not supported #TINY-3391
    Fixed applying fonts not working when the name contained spaces and numbers #TINY-3801
    Fixed so that initial content is retained when initializing on list items #TINY-3796
    Fixed inefficient font name and font size current value lookup during rendering #TINY-3813
    Fixed mobile font copied into the wrong folder for the oxide-dark skin #TINY-3816
    Fixed an issue where resizing the width of tables would produce inaccurate results #TINY-3827
    Fixed a memory leak in the Silver theme #TINY-3797
    Fixed alert and confirm dialogs using incorrect markup causing inconsistent padding #TINY-3835
    Fixed an issue in the Table plugin with `table_responsive_width` not enforcing units when resizing #TINY-3790
    Fixed leading, trailing and sequential spaces being lost when pasting plain text #TINY-3726
    Fixed exception being thrown when creating relative URIs #TINY-3851
    Fixed focus is no longer set to the editor content during mode changes unless the editor already had focus #TINY-3852
Version 5.0.9 (2019-06-26)
    Fixed print plugin not working in Firefox #TINY-3834
Version 5.0.8 (2019-06-18)
    Added back support for multiple toolbars #TINY-2195
    Added support for .m4a files to the media plugin #TINY-3750
    Added new base_url and suffix editor init options #TINY-3681
    Fixed incorrect padding for select boxes with visible values #TINY-3780
    Fixed selection incorrectly changing when programmatically setting selection on contenteditable false elements #TINY-3766
    Fixed sidebar background being transparent #TINY-3727
    Fixed the build to remove duplicate iife wrappers #TINY-3689
    Fixed bogus autocompleter span appearing in content when the autocompleter menu is shown #TINY-3752
    Fixed toolbar font size select not working with legacyoutput plugin #TINY-2921
    Fixed the legacyoutput plugin incorrectly aligning images #TINY-3660
    Fixed remove color not working when using the legacyoutput plugin #TINY-3756
    Fixed the font size menu applying incorrect sizes when using the legacyoutput plugin #TINY-3773
    Fixed scrollIntoView not working when the parent window was out of view #TINY-3663
    Fixed the print plugin printing from the wrong window in IE11 #TINY-3762
    Fixed content CSS loaded over CORS not loading in the preview plugin with content_css_cors enabled #TINY-3769
    Fixed the link plugin missing the default "None" option for link list #TINY-3738
    Fixed small dot visible with menubar and toolbar disabled in inline mode #TINY-3623
    Fixed space key properly inserts a nbsp before/after block elements #TINY-3745
    Fixed native context menu not showing with images in IE11 #TINY-3392
    Fixed inconsistent browser context menu image selection #TINY-3789
Version 5.0.7 (2019-06-05)
    Added new toolbar button and menu item for inserting tables via dialog #TINY-3636
    Added new API for adding/removing/changing tabs in the Help dialog #TINY-3535
    Added highlighting of matched text in autocompleter items #TINY-3687
    Added the ability for autocompleters to work with matches that include spaces #TINY-3704
    Added new `imagetools_fetch_image` callback to allow custom implementations for cors loading of images #TINY-3658
    Added `'http'` and `https` options to `link_assume_external_targets` to prepend `http://` or `https://` prefixes when URL does not contain a protocol prefix. Patch contributed by francoisfreitag. #GH-4335
    Changed annotations navigation to work the same as inline boundaries #TINY-3396
    Changed tabpanel API by adding a `name` field and changing relevant methods to use it #TINY-3535
    Fixed text color not updating all color buttons when choosing a color #TINY-3602
    Fixed the autocompleter not working with fragmented text #TINY-3459
    Fixed the autosave plugin no longer overwrites window.onbeforeunload #TINY-3688
    Fixed infinite loop in the paste plugin when IE11 takes a long time to process paste events. Patch contributed by lRawd. #GH-4987
    Fixed image handle locations when using `fixed_toolbar_container`. Patch contributed by t00. #GH-4966
    Fixed the autoresize plugin not firing `ResizeEditor` events #TINY-3587
    Fixed editor in fullscreen mode not extending to the bottom of the screen #TINY-3701
    Fixed list removal when pressing backspace after the start of the list item #TINY-3697
    Fixed autocomplete not triggering from compositionend events #TINY-3711
    Fixed `file_picker_callback` could not set the caption field on the insert image dialog #TINY-3172
    Fixed the autocompleter menu showing up after a selection had been made #TINY-3718
    Fixed an exception being thrown when a file or number input has focus during initialization. Patch contributed by t00 #GH-2194
Version 5.0.6 (2019-05-22)
    Added `icons_url` editor settings to enable icon packs to be loaded from a custom url #TINY-3585
    Added `image_uploadtab` editor setting to control the visibility of the upload tab in the image dialog #TINY-3606
    Added new api endpoints to the wordcount plugin and improved character count logic #TINY-3578
    Changed plugin, language and icon loading errors to log in the console instead of a notification #TINY-3585
    Fixed the textpattern plugin not working with fragmented text #TINY-3089
    Fixed various toolbar drawer accessibility issues and added an animation #TINY-3554
    Fixed issues with selection and ui components when toggling readonly mode #TINY-3592
    Fixed so readonly mode works with inline editors #TINY-3592
    Fixed docked inline toolbar positioning when scrolled #TINY-3621
    Fixed initial value not being set on bespoke select in quickbars and toolbar drawer #TINY-3591
    Fixed so that nbsp entities aren't trimmed in white-space: pre-line elements #TINY-3642
    Fixed `mceInsertLink` command inserting spaces instead of url encoded characters #GH-4990
    Fixed text content floating on top of dialogs in IE11 #TINY-3640
Version 5.0.5 (2019-05-09)
    Added menu items to match the forecolor/backcolor toolbar buttons #TINY-2878
    Added default directionality based on the configured language #TINY-2621
    Added styles, icons and tests for rtl mode #TINY-2621
    Fixed autoresize not working with floating elements or when media elements finished loading #TINY-3545
    Fixed incorrect vertical caret positioning in IE 11 #TINY-3188
    Fixed submenu anchoring hiding overflowed content #TINY-3564
    Removed unused and hidden validation icons to avoid displaying phantom tooltips #TINY-2329
Version 5.0.4 (2019-04-23)
    Added back URL dialog functionality, which is now available via `editor.windowManager.openUrl()` #TINY-3382
    Added the missing throbber functionality when calling `editor.setProgressState(true)` #TINY-3453
    Added function to reset the editor content and undo/dirty state via `editor.resetContent()` #TINY-3435
    Added the ability to set menu buttons as active #TINY-3274
    Added `editor.mode` API, featuring a custom editor mode API #TINY-3406
    Added better styling to floating toolbar drawer #TINY-3479
    Added the new premium plugins to the Help dialog plugins tab #TINY-3496
    Added the linkchecker context menu items to the default configuration #TINY-3543
    Fixed image context menu items showing on placeholder images #TINY-3280
    Fixed dialog labels and text color contrast within notifications/alert banners to satisfy WCAG 4.5:1 contrast ratio for accessibility #TINY-3351
    Fixed selectbox and colorpicker items not being translated #TINY-3546
    Fixed toolbar drawer sliding mode to correctly focus the editor when tabbing via keyboard navigation #TINY-3533
    Fixed positioning of the styleselect menu in iOS while using the mobile theme #TINY-3505
    Fixed the menubutton `onSetup` callback to be correctly executed when rendering the menu buttons #TINY-3547
    Fixed `default_link_target` setting to be correctly utilized when creating a link #TINY-3508
    Fixed colorpicker floating marginally outside its container #TINY-3026
    Fixed disabled menu items displaying as active when hovered #TINY-3027
    Removed redundant mobile wrapper #TINY-3480
Version 5.0.3 (2019-03-19)
    Changed empty nested-menu items within the style formats menu to be disabled or hidden if the value of `style_formats_autohide` is `true` #TINY-3310
    Changed the entire phrase 'Powered by Tiny' in the status bar to be a link instead of just the word 'Tiny' #TINY-3366
    Changed `formatselect`, `styleselect` and `align` menus to use the `mceToggleFormat` command internally #TINY-3428
    Fixed toolbar keyboard navigation to work as expected when `toolbar_drawer` is configured #TINY-3432
    Fixed text direction buttons to display the correct pressed state in selections that have no explicit `dir` property #TINY-3138
    Fixed the mobile editor to clean up properly when removed #TINY-3445
    Fixed quickbar toolbars to add an empty box to the screen when it is set to `false` #TINY-3439
    Fixed an issue where pressing the **Delete/Backspace** key at the edge of tables was creating incorrect selections #TINY-3371
    Fixed an issue where dialog collection items (emoticon and special character dialogs) couldn't be selected with touch devices #TINY-3444
    Fixed a type error introduced in TinyMCE version 5.0.2 when calling `editor.getContent()` with nested bookmarks #TINY-3400
    Fixed an issue that prevented default icons from being overridden #TINY-3449
    Fixed an issue where **Home/End** keys wouldn't move the caret correctly before or after `contenteditable=false` inline elements #TINY-2995
    Fixed styles to be preserved in IE 11 when editing via the `fullpage` plugin #TINY-3464
    Fixed the `link` plugin context toolbar missing the open link button #TINY-3461
    Fixed inconsistent dialog component spacing #TINY-3436
Version 5.0.2 (2019-03-05)
    Added presentation and document presets to `htmlpanel` dialog component #TINY-2694
    Added missing fixed_toolbar_container setting has been reimplemented in the Silver theme #TINY-2712
    Added a new toolbar setting `toolbar_drawer` that moves toolbar groups which overflow the editor width into either a `sliding` or `floating` toolbar section #TINY-2874
    Updated the build process to include package lock files in the dev distribution archive #TINY-2870
    Fixed inline dialogs did not have aria attributes #TINY-2694
    Fixed default icons are now available in the UI registry, allowing use outside of toolbar buttons #TINY-3307
    Fixed a memory leak related to select toolbar items #TINY-2874
    Fixed a memory leak due to format changed listeners that were never unbound #TINY-3191
    Fixed an issue where content may have been lost when using permanent bookmarks #TINY-3400
    Fixed the quicklink toolbar button not rendering in the quickbars plugin #TINY-3125
    Fixed an issue where menus were generating invalid HTML in some cases #TINY-3323
    Fixed an issue that could cause the mobile theme to show a blank white screen when the editor was inside an `overflow:hidden` element #TINY-3407
    Fixed mobile theme using a transparent background and not taking up the full width on iOS #TINY-3414
    Fixed the template plugin dialog missing the description field #TINY-3337
    Fixed input dialog components using an invalid default type attribute #TINY-3424
    Fixed an issue where backspace/delete keys after/before pagebreak elements wouldn't move the caret #TINY-3097
    Fixed an issue in the table plugin where menu items and toolbar buttons weren't showing correctly based on the selection #TINY-3423
    Fixed inconsistent button focus styles in Firefox #TINY-3377
    Fixed the resize icon floating left when all status bar elements were disabled #TINY-3340
    Fixed the resize handle to not show in fullscreen mode #TINY-3404
Version 5.0.1 (2019-02-21)
    Removed paste as text notification banner and paste_plaintext_inform setting #POW-102
    Fixed an issue where adding links to images would replace the image with text #TINY-3356
    Fixed an issue where the inline editor could use fractional pixels for positioning #TINY-3202
    Fixed an issue where uploading non-image files in the Image Plugin upload tab threw an error. #TINY-3244
    Added H1-H6 toggle button registration to the silver theme #TINY-3070
    Fixed an issue in the media plugin that was causing the source url and height/width to be lost in certain circumstances #TINY-2858
    Fixed an issue with the Context Toolbar not being removed when clicking outside of the editor #TINY-2804
    Fixed an issue where clicking 'Remove link' wouldn't remove the link in certain circumstances #TINY-3199
    Added code sample toolbar button will now toggle on when the cursor is in a code section #TINY-3040
    Fixed an issue where the media plugin would fail when parsing dialog data #TINY-3218
    Fixed an issue where retrieving the selected content as text didn't create newlines #TINY-3197
    Fixed incorrect keyboard shortcuts in the Help dialog for Windows #TINY-3292
    Fixed an issue where JSON serialization could produce invalid JSON #TINY-3281
    Fixed production CSS including references to source maps #TINY-3920
    Fixed development CSS was not included in the development zip #TINY-3920
    Fixed the autocompleter matches predicate not matching on the start of words by default #TINY-3306
    Added new settings to the emoticons plugin to allow additional emoticons to be added #TINY-3088
    Fixed an issue where the page could be scrolled with modal dialogs open #TINY-2252
    Fixed an issue where autocomplete menus would show an icon margin when no items had icons #TINY-3329
    Fixed an issue in the quickbars plugin where images incorrectly showed the text selection toolbar #TINY-3338
    Fixed an issue that caused the inline editor to fail to render when the target element already had focus #TINY-3353
Version 5.0.0 (2019-02-04)
    Full documentation for the version 5 features and changes is available at https://www.tiny.cloud/docs/release-notes/

    Changes since RC2:
    Fixed an issue where tab panel heights weren't sizing properly on smaller screens and weren't updating on resize #TINY-3242
    Added links and registered names with * to denote premium plugins in Plugins tab of Help dialog #TINY-3223
    Changed Tiny 5 mobile skin to look more uniform with desktop #TINY-2650
    Fixed image tools not having any padding between the label and slider #TINY-3220
    Blacklisted table, th and td as inline editor target #TINY-717
    Fixed context toolbar toggle buttons not showing the correct state #TINY-3022
    Fixed missing separators in the spellchecker context menu between the suggestions and actions #TINY-3217
    Fixed notification icon positioning in alert banners #TINY-2196
    Fixed a typo in the word count plugin name #TINY-3062
    Fixed charmap and emoticons dialogs not having a primary button #TINY-3233
    Fixed an issue where resizing wouldn't work correctly depending on the box-sizing model #TINY-3278
Version 5.0.0-rc-2 (2019-01-22)
    Fixed the link dialog such that it will now retain class attributes when updating links #TINY-2825
    Added screen reader accessibility for sidebar and statusbar #TINY-2699
    Updated Emoticons and Charmap dialogs to be screen reader accessible #TINY-2693
    Fixed "Find and replace" not showing in the "Edit" menu by default #TINY-3061
    Updated the textpattern plugin to properly support nested patterns and to allow running a command with a value for a pattern with a start and an end #TINY-2991
    Removed unnecessary 'flex' and unused 'colspan' properties from the new dialog APIs #TINY-2973
    Changed checkboxes to use a boolean for its state, instead of a string #TINY-2848
    Fixed dropdown buttons missing the 'type' attribute, which could cause forms to be incorrectly submitted #TINY-2826
    Fixed emoticon and charmap search not returning expected results in certain cases #TINY-3084
    Changed formatting menus so they are registered and made the align toolbar button use an icon instead of text #TINY-2880
    Fixed blank rel_list values throwing an exception in the link plugin #TINY-3149
Version 5.0.0-rc-1 (2019-01-08)
    Updated the font select dropdown logic to try to detect the system font stack and show "System Font" as the font name #TINY-2710
    Fixed readonly mode not fully disabling editing content #TINY-2287
    Updated the autocompleter to only show when it has matched items #TINY-2350
    Added editor settings functionality to specify title attributes for toolbar groups #TINY-2690
    Added icons instead of button text to improve Search and Replace dialog footer appearance #TINY-2654
    Added `tox-dialog__table` instead of `mce-table-striped` class to enhance Help dialog appearance #TINY-2360
    Added title attribute to iframes so, screen readers can announce iframe labels #TINY-2692
    Updated SizeInput labels to "Height" and "Width" instead of Dimensions #TINY-2833
    Fixed accessibility issues with the font select, font size, style select and format select toolbar dropdowns #TINY-2713
    Fixed accessibility issues with split dropdowns #TINY-2697
    Added a wordcount menu item, that defaults to appearing in the tools menu #TINY-2877
    Fixed the legacyoutput plugin to be compatible with TinyMCE 5.0 #TINY-2301
    Updated the build process to minify and generate ASCII only output for the emoticons database #TINY-2744
    Fixed icons not showing correctly in the autocompleter popup #TINY-3029
    Fixed an issue where preview wouldn't show anything in Edge under certain circumstances #TINY-3035
    Fixed the height being incorrectly calculated for the autoresize plugin #TINY-2807
Version 5.0.0-beta-1 (2018-11-30)
    Changed the name of the "inlite" plugin to "quickbars" #TINY-2831
    Fixed an inline mode issue where the save plugin upon saving can cause content loss #TINY-2659
    Changed the background color icon to highlight background icon #TINY-2258
    Added a new `addNestedMenuItem()` UI registry function and changed all nested menu items to use the new registry functions #TINY-2230
    Changed Help dialog to be accessible to screen readers #TINY-2687
    Changed the color swatch to save selected custom colors to local storage for use across sessions #TINY-2722
    Added title attribute to color swatch colors #TINY-2669
    Added anchorbar component to anchor inline toolbar dialogs to instead of the toolbar #TINY-2040
    Added support for toolbar<n> and toolbar array config options to be squashed into a single toolbar and not create multiple toolbars #TINY-2195
    Added error handling for when forced_root_block config option is set to true #TINY-2261
    Added functionality for the removed_menuitems config option #TINY-2184
    Fixed an issue in IE 11 where calling selection.getContent() would return an empty string when the editor didn't have focus #TINY-2325
    Added the ability to use a string to reference menu items in menu buttons and submenu items #TINY-2253
    Removed compat3x plugin #TINY-2815
    Changed `WindowManager` API - methods `getParams`, `setParams` and `getWindows`, and the legacy `windows` property, have been removed. `alert` and `confirm` dialogs are no longer tracked in the window list. #TINY-2603
Version 5.0.0-preview-4 (2018-11-12)
    Fixed distraction free plugin #AP-470
    Removed the tox-custom-editor class that was added to the wrapping element of codemirror #TINY-2211
    Fixed contents of the input field being selected on focus instead of just recieving an outline highlight #AP-464
    Added width and height placeholder text to image and media dialog dimensions input #AP-296
    Fixed styling issues with dialogs and menus in IE 11 #AP-456
    Fixed custom style format control not honoring custom formats #AP-393
    Fixed context menu not appearing when clicking an image with a caption #AP-382
    Fixed directionality of UI when using an RTL language #AP-423
    Fixed page responsiveness with multiple inline editors #AP-430
    Added the ability to keyboard navigate through menus, toolbars, sidebar and the status bar sequentially #AP-381
    Fixed empty toolbar groups appearing through invalid configuration of the `toolbar` property #AP-450
    Fixed text not being retained when updating links through the link dialog #AP-293
    Added translation capability back to the editor's UI #AP-282
    Fixed edit image context menu, context toolbar and toolbar items being incorrectly enabled when selecting invalid images #AP-323
    Fixed emoji type ahead being shown when typing URLs #AP-366
    Fixed toolbar configuration properties incorrectly expecting string arrays instead of strings #AP-342
    Changed the editor resize handle so that it should be disabled when the autoresize plugin is turned on #AP-424
    Fixed the block formatting toolbar item not showing a "Formatting" title when there is no selection #AP-321
    Fixed clicking disabled toolbar buttons hiding the toolbar in inline mode #AP-380
    Fixed `EditorResize` event not being fired upon editor resize #AP-327
    Fixed tables losing styles when updating through the dialog #AP-368
    Fixed context toolbar positioning to be more consistent near the edges of the editor #AP-318
    Added `label` component type for dialogs to group components under a label
    Fixed table of contents plugin now works with v5 toolbar APIs correctly #AP-347
    Fixed the `link_context_toolbar` configuration not disabling the context toolbar #AP-458
    Fixed the link context toolbar showing incorrect relative links #AP-435
    Fixed the alignment of the icon in alert banner dialog components #TINY-2220
    Changed UI text for microcopy improvements #TINY-2281
    Fixed the visual blocks and visual char menu options not displaying their toggled state #TINY-2238
    Fixed the editor not displaying as fullscreen when toggled #TINY-2237
Version 5.0.0-preview-3 (2018-10-18)
    Changed editor layout to use modern CSS properties over manually calculating dimensions #AP-324
    Changed `autoresize_min_height` and `autoresize_max_height` configurations to `min_height` and `max_height` #AP-324
    Fixed bugs with editor width jumping when resizing and the iframe not resizing to smaller than 150px in height #AP-324
    Fixed mobile theme bug that prevented the editor from loading #AP-404
    Fixed long toolbar groups extending outside of the editor instead of wrapping
    Changed `Whole word` label in Search and Replace dialog to `Find whole words only` #AP-387
    Fixed dialog titles so they are now proper case #AP-384
    Fixed color picker default to be #000000 instead of #ff00ff #AP-216
    Fixed "match case" option on the Find and Replace dialog is no longer selected by default #AP-298
    Fixed vertical alignment of toolbar icons #DES-134
    Fixed toolbar icons not appearing on IE11 #DES-133
Version 5.0.0-preview-2 (2018-10-10)
    Changed configuration of color options has been simplified to `color_map`, `color_cols`, and `custom_colors` #AP-328
    Added swatch is now shown for colorinput fields, instead of the colorpicker directly #AP-328
    Removed `colorpicker` plugin, it is now in the theme #AP-328
    Removed `textcolor` plugin, it is now in the theme #AP-328
    Fixed styleselect not updating the displayed item as the cursor moved #AP-388
    Changed `height` configuration to apply to the editor frame (including menubar, toolbar, status bar) instead of the content area #AP-324
    Added fontformats and fontsizes menu items #AP-390
    Fixed preview iframe not expanding to the dialog size #AP-252
    Fixed 'meta' shortcuts not translated into platform-specific text #AP-270
    Fixed tabbed dialogs (Charmap and Emoticons) shrinking when no search results returned
    Fixed a bug where alert banner icons were not retrieved from icon pack. #AP-330
    Fixed component styles to flex so they fill large dialogs. #AP-252
    Fixed editor flashing unstyled during load (still in progress). #AP-349
Version 5.0.0-preview-1 (2018-10-01)
    Developer preview 1
    Initial list of features and changes is available at https://tiny.cloud/docs-preview/release-notes/new-features/
Version 4.9.3 (2019-01-31)
    Added a visualchars_default_state setting to the Visualchars Plugin. Patch contributed by mat3e.
    Fixed a bug where scrolling on a page with more than one editor would cause a ResizeWindow event to fire. #TINY-3247
    Fixed a bug where if a plugin threw an error during initialisation the whole editor would fail to load. #TINY-3243
    Fixed a bug where getContent would include bogus elements when valid_elements setting was set up in a specific way. #TINY-3213
    Fixed a bug where only a few function key names could be used when creating keyboard shortcuts. #TINY-3146
    Fixed a bug where it wasn't possible to enter spaces into an editor after pressing shift+enter. #TINY-3099
    Fixed a bug where no caret would be rendered after backspacing to a contenteditable false element. #TINY-2998
    Fixed a bug where deletion to/from indented lists would leave list fragments in the editor. #TINY-2981
Version 4.9.2 (2018-12-17)
    Fixed a bug with pressing the space key on IE 11 would result in nbsp characters being inserted between words at the end of a block. #TINY-2996
    Fixed a bug where character composition using quote and space on US International keyboards would produce a space instead of a quote. #TINY-2999
    Fixed a bug where remove format wouldn't remove the inner most inline element in some situations. #TINY-2982
    Fixed a bug where outdenting an list item would affect attributes on other list items within the same list. #TINY-2971
    Fixed a bug where the DomParser filters wouldn't be applied for elements created when parsing invalid html. #TINY-2978
    Fixed a bug where setProgressState wouldn't automatically close floating ui elements like menus. #TINY-2896
    Fixed a bug where it wasn't possible to navigate out of a figcaption element using the arrow keys. #TINY-2894
    Fixed a bug where enter key before an image inside a link would remove the image. #TINY-2780
Version 4.9.1 (2018-12-04)
    Added functionality to insert html to the replacement feature of the Textpattern Plugin. #TINY-2839
    Fixed a bug where `editor.selection.getContent({format: 'text'})` didn't work as expected in IE11 on an unfocused editor. #TINY-2862
    Fixed a bug in the Textpattern Plugin where the editor would get an incorrect selection after inserting a text pattern on Safari. #TINY-2838
    Fixed a bug where the space bar didn't work correctly in editors with the forced_root_block setting set to false. #TINY-2816
Version 4.9.0 (2018-11-27)
    Added a replace feature to the Textpattern Plugin. #TINY-1908
    Added functionality to the Lists Plugin that improves the indentation logic. #TINY-1790
    Fixed a bug where it wasn't possible to delete/backspace when the caret was between a contentEditable=false element and a BR. #TINY-2372
    Fixed a bug where copying table cells without a text selection would fail to copy anything. #TINY-1789
    Implemented missing `autosave_restore_when_empty` functionality in the Autosave Plugin. Patch contributed by gzzo. #GH-4447
    Reduced insertion of unnecessary nonbreaking spaces in the editor. #TINY-1879
Version 4.8.5 (2018-10-30)
    Added a content_css_cors setting to the editor that adds the crossorigin="anonymous" attribute to link tags added by the StyleSheetLoader. #TINY-1909
    Fixed a bug where trying to remove formatting with a collapsed selection range would throw an exception. #GH-4636
    Fixed a bug in the image plugin that caused updating figures to split contenteditable elements. #GH-4563
    Fixed a bug that was causing incorrect viewport calculations for fixed position UI elements. #TINY-1897
    Fixed a bug where inline formatting would cause the delete key to do nothing. #TINY-1900
Version 4.8.4 (2018-10-23)
    Added support for the HTML5 `main` element. #TINY-1877
    Changed the keyboard shortcut to move focus to contextual toolbars to Ctrl+F9. #TINY-1812
    Fixed a bug where content css could not be loaded from another domain. #TINY-1891
    Fixed a bug on FireFox where the cursor would get stuck between two contenteditable false inline elements located inside of the same block element divided by a BR. #TINY-1878
    Fixed a bug with the insertContent method where nonbreaking spaces would be inserted incorrectly. #TINY-1868
    Fixed a bug where the toolbar of the inline editor would not be visible in some scenarios. #TINY-1862
    Fixed a bug where removing the editor while more than one notification was open would throw an error. #TINY-1845
    Fixed a bug where the menubutton would be rendered on top of the menu if the viewport didn't have enough height. #TINY-1678
    Fixed a bug with the annotations api where annotating collapsed selections caused problems. #TBS-2449
    Fixed a bug where wbr elements were being transformed into whitespace when using the Paste Plugin's paste as text setting. #GH-4638
    Fixed a bug where the Search and Replace didn't replace spaces correctly. #GH-4632
    Fixed a bug with sublist items not persisting selection. #GH-4628
    Fixed a bug with mceInsertRawHTML command not working as expected. #GH-4625
Version 4.8.3 (2018-09-13)
    Fixed a bug where the Wordcount Plugin didn't correctly count words within tables on IE11. #TINY-1770
    Fixed a bug where it wasn't possible to move the caret out of a table on IE11 and Firefox. #TINY-1682
    Fixed a bug where merging empty blocks didn't work as expected, sometimes causing content to be deleted. #TINY-1781
    Fixed a bug where the Textcolor Plugin didn't show the correct current color. #TINY-1810
    Fixed a bug where clear formatting with a collapsed selection would sometimes clear formatting from more content than expected. #TINY-1813 #TINY-1821
    Fixed a bug with the Table Plugin where it wasn't possible to keyboard navigate to the caption. #TINY-1818
Version 4.8.2 (2018-08-09)
    Moved annotator from "experimental" to "annotator" object on editor. #TBS-2398
    Improved the multiclick normalization across browsers. #TINY-1788
    Fixed a bug where running getSelectedBlocks with a collapsed selection between block elements would produce incorrect results. #TINY-1787
    Fixed a bug where the ScriptLoaders loadScript method would not work as expected in FireFox when loaded on the same page as a ShadowDOM polyfill. #TINY-1786
    Removed reference to ShadowDOM event.path as Blink based browsers now support event.composedPath. #TINY-1785
    Fixed a bug where a reference to localStorage would throw an "access denied" error in IE11 with strict security settings. #TINY-1782
    Fixed a bug where pasting using the toolbar button on an inline editor in IE11 would cause a looping behaviour. #TINY-1768
Version 4.8.1 (2018-07-26)
    Fixed a bug where the content of inline editors was being cleaned on every call of `editor.save()`. #TINY-1783
    Fixed a bug where the arrow of the Inlite Theme toolbar was being rendered incorrectly in RTL mode. #TINY-1776
    Fixed a bug with the Paste Plugin where pasting after inline contenteditable false elements moved the caret to the end of the line. #TINY-1758
Version 4.8.0 (2018-06-27)
    Added new "experimental" object in editor, with initial Annotator API. #TBS-2374
    Fixed a bug where deleting paragraphs inside of table cells would delete the whole table cell. #TINY-1759
    Fixed a bug in the Table Plugin where removing row height set on the row properties dialog did not update the table. #TINY-1730
    Fixed a bug with the font select toolbar item didn't update correctly. #TINY-1683
    Fixed a bug where all bogus elements would not be deleted when removing an inline editor. #TINY-1669
Version 4.7.13 (2018-05-16)
    Fixed a bug where Edge 17 wouldn't be able to select images or tables. #TINY-1679
    Fixed issue where whitespace wasn't preserved when the editor was initialized on pre elements. #TINY-1649
    Fixed a bug with the fontselect dropdowns throwing an error if the editor was hidden in Firefox. #TINY-1664
    Fixed a bug where it wasn't possible to merge table cells on IE 11. #TINY-1671
    Fixed a bug where textcolor wasn't applying properly on IE 11 in some situations. #TINY-1663
    Fixed a bug where the justifyfull command state wasn't working correctly. #TINY-1677
    Fixed a bug where the styles wasn't updated correctly when resizing some tables. #TINY-1668
    Added missing code menu item from the default menu config. #TINY-1648
    Added new align button for combining the separate align buttons into a menu button. #TINY-1652
Version 4.7.12 (2018-05-03)
    Added an option to filter out image svg data urls.
    Added support for html5 details and summary elements.
    Changed so the mce-abs-layout-item css rule targets html instead of body. Patch contributed by nazar-pc.
    Fixed a bug where the "read" step on the mobile theme was still present on android mobile browsers.
    Fixed a bug where all images in the editor document would reload on any editor change.
    Fixed a bug with the Table Plugin where ObjectResized event wasn't being triggered on column resize.
    Fixed so the selection is set to the first suitable caret position after editor.setContent called.
    Fixed so links with xlink:href attributes are filtered correctly to prevent XSS.
    Fixed a bug on IE11 where pasting content into an inline editor initialized on a heading element would create new editable elements.
    Fixed a bug where readonly mode would not work as expected when the editor contained contentEditable=true elements.
    Fixed a bug where the Link Plugin would throw an error when used together with the webcomponents polyfill. Patch contributed by 4esnog.
    Fixed a bug where the "Powered by TinyMCE" branding link would break on XHTML pages. Patch contributed by tistre.
    Fixed a bug where the same id would be used in the blobcache for all pasted images. Patch contributed by thorn0.
Version 4.7.11 (2018-04-11)
    Added a new imagetools_credentials_hosts option to the Imagetools Plugin.
    Fixed a bug where toggling a list containing empty LIs would throw an error. Patch contributed by bradleyke.
    Fixed a bug where applying block styles to a text with the caret at the end of the paragraph would select all text in the paragraph.
    Fixed a bug where toggling on the Spellchecker Plugin would trigger isDirty on the editor.
    Fixed a bug where it was possible to enter content into selection bookmark spans.
    Fixed a bug where if a non paragraph block was configured in forced_root_block the editor.getContent method would return incorrect values with an empty editor.
    Fixed a bug where dropdown menu panels stayed open and fixed in position when dragging dialog windows.
    Fixed a bug where it wasn't possible to extend table cells with the space button in Safari.
    Fixed a bug where the setupeditor event would thrown an error when using the Compat3x Plugin.
    Fixed a bug where an error was thrown in FontInfo when called on a detached element.
Version 4.7.10 (2018-04-03)
    Removed the "read" step from the mobile theme.
    Added normalization of triple clicks across browsers in the editor.
    Added a `hasFocus` method to the editor that checks if the editor has focus.
    Added correct icon to the Nonbreaking Plugin menu item.
    Fixed so the `getContent`/`setContent` methods work even if the editor is not initialized.
    Fixed a bug with the Media Plugin where query strings were being stripped from youtube links.
    Fixed a bug where image styles were changed/removed when opening and closing the Image Plugin dialog.
    Fixed a bug in the Table Plugin where some table cell styles were not correctly added to the content html.
    Fixed a bug in the Spellchecker Plugin where it wasn't possible to change the spellchecker language.
    Fixed so the the unlink action in the Link Plugin has a menu item and can be added to the contextmenu.
    Fixed a bug where it wasn't possible to keyboard navigate to the start of an inline element on a new line within the same block element.
    Fixed a bug with the Text Color Plugin where if used with an inline editor located at the bottom of the screen the colorpicker could appear off screen.
    Fixed a bug with the UndoManager where undo levels were being added for nbzwsp characters.
    Fixed a bug with the Table Plugin where the caret would sometimes be lost when keyboard navigating up through a table.
    Fixed a bug where FontInfo.getFontFamily would throw an error when called on a removed editor.
    Fixed a bug in Firefox where undo levels were not being added correctly for some specific operations.
    Fixed a bug where initializing an inline editor inside of a table would make the whole table resizeable.
    Fixed a bug where the fake cursor that appears next to tables on Firefox was positioned incorrectly when switching to fullscreen.
    Fixed a bug where zwsp's weren't trimmed from the output from `editor.getContent({ format: 'text' })`.
    Fixed a bug where the fontsizeselect/fontselect toolbar items showed the body info rather than the first possible caret position info on init.
    Fixed a bug where it wasn't possible to select all content if the editor only contained an inline boundary element.
    Fixed a bug where `content_css` urls with query strings wasn't working.
    Fixed a bug in the Table Plugin where some table row styles were removed when changing other styles in the row properties dialog.
Version 4.7.9 (2018-02-27)
    Fixed a bug where the editor target element didn't get the correct style when removing the editor.
Version 4.7.8 (2018-02-26)
    Fixed an issue with the Help Plugin where the menuitem name wasn't lowercase.
    Fixed an issue on MacOS where text and bold text did not have the same line-height in the autocomplete dropdown in the Link Plugin dialog.
    Fixed a bug where the "paste as text" option in the Paste Plugin didn't work.
    Fixed a bug where dialog list boxes didn't get positioned correctly in documents with scroll.
    Fixed a bug where the Inlite Theme didn't use the Table Plugin api to insert correct tables.
    Fixed a bug where the Inlite Theme panel didn't hide on blur in a correct way.
    Fixed a bug where placing the cursor before a table in Firefox would scroll to the bottom of the table.
    Fixed a bug where selecting partial text in table cells with rowspans and deleting would produce faulty tables.
    Fixed a bug where the Preview Plugin didn't work on Safari due to sandbox security.
    Fixed a bug where table cell selection using the keyboard threw an error.
    Fixed so the font size and font family doesn't toggle the text but only sets the selected format on the selected text.
    Fixed so the built-in spellchecking on Chrome and Safari creates an undo level when replacing words.
Version 4.7.7 (2018-02-19)
    Added a border style selector to the advanced tab of the Image Plugin.
    Added better controls for default table inserted by the Table Plugin.
    Added new `table_responsive_width` option to the Table Plugin that controls whether to use pixel or percentage widths.
    Fixed a bug where the Link Plugin text didn't update when a URL was pasted using the context menu.
    Fixed a bug with the Spellchecker Plugin where using "Add to dictionary" in the context menu threw an error.
    Fixed a bug in the Media Plugin where the preview node for iframes got default width and height attributes that interfered with width/height styles.
    Fixed a bug where backslashes were being added to some font family names in Firefox in the fontselect toolbar item.
    Fixed a bug where errors would be thrown when trying to remove an editor that had not yet been fully initialized.
    Fixed a bug where the Imagetools Plugin didn't update the images atomically.
    Fixed a bug where the Fullscreen Plugin was throwing errors when being used on an inline editor.
    Fixed a bug where drop down menus weren't positioned correctly in inline editors on scroll.
    Fixed a bug with a semicolon missing at the end of the bundled javascript files.
    Fixed a bug in the Table Plugin with cursor navigation inside of tables where the cursor would sometimes jump into an incorrect table cells.
    Fixed a bug where indenting a table that is a list item using the "Increase indent" button would create a nested table.
    Fixed a bug where text nodes containing only whitespace were being wrapped by paragraph elements.
    Fixed a bug where whitespace was being inserted after br tags inside of paragraph tags.
    Fixed a bug where converting an indented paragraph to a list item would cause the list item to have extra padding.
    Fixed a bug where Copy/Paste in an editor with a lot of content would cause the editor to scroll to the top of the content in IE11.
    Fixed a bug with a memory leak in the DragHelper. Path contributed by ben-mckernan.
    Fixed a bug where the advanced tab in the Media Plugin was being shown even if it didn't contain anything. Patch contributed by gabrieeel.
    Fixed an outdated eventname in the EventUtils. Patch contributed by nazar-pc.
    Fixed an issue where the Json.parse function would throw an error when being used on a page with strict CSP settings.
    Fixed so you can place the curser before and after table elements within the editor in Firefox and Edge/IE.
Version 4.7.6 (2018-01-29)
    Fixed a bug in the jquery integration where it threw an error saying that "global is not defined".
    Fixed a bug where deleting a table cell whose previous sibling was set to contenteditable false would create a corrupted table.
    Fixed a bug where highlighting text in an unfocused editor did not work correctly in IE11/Edge.
    Fixed a bug where the table resize handles were not being repositioned when activating the Fullscreen Plugin.
    Fixed a bug where the Imagetools Plugin dialog didn't honor editor RTL settings.
    Fixed a bug where block elements weren't being merged correctly if you deleted from after a contenteditable false element to the beginning of another block element.
    Fixed a bug where TinyMCE didn't work with module loaders like webpack.
Version 4.7.5 (2018-01-22)
    Fixed bug with the Codesample Plugin where it wasn't possible to edit codesamples when the editor was in inline mode.
    Fixed bug where focusing on the status bar broke the keyboard navigation functionality.
    Fixed bug where an error would be thrown on Edge by the Table Plugin when pasting using the PowerPaste Plugin.
    Fixed bug in the Table Plugin where selecting row border style from the dropdown menu in advanced row properties would throw an error.
    Fixed bug with icons being rendered incorrectly on Chrome on Mac OS.
    Fixed bug in the Textcolor Plugin where the font color and background color buttons wouldn't trigger an ExecCommand event.
    Fixed bug in the Link Plugin where the url field wasn't forced LTR.
    Fixed bug where the Nonbreaking Plugin incorrectly inserted spaces into tables.
    Fixed bug with the inline theme where the toolbar wasn't repositioned on window resize.
Version 4.7.4 (2017-12-05)
    Fixed bug in the Nonbreaking Plugin where the nonbreaking_force_tab setting was being ignored.
    Fixed bug in the Table Plugin where changing row height incorrectly converted column widths to pixels.
    Fixed bug in the Table Plugin on Edge and IE11 where resizing the last column after resizing the table would cause invalid column heights.
    Fixed bug in the Table Plugin where keyboard navigation was not normalized between browsers.
    Fixed bug in the Table Plugin where the colorpicker button would show even without defining the colorpicker_callback.
    Fixed bug in the Table Plugin where it wasn't possible to set the cell background color.
    Fixed bug where Firefox would throw an error when intialising an editor on an element that is hidden or not yet added to the DOM.
    Fixed bug where Firefox would throw an error when intialising an editor inside of a hidden iframe.
Version 4.7.3 (2017-11-23)
    Added functionality to open the Codesample Plugin dialog when double clicking on a codesample. Patch contributed by dakuzen.
    Fixed bug where undo/redo didn't work correctly with some formats and caret positions.
    Fixed bug where the color picker didn't show up in Table Plugin dialogs.
    Fixed bug where it wasn't possible to change the width of a table through the Table Plugin dialog.
    Fixed bug where the Charmap Plugin couldn't insert some special characters.
    Fixed bug where editing a newly inserted link would not actually edit the link but insert a new link next to it.
    Fixed bug where deleting all content in a table cell made it impossible to place the caret into it.
    Fixed bug where the vertical alignment field in the Table Plugin cell properties dialog didn't do anything.
    Fixed bug where an image with a caption showed two sets of resize handles in IE11.
    Fixed bug where pressing the enter button inside of an h1 with contenteditable set to true would sometimes produce a p tag.
    Fixed bug with backspace not working as expected before a noneditable element.
    Fixed bug where operating on tables with invalid rowspans would cause an error to be thrown.
    Fixed so a real base64 representation of the image is available on the blobInfo that the images_upload_handler gets called with.
    Fixed so the image upload tab is available when the images_upload_handler is defined (and not only when the images_upload_url is defined).
Version 4.7.2 (2017-11-07)
    Added newly rewritten Table Plugin.
    Added support for attributes with colon in valid_elements and addValidElements.
    Added support for dailymotion short url in the Media Plugin. Patch contributed by maat8.
    Added support for converting to half pt when converting font size from px to pt. Patch contributed by danny6514.
    Added support for location hash to the Autosave plugin to make it work better with SPAs using hash routing.
    Added support for merging table cells when pasting a table into another table.
    Changed so the language packs are only loaded once. Patch contributed by 0xor1.
    Simplified the css for inline boundaries selection by switching to an attribute selector.
    Fixed bug where an error would be thrown on editor initialization if the window.getSelection() returned null.
    Fixed bug where holding down control or alt keys made the keyboard navigation inside an inline boundary not work as expected.
    Fixed bug where applying formats in IE11 produced extra, empty paragraphs in the editor.
    Fixed bug where the Word Count Plugin didn't count some mathematical operators correctly.
    Fixed bug where removing an inline editor removed the element that the editor had been initialized on.
    Fixed bug where setting the selection to the end of an editable container caused some formatting problems.
    Fixed bug where an error would be thrown sometimes when an editor was removed because of the selection bookmark was being stored asynchronously.
    Fixed a bug where an editor initialized on an empty list did not contain any valid cursor positions.
    Fixed a bug with the Context Menu Plugin and webkit browsers on Mac where right-clicking inside a table would produce an incorrect selection.
    Fixed bug where the Image Plugin constrain proportions setting wasn't working as expected.
    Fixed bug where deleting the last character in a span with decorations produced an incorrect element when typing.
    Fixed bug where focusing on inline editors made the toolbar flicker when moving between elements quickly.
    Fixed bug where the selection would be stored incorrectly in inline editors when the mouseup event was fired outside the editor body.
    Fixed bug where toggling bold at the end of an inline boundary would toggle off the whole word.
    Fixed bug where setting the skin to false would not stop the loading of some skin css files.
    Fixed bug in mobile theme where pinch-to-zoom would break after exiting the editor.
    Fixed bug where sublists of a fully selected list would not be switched correctly when changing list style.
    Fixed bug where inserting media by source would break the UndoManager.
    Fixed bug where inserting some content into the editor with a specific selection would replace some content incorrectly.
    Fixed bug where selecting all content with ctrl+a in IE11 caused problems with untoggling some formatting.
    Fixed bug where the Search and Replace Plugin left some marker spans in the editor when undoing and redoing after replacing some content.
    Fixed bug where the editor would not get a scrollbar when using the Fullscreen and Autoresize plugins together.
    Fixed bug where the font selector would stop working correctly after selecting fonts three times.
    Fixed so pressing the enter key inside of an inline boundary inserts a br after the inline boundary element.
    Fixed a bug where it wasn't possible to use tab navigation inside of a table that was inside of a list.
    Fixed bug where end_container_on_empty_block would incorrectly remove elements.
    Fixed bug where content_styles weren't added to the Preview Plugin iframe.
    Fixed so the beforeSetContent/beforeGetContent events are preventable.
    Fixed bug where changing height value in Table Plugin advanced tab didn't do anything.
    Fixed bug where it wasn't possible to remove formatting from content in beginning of table cell.
Version 4.7.1 (2017-10-09)
    Fixed bug where theme set to false on an inline editor produced an extra div element after the target element.
    Fixed bug where the editor drag icon was misaligned with the branding set to false.
    Fixed bug where doubled menu items were not being removed as expected with the removed_menuitems setting.
    Fixed bug where the Table of contents plugin threw an error when initialized.
    Fixed bug where it wasn't possible to add inline formats to text selected right to left.
    Fixed bug where the paste from plain text mode did not work as expected.
    Fixed so the style previews do not set color and background color when selected.
    Fixed bug where the Autolink plugin didn't work as expected with some formats applied on an empty editor.
    Fixed bug where the Textpattern plugin were throwing errors on some patterns.
    Fixed bug where the Save plugin saved all editors instead of only the active editor. Patch contributed by dannoe.
Version 4.7.0 (2017-10-03)
    Added new mobile ui that is specifically designed for mobile devices.
    Updated the default skin to be more modern and white since white is preferred by most implementations.
    Restructured the default menus to be more similar to common office suites like Google Docs.
    Fixed so theme can be set to false on both inline and iframe editor modes.
    Fixed bug where inline editor would add/remove the visualblocks css multiple times.
    Fixed bug where selection wouldn't be properly restored when editor lost focus and commands where invoked.
    Fixed bug where toc plugin would generate id:s for headers even though a toc wasn't inserted into the content.
    Fixed bug where is wasn't possible to drag/drop contents within the editor if paste_data_images where set to true.
    Fixed bug where getParam and close in WindowManager would get the first opened window instead of the last opened window.
    Fixed bug where delete would delete between cells inside a table in Firefox.
Version 4.6.7 (2017-09-18)
    Fixed bug where paste wasn't working in IOS.
    Fixed bug where the Word Count Plugin didn't count some mathematical operators correctly.
    Fixed bug where inserting a list in a table caused the cell to expand in height.
    Fixed bug where pressing enter in a list located inside of a table deleted list items instead of inserting new list item.
    Fixed bug where copy and pasting table cells produced inconsistent results.
    Fixed bug where initializing an editor with an ID of 'length' would throw an exception.
    Fixed bug where it was possible to split a non merged table cell.
    Fixed bug where copy and pasting a list with a very specific selection into another list would produce a nested list.
    Fixed bug where copy and pasting ordered lists sometimes produced unordered lists.
    Fixed bug where padded elements inside other elements would be treated as empty.
    Added some missing translations to Image, Link and Help plugins.
    Fixed so you can resize images inside a figure element.
    Fixed bug where an inline TinyMCE editor initialized on a table did not set selection on load in Chrome.
    Fixed the positioning of the inlite toolbar when the target element wasn't big enough to fit the toolbar.
Version 4.6.6 (2017-08-30)
    Fixed so that notifications wrap long text content instead of bleeding outside the notification element.
    Fixed so the content_style css is added after the skin and custom stylesheets.
    Fixed bug where it wasn't possible to remove a table with the Cut button.
    Fixed bug where the center format wasn't getting the same font size as the other formats in the format preview.
    Fixed bug where the wordcount plugin wasn't counting hyphenated words correctly.
    Fixed bug where all content pasted into the editor was added to the end of the editor.
    Fixed bug where enter keydown on list item selection only deleted content and didn't create a new line.
    Fixed bug where destroying the editor while the content css was still loading caused error notifications on Firefox.
    Fixed bug where undoing cut operation in IE11 left some unwanted html in the editor content.
    Fixed bug where enter keydown would throw an error in IE11.
    Fixed bug where duplicate instances of an editor were added to the editors array when using the createEditor API.
    Fixed bug where the formatter applied formats on the wrong content when spellchecker was activated.
    Fixed bug where switching formats would reset font size on child nodes.
    Fixed bug where the table caption element weren't always the first descendant to the table tag.
    Fixed bug where pasting some content into the editor on chrome some newlines were removed.
    Fixed bug where it wasn't possible to remove a list if a list item was a table element.
    Fixed bug where copy/pasting partial selections of tables wouldn't produce a proper table.
    Fixed bug where the searchreplace plugin could not find consecutive spaces.
    Fixed bug where background color wasn't applied correctly on some partially selected contents.
Version 4.6.5 (2017-08-02)
    Added new inline_boundaries_selector that allows you to specify the elements that should have boundaries.
    Added new local upload feature this allows the user to upload images directly from the image dialog.
    Added a new api for providing meta data for plugins. It will show up in the help dialog if it's provided.
    Fixed so that the notifications created by the notification manager are more screen reader accessible.
    Fixed bug where changing the list format on multiple selected lists didn't change all of the lists.
    Fixed bug where the nonbreaking plugin would insert multiple undo levels when pressing the tab key.
    Fixed bug where delete/backspace wouldn't render a caret when all editor contents where deleted.
    Fixed bug where delete/backspace wouldn't render a caret if the deleted element was a single contentEditable false element.
    Fixed bug where the wordcount plugin wouldn't count words correctly if word where typed after applying a style format.
    Fixed bug where the wordcount plugin would count mathematical formulas as multiple words for example 1+1=2.
    Fixed bug where formatting of triple clicked blocks on Chrome/Safari would result in styles being added outside the visual selection.
    Fixed bug where paste would add the contents to the end of the editor area when inline mode was used.
    Fixed bug where toggling off bold formatting on text entered in a new paragraph would add an extra line break.
    Fixed bug where autolink plugin would only produce a link on every other consecutive link on Firefox.
    Fixed bug where it wasn't possible to select all contents if the content only had one pre element.
    Fixed bug where sizzle would produce lagging behavior on some sites due to repaints caused by feature detection.
    Fixed bug where toggling off inline formats wouldn't include the space on selected contents with leading or trailing spaces.
    Fixed bug where the cut operation in UI wouldn't work in Chrome.
    Fixed bug where some legacy editor initialization logic would throw exceptions about editor settings not being defined.
    Fixed bug where it wasn't possible to apply text color to links if they where part of a non collapsed selection.
    Fixed bug where an exception would be thrown if the user selected a video element and then moved the focus outside the editor.
    Fixed bug where list operations didn't work if there where block elements inside the list items.
    Fixed bug where applying block formats to lists wrapped in block elements would apply to all elements in that wrapped block.
Version 4.6.4 (2017-06-13)
    Fixed bug where the editor would move the caret when clicking on the scrollbar next to a content editable false block.
    Fixed bug where the text color select dropdowns wasn't placed correctly when they didn't fit the width of the screen.
    Fixed bug where the default editor line height wasn't working for mixed font size contents.
    Fixed bug where the content css files for inline editors were loaded multiple times for multiple editor instances.
    Fixed bug where the initial value of the font size/font family dropdowns wasn't displayed.
    Fixed bug where the I18n api was not supporting arrays as the translation replacement values.
    Fixed bug where chrome would display "The given range isn't in document." errors for invalid ranges passed to setRng.
    Fixed bug where the compat3x plugin wasn't working since the global tinymce references wasn't resolved correctly.
    Fixed bug where the preview plugin wasn't encoding the base url passed into the iframe contents producing a xss bug.
    Fixed bug where the dom parser/serializer wasn't handling some special elements like noframes, title and xmp.
    Fixed bug where the dom parser/serializer wasn't handling cdata sections with comments inside.
    Fixed bug where the editor would scroll to the top of the editable area if a dialog was closed in inline mode.
    Fixed bug where the link dialog would not display the right rel value if rel_list was configured.
    Fixed bug where the context menu would select images on some platforms but not others.
    Fixed bug where the filenames of images were not retained on dragged and drop into the editor from the desktop.
    Fixed bug where the paste plugin would misrepresent newlines when pasting plain text and having forced_root_block configured.
    Fixed so that the error messages for the imagetools plugin is more human readable.
    Fixed so the internal validate setting for the parser/serializer can't be set from editor initialization settings.
Version 4.6.3 (2017-05-30)
    Fixed bug where the arrow keys didn't work correctly when navigating on nested inline boundary elements.
    Fixed bug where delete/backspace didn't work correctly on nested inline boundary elements.
    Fixed bug where image editing didn't work on subsequent edits of the same image.
    Fixed bug where charmap descriptions wouldn't properly wrap if they exceeded the width of the box.
    Fixed bug where the default image upload handler only accepted 200 as a valid http status code.
    Fixed so rel on target=_blank links gets forced with only noopener instead of both noopener and noreferrer.
Version 4.6.2 (2017-05-23)
    Fixed bug where the SaxParser would run out of memory on very large documents.
    Fixed bug with formatting like font size wasn't applied to del elements.
    Fixed bug where various api calls would be throwing exceptions if they where invoked on a removed editor instance.
    Fixed bug where the branding position would be incorrect if the editor was inside a hidden tab and then later showed.
    Fixed bug where the color levels feature in the imagetools dialog wasn't working properly.
    Fixed bug where imagetools dialog wouldn't pre-load images from CORS domains, before trying to prepare them for editing.
    Fixed bug where the tab key would move the caret to the next table cell if being pressed inside a list inside a table.
    Fixed bug where the cut/copy operations would loose parent context like the current format etc.
    Fixed bug with format preview not working on invalid elements excluded by valid_elements.
    Fixed bug where blocks would be merged in incorrect order on backspace/delete.
    Fixed bug where zero length text nodes would cause issues with the undo logic if there where iframes present.
    Fixed bug where the font size/family select lists would throw errors if the first node was a comment.
    Fixed bug with csp having to allow local script evaluation since it was used to detect global scope.
    Fixed bug where CSP required a relaxed option for javascript: URLs in unsupported legacy browsers.
    Fixed bug where a fake caret would be rendered for td with the contenteditable=false.
    Fixed bug where typing would be blocked on IE 11 when within a nested contenteditable=true/false structure.
Version 4.6.1 (2017-05-10)
    Added configuration option to list plugin to disable tab indentation.
    Fixed bug where format change on very specific content could cause the selection to change.
    Fixed bug where TinyMCE could not be lazyloaded through jquery integration.
    Fixed bug where entities in style attributes weren't decoded correctly on paste in webkit.
    Fixed bug where fontsize_formats option had been renamed incorrectly.
    Fixed bug with broken backspace/delete behaviour between contenteditable=false blocks.
    Fixed bug where it wasn't possible to backspace to the previous line with the inline boundaries functionality turned on.
    Fixed bug where is wasn't possible to move caret left and right around a linked image with the inline boundaries functionality turned on.
    Fixed bug where pressing enter after/before hr element threw exception. Patch contributed bradleyke.
    Fixed so the CSS in the visualblocks plugin doesn't overwrite background color. Patch contributed by Christian Rank.
    Fixed bug where multibyte characters weren't encoded correctly. Patch contributed by James Tarkenton.
    Fixed bug where shift-click to select within contenteditable=true fields wasn't working.
Version 4.6.0 (2017-05-04)
    Dropped support for IE 8-10 due to market share and lack of support from Microsoft. See tinymce docs for details.
    Added an inline boundary caret position feature that makes it easier to type at the beginning/end of links/code elements.
    Added a help plugin that adds a button and a dialog showing the editor shortcuts and loaded plugins.
    Added an inline_boundaries option that allows you to disable the inline boundary feature if it's not desired.
    Added a new ScrollIntoView event that allows you to override the default scroll to element behavior.
    Added role and aria- attributes as valid elements in the default valid elements config.
    Added new internal flag for PastePreProcess/PastePostProcess this is useful to know if the paste was coming from an external source.
    Added new ignore function to UndoManager this works similar to transact except that it doesn't add an undo level by default.
    Fixed so that urls gets retained for images when being edited. This url is then passed on to the upload handler.
    Fixed so that the editors would be initialized on readyState interactive instead of complete.
    Fixed so that the init event of the editor gets fired once all contentCSS files have been properly loaded.
    Fixed so that width/height of the editor gets taken from the textarea element if it's explicitly specified in styles.
    Fixed so that keep_styles set to false no longer clones class/style from the previous paragraph on enter.
    Fixed so that the default line-height is 1.2em to avoid zwnbsp characters from producing text rendering glitches on Windows.
    Fixed so that loading errors of content css gets presented by a notification message.
    Fixed so figure image elements can be linked when selected this wraps the figure image in a anchor element.
    Fixed bug where it wasn't possible to copy/paste rows with colspans by using the table copy/paste feature.
    Fixed bug where the protect setting wasn't properly applied to header/footer parts when using the fullpage plugin.
    Fixed bug where custom formats that specified upper case element names where not applied correctly.
    Fixed bug where some screen readers weren't reading buttons due to an aria specific fix for IE 8.
    Fixed bug where cut wasn't working correctly on iOS due to it's clipboard API not working correctly.
    Fixed bug where Edge would paste div elements instead of paragraphs when pasting plain text.
    Fixed bug where the textpattern plugin wasn't dealing with trailing punctuations correctly.
    Fixed bug where image editing would some times change the image format from jpg to png.
    Fixed bug where some UI elements could be inserted into the toolbar even if they where not registered.
    Fixed bug where it was possible to click the TD instead of the character in the character map and that caused an exception.
    Fixed bug where the font size/font family dropdowns would sometimes show an incorrect value due to css not being loaded in time.
    Fixed bug with the media plugin inserting undefined instead of retaining size when media_dimensions was set to false.
    Fixed bug with deleting images when forced_root_blocks where set to false.
    Fixed bug where input focus wasn't properly handled on nested content editable elements.
    Fixed bug where Chrome/Firefox would throw an exception when selecting images due to recent change of setBaseAndExtent support.
    Fixed bug where malformed blobs would throw exceptions now they are simply ignored.
    Fixed bug where backspace/delete wouldn't work properly in some cases where all contents was selected in WebKit.
    Fixed bug with Angular producing errors since it was expecting events objects to be patched with their custom properties.
    Fixed bug where the formatter would apply formatting to spellchecker errors now all bogus elements are excluded.
    Fixed bug with backspace/delete inside table caption elements wouldn't behave properly on IE 11.
    Fixed bug where typing after a contenteditable false inline element could move the caret to the end of that element.
    Fixed bug where backspace before/after contenteditable false blocks wouldn't properly remove the right element.
    Fixed bug where backspace before/after contenteditable false inline elements wouldn't properly empty the current block element.
    Fixed bug where vertical caret navigation with a custom line-height would sometimes match incorrect positions.
    Fixed bug with paste on Edge where character encoding wasn't handled properly due to a browser bug.
    Fixed bug with paste on Edge where extra fragment data was inserted into the contents when pasting.
    Fixed bug with pasting contents when having a whole block element selected on WebKit could cause WebKit spans to appear.
    Fixed bug where the visualchars plugin wasn't working correctly showing invisible nbsp characters.
    Fixed bug where browsers would hang if you tried to load some malformed html contents.
    Fixed bug where the init call promise wouldn't resolve if the specified selector didn't find any matching elements.
    Fixed bug where the Schema isValidChild function was case sensitive.
Version 4.5.3 (2017-02-01)
    Added keyboard navigation for menu buttons when the menu is in focus.
    Added api to the list plugin for setting custom classes/attributes on lists.
    Added validation for the anchor plugin input field according to W3C id naming specifications.
    Fixed bug where media placeholders were removed after resize with the forced_root_block setting set to false.
    Fixed bug where deleting selections with similar sibling nodes sometimes deleted the whole document.
    Fixed bug with inlite theme where several toolbars would appear scrolling when more than one instance of the editor was in use.
    Fixed bug where the editor would throw error with the fontselect plugin on hidden editor instances in Firefox.
    Fixed bug where the background color would not stretch to the font size.
    Fixed bug where font size would be removed when changing background color.
    Fixed bug where the undomanager trimmed away whitespace between nodes on undo/redo.
    Fixed bug where media_dimensions=false in media plugin caused the editor to throw an error.
    Fixed bug where IE was producing font/u elements within links on paste.
    Fixed bug where some button tooltips were broken when compat3x was in use.
    Fixed bug where backspace/delete/typeover would remove the caption element.
    Fixed bug where powerspell failed to function when compat3x was enabled.
    Fixed bug where it wasn't possible to apply sub/sup on text with large font size.
    Fixed bug where pre tags with spaces weren't treated as content.
    Fixed bug where Meta+A would select the entire document instead of all contents in nested ce=true elements.
Version 4.5.2 (2017-01-04)
    Added missing keyboard shortcut description for the underline menu item in the format menu.
    Fixed bug where external blob urls wasn't properly handled by editor upload logic. Patch contributed by David Oviedo.
    Fixed bug where urls wasn't treated as a single word by the wordcount plugin.
    Fixed bug where nbsp characters wasn't treated as word delimiters by the wordcount plugin.
    Fixed bug where editor instance wasn't properly passed to the format preview logic. Patch contributed by NullQuery.
    Fixed bug where the fake caret wasn't hidden when you moved selection to a cE=false element.
    Fixed bug where it wasn't possible to edit existing code sample blocks.
    Fixed bug where it wasn't possible to delete editor contents if the selection included an empty block.
    Fixed bug where the formatter wasn't expanding words on some international characters. Patch contributed by Martin Larochelle.
    Fixed bug where the open link feature wasn't working correctly on IE 11.
    Fixed bug where enter before/after a cE=false block wouldn't properly padd the paragraph with an br element.
    Fixed so font size and font family select boxes always displays a value by using the runtime style as a fallback.
    Fixed so missing plugins will be logged to console as warnings rather than halting the initialization of the editor.
    Fixed so splitbuttons become normal buttons in advlist plugin if styles are empty. Patch contributed by René Schleusner.
    Fixed so you can multi insert rows/cols by selecting table cells and using insert rows/columns.
Version 4.5.1 (2016-12-07)
    Fixed bug where the lists plugin wouldn't initialize without the advlist plugins if served from cdn.
    Fixed bug where selectors with "*" would cause the style format preview to throw an error.
    Fixed bug with toggling lists off on lists with empty list items would throw an error.
    Fixed bug where editing images would produce non existing blob uris.
    Fixed bug where the offscreen toc selection would be treated as the real toc element.
    Fixed bug where the aria level attribute for element path would have an incorrect start index.
    Fixed bug where the offscreen selection of cE=false that where very wide would be shown onscreen. Patch contributed by Steven Bufton.
    Fixed so the default_link_target gets applied to links created by the autolink plugin.
    Fixed so that the name attribute gets removed by the anchor plugin if editing anchors.
Version 4.5.0 (2016-11-23)
    Added new toc plugin allows you to insert table of contents based on editor headings.
    Added new auto complete menu to all url fields. Adds history, link to anchors etc.
    Added new sidebar api that allows you to add custom sidebar panels and buttons to toggle these.
    Added new insert menu button that allows you to have multiple insert functions under the same menu button.
    Added new open link feature to ctrl+click, alt+enter and context menu.
    Added new media_embed_handler option to allow the media plugin to be populated with custom embeds.
    Added new support for editing transparent images using the image tools dialog.
    Added new images_reuse_filename option to allow filenames of images to be retained for upload.
    Added new security feature where links with target="_blank" will by default get rel="noopener noreferrer".
    Added new allow_unsafe_link_target to allow you to opt-out of the target="_blank" security feature.
    Added new style_formats_autohide option to automatically hide styles based on context.
    Added new codesample_content_css option to specify where the code sample prism css is loaded from.
    Added new support for Japanese/Chinese word count following the unicode standards on this.
    Added new fragmented undo levels this dramatically reduces flicker on contents with iframes.
    Added new live previews for complex elements like table or lists.
    Fixed bug where it wasn't possible to properly tab between controls in a dialog with a disabled form item control.
    Fixed bug where firefox would generate a rectangle on elements produced after/before a cE=false elements.
    Fixed bug with advlist plugin not switching list element format properly in some edge cases.
    Fixed bug where col/rowspans wasn't correctly computed by the table plugin in some cases.
    Fixed bug where the table plugin would thrown an error if object_resizing was disabled.
    Fixed bug where some invalid markup would cause issues when running in XHTML mode. Patch contributed by Charles Bourasseau.
    Fixed bug where the fullscreen class wouldn't be removed properly when closing dialogs.
    Fixed bug where the PastePlainTextToggle event wasn't fired by the paste plugin when the state changed.
    Fixed bug where table the row type wasn't properly updated in table row dialog. Patch contributed by Matthias Balmer.
    Fixed bug where select all and cut wouldn't place caret focus back to the editor in WebKit. Patch contributed by Daniel Jalkut.
    Fixed bug where applying cell/row properties to multiple cells/rows would reset other unchanged properties.
    Fixed bug where some elements in the schema would have redundant/incorrect children.
    Fixed bug where selector and target options would cause issues if used together.
    Fixed bug where drag/drop of images from desktop on chrome would thrown an error.
    Fixed bug where cut on WebKit/Blink wouldn't add an undo level.
    Fixed bug where IE 11 would scroll to the cE=false elements when they where selected.
    Fixed bug where keys like F5 wouldn't work when a cE=false element was selected.
    Fixed bug where the undo manager wouldn't stop the typing state when commands where executed.
    Fixed bug where unlink on wrapped links wouldn't work properly.
    Fixed bug with drag/drop of images on WebKit where the image would be deleted form the source editor.
    Fixed bug where the visual characters mode would be disabled when contents was extracted from the editor.
    Fixed bug where some browsers would toggle of formats applied to the caret when clicking in the editor toolbar.
    Fixed bug where the custom theme function wasn't working correctly.
    Fixed bug where image option for custom buttons required you to have icon specified as well.
    Fixed bug where the context menu and contextual toolbars would be visible at the same time and sometimes overlapping.
    Fixed bug where the noneditable plugin would double wrap elements when using the noneditable_regexp option.
    Fixed bug where tables would get padding instead of margin when you used the indent button.
    Fixed bug where the charmap plugin wouldn't properly insert non breaking spaces.
    Fixed bug where the color previews in color input boxes wasn't properly updated.
    Fixed bug where the list items of previous lists wasn't merged in the right order.
    Fixed bug where it wasn't possible to drag/drop inline-block cE=false elements on IE 11.
    Fixed bug where some table cell merges would produce incorrect rowspan/colspan.
    Fixed so the font size of the editor defaults to 14px instead of 11px this can be overridden by custom css.
    Fixed so wordcount is debounced to reduce cpu hogging on larger texts.
    Fixed so tinymce global gets properly exported as a module when used with some module bundlers.
    Fixed so it's possible to specify what css properties you want to preview on specific formats.
    Fixed so anchors are contentEditable=false while within the editor.
    Fixed so selected contents gets wrapped in a inline code element by the codesample plugin.
    Fixed so conditional comments gets properly stripped independent of case. Patch contributed by Georgii Dolzhykov.
    Fixed so some escaped css sequences gets properly handled. Patch contributed by Georgii Dolzhykov.
    Fixed so notifications with the same message doesn't get displayed at the same time.
    Fixed so F10 can be used as an alternative key to focus to the toolbar.
    Fixed various api documentation issues and typos.
    Removed layer plugin since it wasn't really ported from 3.x and there doesn't seem to be much use for it.
    Removed moxieplayer.swf from the media plugin since it wasn't used by the media plugin.
    Removed format state from the advlist plugin to be more consistent with common word processors.
Version 4.4.3 (2016-09-01)
    Fixed bug where copy would produce an exception on Chrome.
    Fixed bug where deleting lists on IE 11 would merge in correct text nodes.
    Fixed bug where deleting partial lists with indentation wouldn't cause proper normalization.
Version 4.4.2 (2016-08-25)
    Added new importcss_exclusive option to disable unique selectors per group.
    Added new group specific selector_converter option to importcss plugin.
    Added new codesample_languages option to apply custom languages to codesample plugin.
    Added new codesample_dialog_width/codesample_dialog_height options.
    Fixed bug where fullscreen button had an incorrect keyboard shortcut.
    Fixed bug where backspace/delete wouldn't work correctly from a block to a cE=false element.
    Fixed bug where smartpaste wasn't detecting links with special characters in them like tilde.
    Fixed bug where the editor wouldn't get proper focus if you clicked on a cE=false element.
    Fixed bug where it wasn't possible to copy/paste table rows that had merged cells.
    Fixed bug where merging cells could some times produce invalid col/rowspan attibute values.
    Fixed bug where getBody would sometimes thrown an exception now it just returns null if the iframe is clobbered.
    Fixed bug where drag/drop of cE=false element wasn't properly constrained to viewport.
    Fixed bug where contextmenu on Mac would collapse any selection to a caret.
    Fixed bug where rtl mode wasn't rendered properly when loading a language pack with the rtl flag.
    Fixed bug where Kamer word bounderies would be stripped from contents.
    Fixed bug where lists would sometimes render two dots or numbers on the same line.
    Fixed bug where the skin_url wasn't used by the inlite theme.
    Fixed so data attributes are ignored when comparing formats in the formatter.
    Fixed so it's possible to disable inline toolbars in the inlite theme.
    Fixed so template dialog gets resized if it doesn't fit the window viewport.
Version 4.4.1 (2016-07-26)
    Added smart_paste option to paste plugin to allow disabling the paste behavior if needed.
    Fixed bug where png urls wasn't properly detected by the smart paste logic.
    Fixed bug where the element path wasn't working properly when multiple editor instances where used.
    Fixed bug with creating lists out of multiple paragraphs would just create one list item instead of multiple.
    Fixed bug where scroll position wasn't properly handled by the inlite theme to place the toolbar properly.
    Fixed bug where multiple instances of the editor using the inlite theme didn't render the toolbar properly.
    Fixed bug where the shortcut label for fullscreen mode didn't match the actual shortcut key.
    Fixed bug where it wasn't possible to select cE=false blocks using touch devices on for example iOS.
    Fixed bug where it was possible to select the child image within a cE=false on IE 11.
    Fixed so inserts of html containing lists doesn't merge with any existing lists unless it's a paste operation.
Version 4.4.0 (2016-06-30)
    Added new inlite theme this is a more lightweight inline UI.
    Added smarter paste logic that auto detects urls in the clipboard and inserts images/links based on that.
    Added a better image resize algorithm for better image quality in the imagetools plugin.
    Fixed bug where it wasn't possible to drag/dropping cE=false elements on FF.
    Fixed bug where backspace/delete before/after a cE=false block would produce a new paragraph.
    Fixed bug where list style type css property wasn't preserved when indenting lists.
    Fixed bug where merging of lists where done even if the list style type was different.
    Fixed bug where the image_dataimg_filter function wasn't used when pasting images.
    Fixed bug where nested editable within a non editable element would cause scroll on focus in Chrome.
    Fixed so invalid targets for inline mode is blocked on initialization. We only support elements that can have children.
Version 4.3.13 (2016-06-08)
    Added characters with a diacritical mark to charmap plugin. Patch contributed by Dominik Schilling.
    Added better error handling if the image proxy service would produce errors.
    Fixed issue with pasting list items into list items would produce nested list rather than a merged list.
    Fixed bug where table selection could get stuck in selection mode for inline editors.
    Fixed bug where it was possible to place the caret inside the resize grid elements.
    Fixed bug where it wasn't possible to place in elements horizontally adjacent cE=false blocks.
    Fixed bug where multiple notifications wouldn't be properly placed on screen.
    Fixed bug where multiple editor instance of the same id could be produces in some specific integrations.
Version 4.3.12 (2016-05-10)
    Fixed bug where focus calls couldn't be made inside the editors PostRender event handler.
    Fixed bug where some translations wouldn't work as expected due to a bug in editor.translate.
    Fixed bug where the node change event could fire with a node out side the root of the editor.
    Fixed bug where Chrome wouldn't properly present the keyboard paste clipboard details when paste was clicked.
    Fixed bug where merged cells in tables couldn't be selected from right to left.
    Fixed bug where insert row wouldn't properly update a merged cells rowspan property.
    Fixed bug where the color input boxes preview field wasn't properly set on initialization.
    Fixed bug where IME composition inside table cells wouldn't work as expected on IE 11.
    Fixed so all shadow dom support is under and experimental flag due to flaky browser support.
Version 4.3.11 (2016-04-25)
    Fixed bug where it wasn't possible to insert empty blocks though the API unless they where padded.
    Fixed bug where you couldn't type the Euro character on Windows.
    Fixed bug where backspace/delete from a cE=false element to a text block didn't work properly.
    Fixed bug where the text color default grid would render incorrectly.
    Fixed bug where the codesample plugin wouldn't load the css in the editor for multiple editors.
    Fixed so the codesample plugin textarea gets focused by default.
Version 4.3.10 (2016-04-12)
    Fixed bug where the key "y" on WebKit couldn't be entered due to conflict with keycode for F10 on keypress.
Version 4.3.9 (2016-04-12)
    Added support for focusing the contextual toolbars using keyboard.
    Added keyboard support for slider UI controls. You can no increase/decrease using arrow keys.
    Added url pattern matching for Dailymotion to media plugin. Patch contributed by Bertrand Darbon.
    Added body_class to template plugin preview. Patch contributed by Milen Petrinski.
    Added options to better override textcolor pickers with custom colors. Patch contributed by Xavier Boubert.
    Added visual arrows to inline contextual toolbars so that they point to the element being active.
    Fixed so toolbars for tables or other larger elements get better positioned below the scrollable viewport.
    Fixed bug where it was possible to click links inside cE=false blocks.
    Fixed bug where event targets wasn't properly handled in Safari Technical Preview.
    Fixed bug where drag/drop text in FF 45 would make the editor caret invisible.
    Fixed bug where the remove state wasn't properly set on editor instances when detected as clobbered.
    Fixed bug where offscreen selection of some cE=false elements would render onscreen. Patch contributed by Steven Bufton
    Fixed bug where enter would clone styles out side the root on editors inside a span. Patch contributed by ChristophKaser.
    Fixed bug where drag/drop of images into the editor didn't work correctly in FF.
    Fixed so the first item in panels for the imagetools dialog gets proper keyboard focus.
    Changed the Meta+Shift+F shortcut to Ctrl+Shift+F since Czech, Slovak, Polish languages used the first one for input.
Version 4.3.8 (2016-03-15)
    Fixed bug where inserting HR at the end of a block element would produce an extra empty block.
    Fixed bug where links would be clickable when readonly mode was enabled.
    Fixed bug where the formatter would normalize to the wrong node on very specific content.
    Fixed bug where some nested list items couldn't be indented properly.
    Fixed bug where links where clickable in the preview dialog.
    Fixed so the alt attribute doesn't get padded with an empty value by default.
    Fixed so nested alignment works more correctly. You will now alter the alignment to the closest block parent.
Version 4.3.7 (2016-03-02)
    Fixed bug where incorrect icons would be rendered for imagetools edit and color levels.
    Fixed bug where navigation using arrow keys inside a SelectBox didn't move up/down.
    Fixed bug where the visualblocks plugin would render borders round internal UI elements.
Version 4.3.6 (2016-03-01)
    Added new paste_remember_plaintext_info option to allow a global disable of the plain text mode notification.
    Added new PastePlainTextToggle event that fires when plain text mode toggles on/off.
    Fixed bug where it wasn't possible to select media elements since the drag logic would snap it to mouse cursor.
    Fixed bug where it was hard to place the caret inside nested cE=true elements when the outer cE=false element was focused.
    Fixed bug where editors wouldn't properly initialize if both selector and mode where used.
    Fixed bug where IME input inside table cells would switch the IME off.
    Fixed bug where selection inside the first table cell would cause the whole table cell to get selected.
    Fixed bug where error handling of images being uploaded wouldn't properly handle faulty statuses.
    Fixed bug where inserting contents before a HR would cause an exception to be thrown.
    Fixed bug where copy/paste of Excel data would be inserted as an image.
    Fixed caret position issues with copy/paste of inline block cE=false elements.
    Fixed issues with various menu item focus bugs in Chrome. Where the focused menu bar item wasn't properly blurred.
    Fixed so the notifications have a solid background since it would be hard to read if there where text under it.
    Fixed so notifications gets animated similar to the ones used by dialogs.
    Fixed so larger images that gets pasted is handled better.
    Fixed so the window close button is more uniform on various platform and also increased it's hit area.
Version 4.3.5 (2016-02-11)
    Npm version bump due to package not being fully updated.
Version 4.3.4 (2016-02-11)
    Added new OpenWindow/CloseWindow events that gets fired when windows open/close.
    Added new NewCell/NewRow events that gets fired when table cells/rows are created.
    Added new Promise return value to tinymce.init makes it easier to handle initialization.
    Removed the jQuery version the jQuery plugin is now moved into the main package.
    Removed jscs from build process since eslint can now handle code style checking.
    Fixed various bugs with drag/drop of contentEditable:false elements.
    Fixed bug where deleting of very specific nested list items would result in an odd list.
    Fixed bug where lists would get merged with adjacent lists outside the editable inline root.
    Fixed bug where MS Edge would crash when closing a dialog then clicking a menu item.
    Fixed bug where table cell selection would add undo levels.
    Fixed bug where table cell selection wasn't removed when inline editor where removed.
    Fixed bug where table cell selection wouldn't work properly on nested tables.
    Fixed bug where table merge menu would be available when merging between thead and tbody.
    Fixed bug where table row/column resize wouldn't get properly removed when the editor was removed.
    Fixed bug where Chrome would scroll to the editor if there where a empty hash value in document url.
    Fixed bug where the cache suffix wouldn't work correctly with the importcss plugin.
    Fixed bug where selection wouldn't work properly on MS Edge on Windows Phone 10.
    Fixed so adjacent pre blocks gets joined into one pre block since that seems like the user intent.
    Fixed so events gets properly dispatched in shadow dom. Patch provided by Nazar Mokrynskyi.
Version 4.3.3 (2016-01-14)
    Added new table_resize_bars configuration setting.  This setting allows you to disable the table resize bars.
    Added new beforeInitialize event to tinymce.util.XHR lets you modify XHR properties before open. Patch contributed by Brent Clintel.
    Added new autolink_pattern setting to autolink plugin. Enables you to override the default autolink formats. Patch contributed by Ben Tiedt.
    Added new charmap option that lets you override the default charmap of the charmap plugin.
    Added new charmap_append option that lets you add new characters to the default charmap of the charmap plugin.
    Added new insertCustomChar event that gets fired when a character is inserted by the charmap plugin.
    Fixed bug where table cells started with a superfluous &nbsp; in IE10+.
    Fixed bug where table plugin would retain all BR tags when cells were merged.
    Fixed bug where media plugin would strip underscores from youtube urls.
    Fixed bug where IME input would fail on IE 11 if you typed within a table.
    Fixed bug where double click selection of a word would remove the space before the word on insert contents.
    Fixed bug where table plugin would produce exceptions when hovering tables with invalid structure.
    Fixed bug where fullscreen wouldn't scroll back to it's original position when untoggled.
    Fixed so the template plugins templates setting can be a function that gets a callback that can provide templates.
Version 4.3.2 (2015-12-14)
    Fixed bug where the resize bars for table cells were not affected by the object_resizing property.
    Fixed bug where the contextual table toolbar would appear incorrectly if TinyMCE was initialized inline inside a table.
    Fixed bug where resizing table cells did not fire a node change event or add an undo level.
    Fixed bug where double click selection of text on IE 11 wouldn't work properly.
    Fixed bug where codesample plugin would incorrectly produce br elements inside code elements.
    Fixed bug where media plugin would strip dashes from youtube urls.
    Fixed bug where it was possible to move the caret into the table resize bars.
    Fixed bug where drag/drop into a cE=false element was possible on IE.
Version 4.3.1 (2015-11-30)
    Fixed so it's possible to disable the table inline toolbar by setting it to false or an empty string.
    Fixed bug where it wasn't possible to resize some tables using the drag handles.
    Fixed bug where unique id:s would clash for multiple editor instances and cE=false selections.
    Fixed bug where the same plugin could be initialized multiple times.
    Fixed bug where the table inline toolbars would be displayed at the same time as the image toolbars.
    Fixed bug where the table selection rect wouldn't be removed when selecting another control element.
Version 4.3.0 (2015-11-23)
    Added new table column/row resize support. Makes it a lot more easy to resize the columns/rows in a table.
    Added new table inline toolbar. Makes it easier to for example add new rows or columns to a table.
    Added new notification API. Lets you display floating notifications to the end user.
    Added new codesample plugin that lets you insert syntax highlighted pre elements into the editor.
    Added new image_caption to images. Lets you create images with captions using a HTML5 figure/figcaption elements.
    Added new live previews of embeded videos. Lets you play the video right inside the editor.
    Added new setDirty method and "dirty" event to the editor. Makes it easier to track the dirty state change.
    Added new setMode method to Editor instances that lets you dynamically switch between design/readonly.
    Added new core support for contentEditable=false elements within the editor overrides the browsers broken behavior.
    Rewrote the noneditable plugin to use the new contentEditable false core logic.
    Fixed so the dirty state doesn't set to false automatically when the undo index is set to 0.
    Fixed the Selection.placeCaretAt so it works better on IE when the coordinate is between paragraphs.
    Fixed bug where data-mce-bogus="all" element contents where counted by the word count plugin.
    Fixed bug where contentEditable=false elements would be indented by the indent buttons.
    Fixed bug where images within contentEditable=false would be selected in WebKit on mouse click.
    Fixed bug in DOMUntils split method where the replacement parameter wouldn't work on specific cases.
    Fixed bug where the importcss plugin would import classes from the skin content css file.
    Fixed so all button variants have a wrapping span for it's text to make it easier to skin.
    Fixed so it's easier to exit pre block using the arrow keys.
    Fixed bug where listboxes with fix widths didn't render correctly.
Version 4.2.8 (2015-11-13)
    Fixed bug where it was possible to delete tables as the inline root element if all columns where selected.
    Fixed bug where the UI buttons active state wasn't properly updated due to recent refactoring of that logic.
Version 4.2.7 (2015-10-27)
    Fixed bug where backspace/delete would remove all formats on the last paragraph character in WebKit/Blink.
    Fixed bug where backspace within a inline format element with a bogus caret container would move the caret.
    Fixed bug where backspace/delete on selected table cells wouldn't add an undo level.
    Fixed bug where script tags embedded within the editor could sometimes get a mce- prefix prepended to them
    Fixed bug where validate: false option could produce an error to be thrown from the Serialization step.
    Fixed bug where inline editing of a table as the root element could let the user delete that table.
    Fixed bug where inline editing of a table as the root element wouldn't properly handle enter key.
    Fixed bug where inline editing of a table as the root element would normalize the selection incorrectly.
    Fixed bug where inline editing of a list as the root element could let the user delete that list.
    Fixed bug where inline editing of a list as the root element could let the user split that list.
    Fixed bug where resize handles would be rendered on editable root elements such as table.
Version 4.2.6 (2015-09-28)
    Added capability to set request headers when using XHRs.
    Added capability to upload local images automatically default delay is set to 30 seconds after editing images.
    Added commands ids mceEditImage, mceAchor and mceMedia to be avaiable from execCommand.
    Added Edge browser to saucelabs grunt task. Patch contributed by John-David Dalton.
    Fixed bug where blob uris not produced by tinymce would produce HTML invalid markup.
    Fixed bug where selection of contents of a nearly empty editor in Edge would sometimes fail.
    Fixed bug where color styles woudln't be retained on copy/paste in Blink/Webkit.
    Fixed bug where the table plugin would throw an error when inserting rows after a child table.
    Fixed bug where the template plugin wouldn't handle functions as variable replacements.
    Fixed bug where undo/redo sometimes wouldn't work properly when applying formatting collapsed ranges.
    Fixed bug where shift+delete wouldn't do a cut operation on Blink/WebKit.
    Fixed bug where cut action wouldn't properly store the before selection bookmark for the undo level.
    Fixed bug where backspace in side an empty list element on IE would loose editor focus.
    Fixed bug where the save plugin wouldn't enable the buttons when a change occurred.
    Fixed bug where Edge wouldn't initialize the editor if a document.domain was specified.
    Fixed bug where enter key before nested images would sometimes not properly expand the previous block.
    Fixed bug where the inline toolbars wouldn't get properly hidden when blurring the editor instance.
    Fixed bug where Edge would paste Chinese characters on some Windows 10 installations.
    Fixed bug where IME would loose focus on IE 11 due to the double trailing br bug fix.
    Fixed bug where the proxy url in imagetools was incorrect. Patch contributed by Wong Ho Wang.
Version 4.2.5 (2015-08-31)
    Added fullscreen capability to embedded youtube and vimeo videos.
    Fixed bug where the uploadImages call didn't work on IE 10.
    Fixed bug where image place holders would be uploaded by uploadImages call.
    Fixed bug where images marked with bogus would be uploaded by the uploadImages call.
    Fixed bug where multiple calls to uploadImages would result in decreased performance.
    Fixed bug where pagebreaks were editable to imagetools patch contributed by Rasmus Wallin.
    Fixed bug where the element path could cause too much recursion exception.
    Fixed bug for domains containing ".min". Patch contributed by Loïc Février.
    Fixed so validation of external links to accept a number after www. Patch contributed by Victor Carvalho.
    Fixed so the charmap is exposed though execCommand. Patch contributed by Matthew Will.
    Fixed so that the image uploads are concurrent for improved performance.
    Fixed various grammar problems in inline documentation. Patches provided by nikolas.
Version 4.2.4 (2015-08-17)
    Added picture as a valid element to the HTML 5 schema. Patch contributed by Adam Taylor.
    Fixed bug where contents would be duplicated on drag/drop within the same editor.
    Fixed bug where floating/alignment of images on Edge wouldn't work properly.
    Fixed bug where it wasn't possible to drag images on IE 11.
    Fixed bug where image selection on Edge would sometimes fail.
    Fixed bug where contextual toolbars icons wasn't rendered properly when using the toolbar_items_size.
    Fixed bug where searchreplace dialog doesn't get prefilled with the selected text.
    Fixed bug where fragmented matches wouldn't get properly replaced by the searchreplace plugin.
    Fixed bug where enter key wouldn't place the caret if was after a trailing space within an inline element.
    Fixed bug where the autolink plugin could produce multiple links for the same text on Gecko.
    Fixed bug where EditorUpload could sometimes throw an exception if the blob wasn't found.
    Fixed xss issues with media plugin not properly filtering out some script attributes.
Version 4.2.3 (2015-07-30)
    Fixed bug where image selection wasn't possible on Edge due to incompatible setBaseAndExtend API.
    Fixed bug where image blobs urls where not properly destroyed by the imagetools plugin.
    Fixed bug where keyboard shortcuts wasn't working correctly on IE 8.
    Fixed skin issue where the borders of panels where not visible on IE 8.
Version 4.2.2 (2015-07-22)
    Fixed bug where float panels were not being hidden on inline editor blur when fixed_toolbar_container config option was in use.
    Fixed bug where combobox states wasn't properly updated if contents where updated without keyboard.
    Fixed bug where pasting into textbox or combobox would move the caret to the end of text.
    Fixed bug where removal of bogus span elements before block elements would remove whitespace between nodes.
    Fixed bug where repositioning of inline toolbars where async and producing errors if the editor was removed from DOM to early. Patch by iseulde.
    Fixed bug where element path wasn't working correctly. Patch contributed by iseulde.
    Fixed bug where menus wasn't rendered correctly when custom images where added to a menu. Patch contributed by Naim Hammadi.
Version 4.2.1 (2015-06-29)
    Fixed bug where back/forward buttons in the browser would render blob images as broken images.
    Fixed bug where Firefox would throw regexp to big error when replacing huge base64 chunks.
    Fixed bug rendering issues with resize and context toolbars not being placed properly until next animation frame.
    Fixed bug where the rendering of the image while cropping would some times not be centered correctly.
    Fixed bug where listbox items with submenus would me selected as active.
    Fixed bug where context menu where throwing an error when rendering.
    Fixed bug where resize both option wasn't working due to resent addClass API change. Patch contributed by Jogai.
    Fixed bug where a hideAll call for container rendered inline toolbars would throw an error.
    Fixed bug where onclick event handler on combobox could cause issues if element.id was a function by some polluting libraries.
    Fixed bug where listboxes wouldn't get proper selected sub menu item when using link_list or image_list.
    Fixed so the UI controls are as wide as 4.1.x to avoid wrapping controls in toolbars.
    Fixed so the imagetools dialog is adaptive for smaller screen sizes.
Version 4.2.0 (2015-06-25)
    Added new flat default skin to make the UI more modern.
    Added new imagetools plugin, lets you crop/resize and apply filters to images.
    Added new contextual toolbars support to the API lets you add floating toolbars for specific CSS selectors.
    Added new promise feature fill as tinymce.util.Promise.
    Added new built in image upload feature lets you upload any base64 encoded image within the editor as files.
    Fixed bug where resize handles would appear in the right position in the wrong editor when switching between resizable content in different inline editors.
    Fixed bug where tables would not be inserted in inline mode due to previous float panel fix.
    Fixed bug where floating panels would remain open when focus was lost on inline editors.
    Fixed bug where cut command on Chrome would thrown a browser security exception.
    Fixed bug where IE 11 sometimes would report an incorrect size for images in the image dialog.
    Fixed bug where it wasn't possible to remove inline formatting at the end of block elements.
    Fixed bug where it wasn't possible to delete table cell contents when cell selection was vertical.
    Fixed bug where table cell wasn't emptied from block elements if delete/backspace where pressed in empty cell.
    Fixed bug where cmd+shift+arrow didn't work correctly on Firefox mac when selecting to start/end of line.
    Fixed bug where removal of bogus elements would sometimes remove whitespace between nodes.
    Fixed bug where the resize handles wasn't updated when the main window was resized.
    Fixed so script elements gets removed by default to prevent possible XSS issues in default config implementations.
    Fixed so the UI doesn't need manual reflows when using non native layout managers.
    Fixed so base64 encoded images doesn't slow down the editor on modern browsers while editing.
    Fixed so all UI elements uses touch events to improve mobile device support.
    Removed the touch click quirks patch for iOS since it did more harm than good.
    Removed the non proportional resize handles since. Unproportional resize can still be done by holding the shift key.
Version 4.1.10 (2015-05-05)
    Fixed bug where plugins loaded with compat3x would sometimes throw errors when loading using the jQuery version.
    Fixed bug where extra empty paragraphs would get deleted in WebKit/Blink due to recent Quriks fix.
    Fixed bug where the editor wouldn't work properly on IE 12 due to some required browser sniffing.
    Fixed bug where formatting shortcut keys where interfering with Mac OS X screenshot keys.
    Fixed bug where the caret wouldn't move to the next/previous line boundary on Cmd+Left/Right on Gecko.
    Fixed bug where it wasn't possible to remove formats from very specific nested contents.
    Fixed bug where undo levels wasn't produced when typing letters using the shift or alt+ctrl modifiers.
    Fixed bug where the dirty state wasn't properly updated when typing using the shift or alt+ctrl modifiers.
    Fixed bug where an error would be thrown if an autofocused editor was destroyed quickly after its initialization. Patch provided by thorn0.
    Fixed issue with dirty state not being properly updated on redo operation.
    Fixed issue with entity decoder not handling incorrectly written numeric entities.
    Fixed issue where some PI element values wouldn't be properly encoded.
Version 4.1.9 (2015-03-10)
    Fixed bug where indentation wouldn't work properly for non list elements.
    Fixed bug with image plugin not pulling the image dimensions out correctly if a custom document_base_url was used.
    Fixed bug where ctrl+alt+[1-9] would conflict with the AltGr+[1-9] on Windows. New shortcuts is ctrl+shift+[1-9].
    Fixed bug with removing formatting on nodes in inline mode would sometimes include nodes outside the editor body.
    Fixed bug where extra nbsp:s would be inserted when you replaced a word surrounded by spaces using insertContent.
    Fixed bug with pasting from Google Docs would produce extra strong elements and line feeds.
Version 4.1.8 (2015-03-05)
    Added new html5 sizes attribute to img elements used together with srcset.
    Added new elementpath option that makes it possible to disable the element path but keep the statusbar.
    Added new option table_style_by_css for the table plugin to set table styling with css rather than table attributes.
    Added new link_assume_external_targets option to prompt the user to prepend http:// prefix if the supplied link does not contain a protocol prefix.
    Added new image_prepend_url option to allow a custom base path/url to be added to images.
    Added new table_appearance_options option to make it possible to disable some options.
    Added new image_title option to make it possible to alter the title of the image, disabled by default.
    Fixed bug where selection starting from out side of the body wouldn't produce a proper selection range on IE 11.
    Fixed bug where pressing enter twice before a table moves the cursor in the table and causes a javascript error.
    Fixed bug where advanced image styles were not respected.
    Fixed bug where the less common Shift+Delete didn't produce a proper cut operation on WebKit browsers.
    Fixed bug where image/media size constrain logic would produce NaN when handling non number values.
    Fixed bug where internal classes where removed by the removeformat command.
    Fixed bug with creating links table cell contents with a specific selection would throw a exceptions on WebKit/Blink.
    Fixed bug where valid_classes option didn't work as expected according to docs. Patch provided by thorn0.
    Fixed bug where jQuery plugin would patch the internal methods multiple times. Patch provided by Drew Martin.
    Fixed bug where backspace key wouldn't delete the current selection of newly formatted content.
    Fixed bug where type over of inline formatting elements wouldn't properly keep the format on WebKit/Blink.
    Fixed bug where selection needed to be properly normalized on modern IE versions.
    Fixed bug where Command+Backspace didn't properly delete the whole line of text but the previous word.
    Fixed bug where UI active states wheren't properly updated on IE if you placed caret within the current range.
    Fixed bug where delete/backspace on WebKit/Blink would remove span elements created by the user.
    Fixed bug where delete/backspace would produce incorrect results when deleting between two text blocks with br elements.
    Fixed bug where captions where removed when pasting from MS Office.
    Fixed bug where lists plugin wouldn't properly remove fully selected nested lists.
    Fixed bug where the ttf font used for icons would throw an warning message on Gecko on Mac OS X.
    Fixed a bug where applying a color to text did not update the undo/redo history.
    Fixed so shy entities gets displayed when using the visualchars plugin.
    Fixed so removeformat removes ins/del by default since these might be used for strikethough.
    Fixed so multiple language packs can be loaded and added to the global I18n data structure.
    Fixed so transparent color selection gets treated as a normal color selection. Patch contributed by Alexander Hofbauer.
    Fixed so it's possible to disable autoresize_overflow_padding, autoresize_bottom_margin options by setting them to false.
    Fixed so the charmap plugin shows the description of the character in the dialog. Patch contributed by Jelle Hissink.
    Removed address from the default list of block formats since it tends to be missused.
    Fixed so the pre block format is called preformatted to make it more verbose.
    Fixed so it's possible to context scope translation strings this isn't needed most of the time.
    Fixed so the max length of the width/height input fields of the media dialog is 5 instead of 3.
    Fixed so drag/dropped contents gets properly processed by paste plugin since it's basically a paste. Patch contributed by Greg Fairbanks.
    Fixed so shortcut keys for headers is ctrl+alt+[1-9] instead of ctrl+[1-9] since these are for switching tabs in the browsers.
    Fixed so "u" doesn't get converted into a span element by the legacy input filter. Since this is now a valid HTML5 element.
    Fixed font families in order to provide appropriate web-safe fonts.
Version 4.1.7 (2014-11-27)
    Added HTML5 schema support for srcset, source and picture. Patch contributed by mattheu.
    Added new cache_suffix setting to enable cache busting by producing unique urls.
    Added new paste_convert_word_fake_lists option to enable users to disable the fake lists convert logic.
    Fixed so advlist style changes adds undo levels for each change.
    Fixed bug where WebKit would sometimes produce an exception when the autolink plugin where looking for URLs.
    Fixed bug where IE 7 wouldn't be rendered properly due to aggressive css compression.
    Fixed bug where DomQuery wouldn't accept window as constructor element.
    Fixed bug where the color picker in 3.x dialogs wouldn't work properly. Patch contributed by Callidior.
    Fixed bug where the image plugin wouldn't respect the document_base_url.
    Fixed bug where the jQuery plugin would fail to append to elements named array prototype names.
Version 4.1.6 (2014-10-08)
    Fixed bug with clicking on the scrollbar of the iframe would cause a JS error to be thrown.
    Fixed bug where null would produce an exception if you passed it to selection.setRng.
    Fixed bug where Ctrl/Cmd+Tab would indent the current list item if you switched tabs in the browser.
    Fixed bug where pasting empty cells from Excel would result in a broken table.
    Fixed bug where it wasn't possible to switch back to default list style type.
    Fixed issue where the select all quirk fix would fire for other modifiers than Ctrl/Cmd combinations.
    Replaced jake with grunt since it is more mainstream and has better plugin support.
Version 4.1.5 (2014-09-09)
    Fixed bug where sometimes the resize rectangles wouldn't properly render on images on WebKit/Blink.
    Fixed bug in list plugin where delete/backspace would merge empty LI elements in lists incorrectly.
    Fixed bug where empty list elements would result in empty LI elements without it's parent container.
    Fixed bug where backspace in empty caret formatted element could produce an type error exception of Gecko.
    Fixed bug where lists pasted from word with a custom start index above 9 wouldn't be properly handled.
    Fixed bug where tabfocus plugin would tab out of the editor instance even if the default action was prevented.
    Fixed bug where tabfocus wouldn't tab properly to other adjacent editor instances.
    Fixed bug where the DOMUtils setStyles wouldn't properly removed or update the data-mce-style attribute.
    Fixed bug where dialog select boxes would be placed incorrectly if document.body wasn't statically positioned.
    Fixed bug where pasting would sometimes scroll to the top of page if the user was using the autoresize plugin.
    Fixed bug where caret wouldn't be properly rendered by Chrome when clicking on the iframes documentElement.
    Fixed so custom images for menubutton/splitbutton can be provided. Patch contributed by Naim Hammadi.
    Fixed so the default action of windows closing can be prevented by blocking the default action of the close event.
    Fixed so nodeChange and focus of the editor isn't automatically performed when opening sub dialogs.
Version 4.1.4 (2014-08-21)
    Added new media_filter_html option to media plugin that blocks any conditional comments, scripts etc within a video element.
    Added new content_security_policy option allows you to set custom policy for iframe contents. Patch contributed by Francois Chagnon.
    Fixed bug where activate/deactivate events wasn't firing properly when switching between editors.
    Fixed bug where placing the caret on iOS was difficult due to a WebKit bug with touch events.
    Fixed bug where the resize helper wouldn't render properly on older IE versions.
    Fixed bug where resizing images inside tables on older IE versions would sometimes fail depending mouse position.
    Fixed bug where editor.insertContent would produce an exception when inserting select/option elements.
    Fixed bug where extra empty paragraphs would be produced if block elements where inserted inside span elements.
    Fixed bug where the spellchecker menu item wouldn't be properly checked if spell checking was started before it was rendered.
    Fixed bug where the DomQuery filter function wouldn't remove non elements from collection.
    Fixed bug where document with custom document.domain wouldn't properly render the editor.
    Fixed bug where IE 8 would throw exception when trying to enter invalid color values into colorboxes.
    Fixed bug where undo manager could incorrectly add an extra undo level when custom resize handles was removed.
    Fixed bug where it wouldn't be possible to alter cell properties properly on table cells on IE 8.
    Fixed so the color picker button in table dialog isn't shown unless you include the colorpicker plugin or add your own custom color picker.
    Fixed so activate/deactivate events fire when windowManager opens a window since.
    Fixed so the table advtab options isn't separated by an underscore to normalize naming with image_advtab option.
    Fixed so the table cell dialog has proper padding when the advanced tab in disabled.
Version 4.1.3 (2014-07-29)
    Added event binding logic to tinymce.util.XHR making it possible to override headers and settings before any request is made.
    Fixed bug where drag events wasn't fireing properly on older IE versions since the event handlers where bound to document.
    Fixed bug where drag/dropping contents within the editor on IE would force the contents into plain text mode even if it was internal content.
    Fixed bug where IE 7 wouldn't open menus properly due to a resize bug in the browser auto closing them immediately.
    Fixed bug where the DOMUtils getPos logic wouldn't produce a valid coordinate inside the body if the body was positioned non static.
    Fixed bug where the element path and format state wasn't properly updated if you had the wordcount plugin enabled.
    Fixed bug where a comment at the beginning of source would produce an exception in the formatter logic.
    Fixed bug where setAttrib/getAttrib on null would throw exception together with any hooked attributes like style.
    Fixed bug where table sizes wasn't properly retained when copy/pasting on WebKit/Blink.
    Fixed bug where WebKit/Blink would produce colors in RGB format instead of the forced HEX format when deleting contents.
    Fixed bug where the width attribute wasn't updated on tables if you changed the size inside the table dialog.
    Fixed bug where control selection wasn't properly handled when the caret was placed directly after an image.
    Fixed bug where selecting the contents of table cells using the selection.select method wouldn't place the caret properly.
    Fixed bug where the selection state for images wasn't removed when placing the caret right after an image on WebKit/Blink.
    Fixed bug where all events wasn't properly unbound when and editor instance was removed or destroyed by some external innerHTML call.
    Fixed bug where it wasn't possible or very hard to select images on iOS when the onscreen keyboard was visible.
    Fixed so auto_focus can take a boolean argument this will auto focus the last initialized editor might be useful for single inits.
    Fixed so word auto detect lists logic works better for faked lists that doesn't have specific markup.
    Fixed so nodeChange gets fired on mouseup as it used to before 4.1.1 we optimized that event to fire less often.
    Removed the finish menu item from spellchecker menu since it's redundant you can stop spellchecking by toggling menu item or button.
Version 4.1.2 (2014-07-15)
    Added offset/grep to DomQuery class works basically the same as it's jQuery equivalent.
    Fixed bug where backspace/delete or setContent with an empty string would remove header data when using the fullpage plugin.
    Fixed bug where tinymce.remove with a selector not matching any editors would remove all editors.
    Fixed bug where resizing of the editor didn't work since the theme was calling setStyles instead of setStyle.
    Fixed bug where IE 7 would fail to append html fragments to iframe document when using DomQuery.
    Fixed bug where the getStyle DOMUtils method would produce an exception if it was called with null as it's element.
    Fixed bug where the paste plugin would remove the element if the none of the paste_webkit_styles rules matched the current style.
    Fixed bug where contextmenu table items wouldn't work properly on IE since it would some times fire an incorrect selection change.
    Fixed bug where the padding/border values wasn't used in the size calculation for the body size when using autoresize. Patch contributed by Matt Whelan.
    Fixed bug where conditional word comments wouldn't be properly removed when pasting plain text.
    Fixed bug where resizing would sometime fail on IE 11 when the mouseup occurred inside the resizable element.
    Fixed so the iframe gets initialized without any inline event handlers for better CSP support. Patch contributed by Matt Whelan.
    Fixed so the tinymce.dom.Sizzle is the latest version of sizzle this resolves the document context bug.
Version 4.1.1 (2014-07-08)
    Fixed bug where pasting plain text on some WebKit versions would result in an empty line.
    Fixed bug where resizing images inside tables on IE 11 wouldn't work properly.
    Fixed bug where IE 11 would sometimes throw "Invalid argument" exception when editor contents was set to an empty string.
    Fixed bug where document.activeElement would throw exceptions on IE 9 when that element was hidden or removed from dom.
    Fixed bug where WebKit/Blink sometimes produced br elements with the Apple-interchange-newline class.
    Fixed bug where table cell selection wasn't properly removed when copy/pasting table cells.
    Fixed bug where pasting nested list items from Word wouldn't produce proper semantic nested lists.
    Fixed bug where right clicking using the contextmenu plugin on WebKit/Blink on Mac OS X would select the target current word or line.
    Fixed bug where it wasn't possible to alter table cell properties on IE 8 using the context menu.
    Fixed bug where the resize helper wouldn't be correctly positioned on older IE versions.
    Fixed bug where fullpage plugin would produce an error if you didn't specify a doctype encoding.
    Fixed bug where anchor plugin would get the name/id of the current element even if it wasn't anchor element.
    Fixed bug where visual aids for tables wouldn't be properly disabled when changing the border size.
    Fixed bug where some control selection events wasn't properly fired on older IE versions.
    Fixed bug where table cell selection on older IE versions would prevent resizing of images.
    Fixed bug with paste_data_images paste option not working properly on modern IE versions.
    Fixed bug where custom elements with underscores in the name wasn't properly parsed/serialized.
    Fixed bug where applying inline formats to nested list elements would produce an incorrect formatting result.
    Fixed so it's possible to hide items from elements path by using preventDefault/stopPropagation.
    Fixed so inline mode toolbar gets rendered right aligned if the editable element positioned to the documents right edge.
    Fixed so empty inline elements inside empty block elements doesn't get removed if configured to be kept intact.
    Fixed so DomQuery parentsUntil/prevUntil/nextUntil supports selectors/elements/filters etc.
    Fixed so legacyoutput plugin overrides fontselect and fontsizeselect controls and handles font elements properly.
Version 4.1.0 (2014-06-18)
    Added new file_picker_callback option to replace the old file_browser_callback the latter will still work though.
    Added new custom colors to textcolor plugin will be displayed if a color picker is provided also shows the latest colors.
    Added new color_picker_callback option to enable you to add custom color pickers to the editor.
    Added new advanced tabs to table/cell/row dialogs to enable you to select colors for border/background.
    Added new colorpicker plugin that lets you select colors from a hsv color picker.
    Added new tinymce.util.Color class to handle color parsing and converting.
    Added new colorpicker UI widget element lets you add a hsv color picker to any form/window.
    Added new textpattern plugin that allows you to use markdown like text patterns to format contents.
    Added new resize helper element that shows the current width & height while resizing.
    Added new "once" method to Editor and EventDispatcher enables since callback execution events.
    Added new jQuery like class under tinymce.dom.DomQuery it's exposed on editor instances (editor.$) and globally under (tinymce.$).
    Fixed so the default resize method for images are proportional shift/ctrl can be used to make an unproportional size.
    Fixed bug where the image_dimensions option of the image plugin would cause exceptions when it tried to update the size.
    Fixed bug where table cell dialog class field wasn't properly updated when editing an a table cell with an existing class.
    Fixed bug where Safari on Mac would produce webkit-fake-url for pasted images so these are now removed.
    Fixed bug where the nodeChange event would get fired before the selection was changed when clicking inside the current selection range.
    Fixed bug where valid_classes option would cause exception when it removed internal prefixed classes like mce-item-.
    Fixed bug where backspace would cause navigation in IE 8 on an inline element and after a caret formatting was applied.
    Fixed so placeholder images produced by the media plugin gets selected when inserted/edited.
    Fixed so it's possible to drag in images when the paste_data_images option is enabled. Might be useful for mail clients.
    Fixed so images doesn't get a width/height applied if the image_dimensions option is set to false useful for responsive contents.
    Fixed so it's possible to pass in an optional arguments object for the nodeChanged function to be passed to all nodechange event listeners.
    Fixed bug where media plugin embed code didn't update correctly.<|MERGE_RESOLUTION|>--- conflicted
+++ resolved
@@ -1,4 +1,3 @@
-<<<<<<< HEAD
 Version 5.4.0 (TBD)
     Added Oxide variables for styling the select element and headings in dialog content #TINY-6070
     Added all `table` menu items to the UI registry, so they can be used by name in other menus #TINY-4866
@@ -11,10 +10,8 @@
     Fixed handling of mixed-case icon names by having the silver theme downcase them before icon retrieval #TINY-3854
     Fixed leading and trailing spaces lost when using `editor.selection.getContent({ format: 'text' })` #TINY-5986
     Fixed an issue where removing formatting in a table cell would cause Internet Explorer 11 to scroll to the end of the table #TINY-6049
-=======
 Version 5.3.2 (2020-06-10)
     Fixed a regression introduced in 5.3.0, where `images_dataimg_filter` was no-longer called #TINY-6086
->>>>>>> 7c7ba6b5
 Version 5.3.1 (2020-05-27)
     Fixed the image upload error alert also incorrectly closing the image dialog #TINY-6020
     Fixed editor content scrolling incorrectly on focus in Firefox by reverting default content CSS html and body heights added in 5.3.0 #TINY-6019
