Version 5.0.8 (TBD)
    Added support for .m4a files to the media plugin #TINY-3750
    Added back support for multiple toolbars #TINY-2195
    Fixed a selection edge case when setting selection #TINY-3766
    Fixed sidebar background being transparent #TINY-3727
    Fixed the build to remove duplicate iife wrappers #TINY-3689
    Fixed bogus autocompleter span appearing in content when the autocompleter menu is shown #TINY-3752
    Fixed toolbar font size select not working with legacyoutput plugin #TINY-2921
    Fixed the legacyoutput plugin incorrectly aligning images #TINY-3660
    Fixed remove color not working when using the legacyoutput plugin #TINY-3756
    Fixed the font size menu applying incorrect sizes when using the legacyoutput plugin #TINY-3773
    Fixed scrollIntoView not working when the parent window was out of view #TINY-3663
<<<<<<< HEAD
    Fixed content CSS loaded over CORS not loading in the preview plugin with content_css_cors enabled #TINY-3769
=======
    Fixed the print plugin printing from the wrong window in IE11 #TINY-3762
>>>>>>> 41d40074
Version 5.0.7 (2019-06-05)
    Added new toolbar button and menu item for inserting tables via dialog #TINY-3636
    Added new API for adding/removing/changing tabs in the Help dialog #TINY-3535
    Added highlighting of matched text in autocompleter items #TINY-3687
    Added the ability for autocompleters to work with matches that include spaces #TINY-3704
    Added new `imagetools_fetch_image` callback to allow custom implementations for cors loading of images #TINY-3658
    Added `'http'` and `https` options to `link_assume_external_targets` to prepend `http://` or `https://` prefixes when URL does not contain a protocol prefix. Patch contributed by francoisfreitag. #GH-4335
    Changed annotations navigation to work the same as inline boundaries #TINY-3396
    Changed tabpanel API by adding a `name` field and changing relevant methods to use it #TINY-3535
    Fixed text color not updating all color buttons when choosing a color #TINY-3602
    Fixed the autocompleter not working with fragmented text #TINY-3459
    Fixed the autosave plugin no longer overwrites window.onbeforeunload #TINY-3688
    Fixed infinite loop in the paste plugin when IE11 takes a long time to process paste events. Patch contributed by lRawd. #GH-4987
    Fixed image handle locations when using `fixed_toolbar_container`. Patch contributed by t00. #GH-4966
    Fixed the autoresize plugin not firing `ResizeEditor` events #TINY-3587
    Fixed editor in fullscreen mode not extending to the bottom of the screen #TINY-3701
    Fixed list removal when pressing backspace after the start of the list item #TINY-3697
    Fixed autocomplete not triggering from compositionend events #TINY-3711
    Fixed `file_picker_callback` could not set the caption field on the insert image dialog #TINY-3172
    Fixed the autocompleter menu showing up after a selection had been made #TINY-3718
    Fixed an exception being thrown when a file or number input has focus during initialization. Patch contributed by t00 #GH-2194
Version 5.0.6 (2019-05-22)
    Added `icons_url` editor settings to enable icon packs to be loaded from a custom url #TINY-3585
    Added `image_uploadtab` editor setting to control the visibility of the upload tab in the image dialog #TINY-3606
    Added new api endpoints to the wordcount plugin and improved character count logic #TINY-3578
    Changed plugin, language and icon loading errors to log in the console instead of a notification #TINY-3585
    Fixed the textpattern plugin not working with fragmented text #TINY-3089
    Fixed various toolbar drawer accessibility issues and added an animation #TINY-3554
    Fixed issues with selection and ui components when toggling readonly mode #TINY-3592
    Fixed so readonly mode works with inline editors #TINY-3592
    Fixed docked inline toolbar positioning when scrolled #TINY-3621
    Fixed initial value not being set on bespoke select in quickbars and toolbar drawer #TINY-3591
    Fixed so that nbsp entities aren't trimmed in white-space: pre-line elements #TINY-3642
    Fixed `mceInsertLink` command inserting spaces instead of url encoded characters #GH-4990
    Fixed text content floating on top of dialogs in IE11 #TINY-3640
Version 5.0.5 (2019-05-09)
    Added menu items to match the forecolor/backcolor toolbar buttons #TINY-2878
    Added default directionality based on the configured language #TINY-2621
    Added styles, icons and tests for rtl mode #TINY-2621
    Fixed autoresize not working with floating elements or when media elements finished loading #TINY-3545
    Fixed incorrect vertical caret positioning in IE 11 #TINY-3188
    Fixed submenu anchoring hiding overflowed content #TINY-3564
    Removed unused and hidden validation icons to avoid displaying phantom tooltips #TINY-2329
Version 5.0.4 (2019-04-23)
    Added back URL dialog functionality, which is now available via `editor.windowManager.openUrl()` #TINY-3382
    Added the missing throbber functionality when calling `editor.setProgressState(true)` #TINY-3453
    Added function to reset the editor content and undo/dirty state via `editor.resetContent()` #TINY-3435
    Added the ability to set menu buttons as active #TINY-3274
    Added `editor.mode` API, featuring a custom editor mode API #TINY-3406
    Added better styling to floating toolbar drawer #TINY-3479
    Added the new premium plugins to the Help dialog plugins tab #TINY-3496
    Added the linkchecker context menu items to the default configuration #TINY-3543
    Fixed image context menu items showing on placeholder images #TINY-3280
    Fixed dialog labels and text color contrast within notifications/alert banners to satisfy WCAG 4.5:1 contrast ratio for accessibility #TINY-3351
    Fixed selectbox and colorpicker items not being translated #TINY-3546
    Fixed toolbar drawer sliding mode to correctly focus the editor when tabbing via keyboard navigation #TINY-3533
    Fixed positioning of the styleselect menu in iOS while using the mobile theme #TINY-3505
    Fixed the menubutton `onSetup` callback to be correctly executed when rendering the menu buttons #TINY-3547
    Fixed `default_link_target` setting to be correctly utilized when creating a link #TINY-3508
    Fixed colorpicker floating marginally outside its container #TINY-3026
    Fixed disabled menu items displaying as active when hovered #TINY-3027
    Removed redundant mobile wrapper #TINY-3480
Version 5.0.3 (2019-03-19)
    Changed empty nested-menu items within the style formats menu to be disabled or hidden if the value of `style_formats_autohide` is `true` #TINY-3310
    Changed the entire phrase 'Powered by Tiny' in the status bar to be a link instead of just the word 'Tiny' #TINY-3366
    Changed `formatselect`, `styleselect` and `align` menus to use the `mceToggleFormat` command internally #TINY-3428
    Fixed toolbar keyboard navigation to work as expected when `toolbar_drawer` is configured #TINY-3432
    Fixed text direction buttons to display the correct pressed state in selections that have no explicit `dir` property #TINY-3138
    Fixed the mobile editor to clean up properly when removed #TINY-3445
    Fixed quickbar toolbars to add an empty box to the screen when it is set to `false` #TINY-3439
    Fixed an issue where pressing the **Delete/Backspace** key at the edge of tables was creating incorrect selections #TINY-3371
    Fixed an issue where dialog collection items (emoticon and special character dialogs) couldn't be selected with touch devices #TINY-3444
    Fixed a type error introduced in TinyMCE version 5.0.2 when calling `editor.getContent()` with nested bookmarks #TINY-3400
    Fixed an issue that prevented default icons from being overridden #TINY-3449
    Fixed an issue where **Home/End** keys wouldn't move the caret correctly before or after `contenteditable=false` inline elements #TINY-2995
    Fixed styles to be preserved in IE 11 when editing via the `fullpage` plugin #TINY-3464
    Fixed the `link` plugin context toolbar missing the open link button #TINY-3461
    Fixed inconsistent dialog component spacing #TINY-3436
Version 5.0.2 (2019-03-05)
    Added presentation and document presets to `htmlpanel` dialog component #TINY-2694
    Added missing fixed_toolbar_container setting has been reimplemented in the Silver theme #TINY-2712
    Added a new toolbar setting `toolbar_drawer` that moves toolbar groups which overflow the editor width into either a `sliding` or `floating` toolbar section #TINY-2874
    Updated the build process to include package lock files in the dev distribution archive #TINY-2870
    Fixed inline dialogs did not have aria attributes #TINY-2694
    Fixed default icons are now available in the UI registry, allowing use outside of toolbar buttons #TINY-3307
    Fixed a memory leak related to select toolbar items #TINY-2874
    Fixed a memory leak due to format changed listeners that were never unbound #TINY-3191
    Fixed an issue where content may have been lost when using permanent bookmarks #TINY-3400
    Fixed the quicklink toolbar button not rendering in the quickbars plugin #TINY-3125
    Fixed an issue where menus were generating invalid HTML in some cases #TINY-3323
    Fixed an issue that could cause the mobile theme to show a blank white screen when the editor was inside an `overflow:hidden` element #TINY-3407
    Fixed mobile theme using a transparent background and not taking up the full width on iOS #TINY-3414
    Fixed the template plugin dialog missing the description field #TINY-3337
    Fixed input dialog components using an invalid default type attribute #TINY-3424
    Fixed an issue where backspace/delete keys after/before pagebreak elements wouldn't move the caret #TINY-3097
    Fixed an issue in the table plugin where menu items and toolbar buttons weren't showing correctly based on the selection #TINY-3423
    Fixed inconsistent button focus styles in Firefox #TINY-3377
    Fixed the resize icon floating left when all status bar elements were disabled #TINY-3340
    Fixed the resize handle to not show in fullscreen mode #TINY-3404
Version 5.0.1 (2019-02-21)
    Removed paste as text notification banner and paste_plaintext_inform setting #POW-102
    Fixed an issue where adding links to images would replace the image with text #TINY-3356
    Fixed an issue where the inline editor could use fractional pixels for positioning #TINY-3202
    Fixed an issue where uploading non-image files in the Image Plugin upload tab threw an error. #TINY-3244
    Added H1-H6 toggle button registration to the silver theme #TINY-3070
    Fixed an issue in the media plugin that was causing the source url and height/width to be lost in certain circumstances #TINY-2858
    Fixed an issue with the Context Toolbar not being removed when clicking outside of the editor #TINY-2804
    Fixed an issue where clicking 'Remove link' wouldn't remove the link in certain circumstances #TINY-3199
    Added code sample toolbar button will now toggle on when the cursor is in a code section #TINY-3040
    Fixed an issue where the media plugin would fail when parsing dialog data #TINY-3218
    Fixed an issue where retrieving the selected content as text didn't create newlines #TINY-3197
    Fixed incorrect keyboard shortcuts in the Help dialog for Windows #TINY-3292
    Fixed an issue where JSON serialization could produce invalid JSON #TINY-3281
    Fixed production CSS including references to source maps #TINY-3920
    Fixed development CSS was not included in the development zip #TINY-3920
    Fixed the autocompleter matches predicate not matching on the start of words by default #TINY-3306
    Added new settings to the emoticons plugin to allow additional emoticons to be added #TINY-3088
    Fixed an issue where the page could be scrolled with modal dialogs open #TINY-2252
    Fixed an issue where autocomplete menus would show an icon margin when no items had icons #TINY-3329
    Fixed an issue in the quickbars plugin where images incorrectly showed the text selection toolbar #TINY-3338
    Fixed an issue that caused the inline editor to fail to render when the target element already had focus #TINY-3353
Version 5.0.0 (2019-02-04)
    Full documentation for the version 5 features and changes is available at https://www.tiny.cloud/docs/release-notes/

    Changes since RC2:
    Fixed an issue where tab panel heights weren't sizing properly on smaller screens and weren't updating on resize #TINY-3242
    Added links and registered names with * to denote premium plugins in Plugins tab of Help dialog #TINY-3223
    Changed Tiny 5 mobile skin to look more uniform with desktop #TINY-2650
    Fixed image tools not having any padding between the label and slider #TINY-3220
    Blacklisted table, th and td as inline editor target #TINY-717
    Fixed context toolbar toggle buttons not showing the correct state #TINY-3022
    Fixed missing separators in the spellchecker context menu between the suggestions and actions #TINY-3217
    Fixed notification icon positioning in alert banners #TINY-2196
    Fixed a typo in the word count plugin name #TINY-3062
    Fixed charmap and emoticons dialogs not having a primary button #TINY-3233
    Fixed an issue where resizing wouldn't work correctly depending on the box-sizing model #TINY-3278
Version 5.0.0-rc-2 (2019-01-22)
    Fixed the link dialog such that it will now retain class attributes when updating links #TINY-2825
    Added screen reader accessibility for sidebar and statusbar #TINY-2699
    Updated Emoticons and Charmap dialogs to be screen reader accessible #TINY-2693
    Fixed "Find and replace" not showing in the "Edit" menu by default #TINY-3061
    Updated the textpattern plugin to properly support nested patterns and to allow running a command with a value for a pattern with a start and an end #TINY-2991
    Removed unnecessary 'flex' and unused 'colspan' properties from the new dialog APIs #TINY-2973
    Changed checkboxes to use a boolean for its state, instead of a string #TINY-2848
    Fixed dropdown buttons missing the 'type' attribute, which could cause forms to be incorrectly submitted #TINY-2826
    Fixed emoticon and charmap search not returning expected results in certain cases #TINY-3084
    Changed formatting menus so they are registered and made the align toolbar button use an icon instead of text #TINY-2880
    Fixed blank rel_list values throwing an exception in the link plugin #TINY-3149
Version 5.0.0-rc-1 (2019-01-08)
    Updated the font select dropdown logic to try to detect the system font stack and show "System Font" as the font name #TINY-2710
    Fixed readonly mode not fully disabling editing content #TINY-2287
    Updated the autocompleter to only show when it has matched items #TINY-2350
    Added editor settings functionality to specify title attributes for toolbar groups #TINY-2690
    Added icons instead of button text to improve Search and Replace dialog footer appearance #TINY-2654
    Added `tox-dialog__table` instead of `mce-table-striped` class to enhance Help dialog appearance #TINY-2360
    Added title attribute to iframes so, screen readers can announce iframe labels #TINY-2692
    Updated SizeInput labels to "Height" and "Width" instead of Dimensions #TINY-2833
    Fixed accessibility issues with the font select, font size, style select and format select toolbar dropdowns #TINY-2713
    Fixed accessibility issues with split dropdowns #TINY-2697
    Added a wordcount menu item, that defaults to appearing in the tools menu #TINY-2877
    Fixed the legacyoutput plugin to be compatible with TinyMCE 5.0 #TINY-2301
    Updated the build process to minify and generate ASCII only output for the emoticons database #TINY-2744
    Fixed icons not showing correctly in the autocompleter popup #TINY-3029
    Fixed an issue where preview wouldn't show anything in Edge under certain circumstances #TINY-3035
    Fixed the height being incorrectly calculated for the autoresize plugin #TINY-2807
Version 5.0.0-beta-1 (2018-11-30)
    Changed the name of the "inlite" plugin to "quickbars" #TINY-2831
    Fixed an inline mode issue where the save plugin upon saving can cause content loss #TINY-2659
    Changed the background color icon to highlight background icon #TINY-2258
    Added a new `addNestedMenuItem()` UI registry function and changed all nested menu items to use the new registry functions #TINY-2230
    Changed Help dialog to be accessible to screen readers #TINY-2687
    Changed the color swatch to save selected custom colors to local storage for use across sessions #TINY-2722
    Added title attribute to color swatch colors #TINY-2669
    Added anchorbar component to anchor inline toolbar dialogs to instead of the toolbar #TINY-2040
    Added support for toolbar<n> and toolbar array config options to be squashed into a single toolbar and not create multiple toolbars #TINY-2195
    Added error handling for when forced_root_block config option is set to true #TINY-2261
    Added functionality for the removed_menuitems config option #TINY-2184
    Fixed an issue in IE 11 where calling selection.getContent() would return an empty string when the editor didn't have focus #TINY-2325
    Added the ability to use a string to reference menu items in menu buttons and submenu items #TINY-2253
    Removed compat3x plugin #TINY-2815
    Changed `WindowManager` API - methods `getParams`, `setParams` and `getWindows`, and the legacy `windows` property, have been removed. `alert` and `confirm` dialogs are no longer tracked in the window list. #TINY-2603
Version 5.0.0-preview-4 (2018-11-12)
    Fixed distraction free plugin #AP-470
    Removed the tox-custom-editor class that was added to the wrapping element of codemirror #TINY-2211
    Fixed contents of the input field being selected on focus instead of just recieving an outline highlight #AP-464
    Added width and height placeholder text to image and media dialog dimensions input #AP-296
    Fixed styling issues with dialogs and menus in IE 11 #AP-456
    Fixed custom style format control not honoring custom formats #AP-393
    Fixed context menu not appearing when clicking an image with a caption #AP-382
    Fixed directionality of UI when using an RTL language #AP-423
    Fixed page responsiveness with multiple inline editors #AP-430
    Added the ability to keyboard navigate through menus, toolbars, sidebar and the status bar sequentially #AP-381
    Fixed empty toolbar groups appearing through invalid configuration of the `toolbar` property #AP-450
    Fixed text not being retained when updating links through the link dialog #AP-293
    Added translation capability back to the editor's UI #AP-282
    Fixed edit image context menu, context toolbar and toolbar items being incorrectly enabled when selecting invalid images #AP-323
    Fixed emoji type ahead being shown when typing URLs #AP-366
    Fixed toolbar configuration properties incorrectly expecting string arrays instead of strings #AP-342
    Changed the editor resize handle so that it should be disabled when the autoresize plugin is turned on #AP-424
    Fixed the block formatting toolbar item not showing a "Formatting" title when there is no selection #AP-321
    Fixed clicking disabled toolbar buttons hiding the toolbar in inline mode #AP-380
    Fixed `EditorResize` event not being fired upon editor resize #AP-327
    Fixed tables losing styles when updating through the dialog #AP-368
    Fixed context toolbar positioning to be more consistent near the edges of the editor #AP-318
    Added `label` component type for dialogs to group components under a label
    Fixed table of contents plugin now works with v5 toolbar APIs correctly #AP-347
    Fixed the `link_context_toolbar` configuration not disabling the context toolbar #AP-458
    Fixed the link context toolbar showing incorrect relative links #AP-435
    Fixed the alignment of the icon in alert banner dialog components #TINY-2220
    Changed UI text for microcopy improvements #TINY-2281
    Fixed the visual blocks and visual char menu options not displaying their toggled state #TINY-2238
    Fixed the editor not displaying as fullscreen when toggled #TINY-2237
Version 5.0.0-preview-3 (2018-10-18)
    Changed editor layout to use modern CSS properties over manually calculating dimensions #AP-324
    Changed `autoresize_min_height` and `autoresize_max_height` configurations to `min_height` and `max_height` #AP-324
    Fixed bugs with editor width jumping when resizing and the iframe not resizing to smaller than 150px in height #AP-324
    Fixed mobile theme bug that prevented the editor from loading #AP-404
    Fixed long toolbar groups extending outside of the editor instead of wrapping
    Changed `Whole word` label in Search and Replace dialog to `Find whole words only` #AP-387
    Fixed dialog titles so they are now proper case #AP-384
    Fixed color picker default to be #000000 instead of #ff00ff #AP-216
    Fixed "match case" option on the Find and Replace dialog is no longer selected by default #AP-298
    Fixed vertical alignment of toolbar icons #DES-134
    Fixed toolbar icons not appearing on IE11 #DES-133
Version 5.0.0-preview-2 (2018-10-10)
    Changed configuration of color options has been simplified to `color_map`, `color_cols`, and `custom_colors` #AP-328
    Added swatch is now shown for colorinput fields, instead of the colorpicker directly #AP-328
    Removed `colorpicker` plugin, it is now in the theme #AP-328
    Removed `textcolor` plugin, it is now in the theme #AP-328
    Fixed styleselect not updating the displayed item as the cursor moved #AP-388
    Changed `height` configuration to apply to the editor frame (including menubar, toolbar, status bar) instead of the content area #AP-324
    Added fontformats and fontsizes menu items #AP-390
    Fixed preview iframe not expanding to the dialog size #AP-252
    Fixed 'meta' shortcuts not translated into platform-specific text #AP-270
    Fixed tabbed dialogs (Charmap and Emoticons) shrinking when no search results returned
    Fixed a bug where alert banner icons were not retrieved from icon pack. #AP-330
    Fixed component styles to flex so they fill large dialogs. #AP-252
    Fixed editor flashing unstyled during load (still in progress). #AP-349
Version 5.0.0-preview-1 (2018-10-01)
    Developer preview 1
    Initial list of features and changes is available at https://tiny.cloud/docs-preview/release-notes/new-features/
Version 4.9.3 (2019-01-31)
    Added a visualchars_default_state setting to the Visualchars Plugin. Patch contributed by mat3e.
    Fixed a bug where scrolling on a page with more than one editor would cause a ResizeWindow event to fire. #TINY-3247
    Fixed a bug where if a plugin threw an error during initialisation the whole editor would fail to load. #TINY-3243
    Fixed a bug where getContent would include bogus elements when valid_elements setting was set up in a specific way. #TINY-3213
    Fixed a bug where only a few function key names could be used when creating keyboard shortcuts. #TINY-3146
    Fixed a bug where it wasn't possible to enter spaces into an editor after pressing shift+enter. #TINY-3099
    Fixed a bug where no caret would be rendered after backspacing to a contenteditable false element. #TINY-2998
    Fixed a bug where deletion to/from indented lists would leave list fragments in the editor. #TINY-2981
Version 4.9.2 (2018-12-17)
    Fixed a bug with pressing the space key on IE 11 would result in nbsp characters being inserted between words at the end of a block. #TINY-2996
    Fixed a bug where character composition using quote and space on US International keyboards would produce a space instead of a quote. #TINY-2999
    Fixed a bug where remove format wouldn't remove the inner most inline element in some situations. #TINY-2982
    Fixed a bug where outdenting an list item would affect attributes on other list items within the same list. #TINY-2971
    Fixed a bug where the DomParser filters wouldn't be applied for elements created when parsing invalid html. #TINY-2978
    Fixed a bug where setProgressState wouldn't automatically close floating ui elements like menus. #TINY-2896
    Fixed a bug where it wasn't possible to navigate out of a figcaption element using the arrow keys. #TINY-2894
    Fixed a bug where enter key before an image inside a link would remove the image. #TINY-2780
Version 4.9.1 (2018-12-04)
    Added functionality to insert html to the replacement feature of the Textpattern Plugin. #TINY-2839
    Fixed a bug where `editor.selection.getContent({format: 'text'})` didn't work as expected in IE11 on an unfocused editor. #TINY-2862
    Fixed a bug in the Textpattern Plugin where the editor would get an incorrect selection after inserting a text pattern on Safari. #TINY-2838
    Fixed a bug where the space bar didn't work correctly in editors with the forced_root_block setting set to false. #TINY-2816
Version 4.9.0 (2018-11-27)
    Added a replace feature to the Textpattern Plugin. #TINY-1908
    Added functionality to the Lists Plugin that improves the indentation logic. #TINY-1790
    Fixed a bug where it wasn't possible to delete/backspace when the caret was between a contentEditable=false element and a BR. #TINY-2372
    Fixed a bug where copying table cells without a text selection would fail to copy anything. #TINY-1789
    Implemented missing `autosave_restore_when_empty` functionality in the Autosave Plugin. Patch contributed by gzzo. #GH-4447
    Reduced insertion of unnecessary nonbreaking spaces in the editor. #TINY-1879
Version 4.8.5 (2018-10-30)
    Added a content_css_cors setting to the editor that adds the crossorigin="anonymous" attribute to link tags added by the StyleSheetLoader. #TINY-1909
    Fixed a bug where trying to remove formatting with a collapsed selection range would throw an exception. #GH-4636
    Fixed a bug in the image plugin that caused updating figures to split contenteditable elements. #GH-4563
    Fixed a bug that was causing incorrect viewport calculations for fixed position UI elements. #TINY-1897
    Fixed a bug where inline formatting would cause the delete key to do nothing. #TINY-1900
Version 4.8.4 (2018-10-23)
    Added support for the HTML5 `main` element. #TINY-1877
    Changed the keyboard shortcut to move focus to contextual toolbars to Ctrl+F9. #TINY-1812
    Fixed a bug where content css could not be loaded from another domain. #TINY-1891
    Fixed a bug on FireFox where the cursor would get stuck between two contenteditable false inline elements located inside of the same block element divided by a BR. #TINY-1878
    Fixed a bug with the insertContent method where nonbreaking spaces would be inserted incorrectly. #TINY-1868
    Fixed a bug where the toolbar of the inline editor would not be visible in some scenarios. #TINY-1862
    Fixed a bug where removing the editor while more than one notification was open would throw an error. #TINY-1845
    Fixed a bug where the menubutton would be rendered on top of the menu if the viewport didn't have enough height. #TINY-1678
    Fixed a bug with the annotations api where annotating collapsed selections caused problems. #TBS-2449
    Fixed a bug where wbr elements were being transformed into whitespace when using the Paste Plugin's paste as text setting. #GH-4638
    Fixed a bug where the Search and Replace didn't replace spaces correctly. #GH-4632
    Fixed a bug with sublist items not persisting selection. #GH-4628
    Fixed a bug with mceInsertRawHTML command not working as expected. #GH-4625
Version 4.8.3 (2018-09-13)
    Fixed a bug where the Wordcount Plugin didn't correctly count words within tables on IE11. #TINY-1770
    Fixed a bug where it wasn't possible to move the caret out of a table on IE11 and Firefox. #TINY-1682
    Fixed a bug where merging empty blocks didn't work as expected, sometimes causing content to be deleted. #TINY-1781
    Fixed a bug where the Textcolor Plugin didn't show the correct current color. #TINY-1810
    Fixed a bug where clear formatting with a collapsed selection would sometimes clear formatting from more content than expected. #TINY-1813 #TINY-1821
    Fixed a bug with the Table Plugin where it wasn't possible to keyboard navigate to the caption. #TINY-1818
Version 4.8.2 (2018-08-09)
    Moved annotator from "experimental" to "annotator" object on editor. #TBS-2398
    Improved the multiclick normalization across browsers. #TINY-1788
    Fixed a bug where running getSelectedBlocks with a collapsed selection between block elements would produce incorrect results. #TINY-1787
    Fixed a bug where the ScriptLoaders loadScript method would not work as expected in FireFox when loaded on the same page as a ShadowDOM polyfill. #TINY-1786
    Removed reference to ShadowDOM event.path as Blink based browsers now support event.composedPath. #TINY-1785
    Fixed a bug where a reference to localStorage would throw an "access denied" error in IE11 with strict security settings. #TINY-1782
    Fixed a bug where pasting using the toolbar button on an inline editor in IE11 would cause a looping behaviour. #TINY-1768
Version 4.8.1 (2018-07-26)
    Fixed a bug where the content of inline editors was being cleaned on every call of `editor.save()`. #TINY-1783
    Fixed a bug where the arrow of the Inlite Theme toolbar was being rendered incorrectly in RTL mode. #TINY-1776
    Fixed a bug with the Paste Plugin where pasting after inline contenteditable false elements moved the caret to the end of the line. #TINY-1758
Version 4.8.0 (2018-06-27)
    Added new "experimental" object in editor, with initial Annotator API. #TBS-2374
    Fixed a bug where deleting paragraphs inside of table cells would delete the whole table cell. #TINY-1759
    Fixed a bug in the Table Plugin where removing row height set on the row properties dialog did not update the table. #TINY-1730
    Fixed a bug with the font select toolbar item didn't update correctly. #TINY-1683
    Fixed a bug where all bogus elements would not be deleted when removing an inline editor. #TINY-1669
Version 4.7.13 (2018-05-16)
    Fixed a bug where Edge 17 wouldn't be able to select images or tables. #TINY-1679
    Fixed issue where whitespace wasn't preserved when the editor was initialized on pre elements. #TINY-1649
    Fixed a bug with the fontselect dropdowns throwing an error if the editor was hidden in Firefox. #TINY-1664
    Fixed a bug where it wasn't possible to merge table cells on IE 11. #TINY-1671
    Fixed a bug where textcolor wasn't applying properly on IE 11 in some situations. #TINY-1663
    Fixed a bug where the justifyfull command state wasn't working correctly. #TINY-1677
    Fixed a bug where the styles wasn't updated correctly when resizing some tables. #TINY-1668
    Added missing code menu item from the default menu config. #TINY-1648
    Added new align button for combining the separate align buttons into a menu button. #TINY-1652
Version 4.7.12 (2018-05-03)
    Added an option to filter out image svg data urls.
    Added support for html5 details and summary elements.
    Changed so the mce-abs-layout-item css rule targets html instead of body. Patch contributed by nazar-pc.
    Fixed a bug where the "read" step on the mobile theme was still present on android mobile browsers.
    Fixed a bug where all images in the editor document would reload on any editor change.
    Fixed a bug with the Table Plugin where ObjectResized event wasn't being triggered on column resize.
    Fixed so the selection is set to the first suitable caret position after editor.setContent called.
    Fixed so links with xlink:href attributes are filtered correctly to prevent XSS.
    Fixed a bug on IE11 where pasting content into an inline editor initialized on a heading element would create new editable elements.
    Fixed a bug where readonly mode would not work as expected when the editor contained contentEditable=true elements.
    Fixed a bug where the Link Plugin would throw an error when used together with the webcomponents polyfill. Patch contributed by 4esnog.
    Fixed a bug where the "Powered by TinyMCE" branding link would break on XHTML pages. Patch contributed by tistre.
    Fixed a bug where the same id would be used in the blobcache for all pasted images. Patch contributed by thorn0.
Version 4.7.11 (2018-04-11)
    Added a new imagetools_credentials_hosts option to the Imagetools Plugin.
    Fixed a bug where toggling a list containing empty LIs would throw an error. Patch contributed by bradleyke.
    Fixed a bug where applying block styles to a text with the caret at the end of the paragraph would select all text in the paragraph.
    Fixed a bug where toggling on the Spellchecker Plugin would trigger isDirty on the editor.
    Fixed a bug where it was possible to enter content into selection bookmark spans.
    Fixed a bug where if a non paragraph block was configured in forced_root_block the editor.getContent method would return incorrect values with an empty editor.
    Fixed a bug where dropdown menu panels stayed open and fixed in position when dragging dialog windows.
    Fixed a bug where it wasn't possible to extend table cells with the space button in Safari.
    Fixed a bug where the setupeditor event would thrown an error when using the Compat3x Plugin.
    Fixed a bug where an error was thrown in FontInfo when called on a detached element.
Version 4.7.10 (2018-04-03)
    Removed the "read" step from the mobile theme.
    Added normalization of triple clicks across browsers in the editor.
    Added a `hasFocus` method to the editor that checks if the editor has focus.
    Added correct icon to the Nonbreaking Plugin menu item.
    Fixed so the `getContent`/`setContent` methods work even if the editor is not initialized.
    Fixed a bug with the Media Plugin where query strings were being stripped from youtube links.
    Fixed a bug where image styles were changed/removed when opening and closing the Image Plugin dialog.
    Fixed a bug in the Table Plugin where some table cell styles were not correctly added to the content html.
    Fixed a bug in the Spellchecker Plugin where it wasn't possible to change the spellchecker language.
    Fixed so the the unlink action in the Link Plugin has a menu item and can be added to the contextmenu.
    Fixed a bug where it wasn't possible to keyboard navigate to the start of an inline element on a new line within the same block element.
    Fixed a bug with the Text Color Plugin where if used with an inline editor located at the bottom of the screen the colorpicker could appear off screen.
    Fixed a bug with the UndoManager where undo levels were being added for nbzwsp characters.
    Fixed a bug with the Table Plugin where the caret would sometimes be lost when keyboard navigating up through a table.
    Fixed a bug where FontInfo.getFontFamily would throw an error when called on a removed editor.
    Fixed a bug in Firefox where undo levels were not being added correctly for some specific operations.
    Fixed a bug where initializing an inline editor inside of a table would make the whole table resizeable.
    Fixed a bug where the fake cursor that appears next to tables on Firefox was positioned incorrectly when switching to fullscreen.
    Fixed a bug where zwsp's weren't trimmed from the output from `editor.getContent({ format: 'text' })`.
    Fixed a bug where the fontsizeselect/fontselect toolbar items showed the body info rather than the first possible caret position info on init.
    Fixed a bug where it wasn't possible to select all content if the editor only contained an inline boundary element.
    Fixed a bug where `content_css` urls with query strings wasn't working.
    Fixed a bug in the Table Plugin where some table row styles were removed when changing other styles in the row properties dialog.
Version 4.7.9 (2018-02-27)
    Fixed a bug where the editor target element didn't get the correct style when removing the editor.
Version 4.7.8 (2018-02-26)
    Fixed an issue with the Help Plugin where the menuitem name wasn't lowercase.
    Fixed an issue on MacOS where text and bold text did not have the same line-height in the autocomplete dropdown in the Link Plugin dialog.
    Fixed a bug where the "paste as text" option in the Paste Plugin didn't work.
    Fixed a bug where dialog list boxes didn't get positioned correctly in documents with scroll.
    Fixed a bug where the Inlite Theme didn't use the Table Plugin api to insert correct tables.
    Fixed a bug where the Inlite Theme panel didn't hide on blur in a correct way.
    Fixed a bug where placing the cursor before a table in Firefox would scroll to the bottom of the table.
    Fixed a bug where selecting partial text in table cells with rowspans and deleting would produce faulty tables.
    Fixed a bug where the Preview Plugin didn't work on Safari due to sandbox security.
    Fixed a bug where table cell selection using the keyboard threw an error.
    Fixed so the font size and font family doesn't toggle the text but only sets the selected format on the selected text.
    Fixed so the built-in spellchecking on Chrome and Safari creates an undo level when replacing words.
Version 4.7.7 (2018-02-19)
    Added a border style selector to the advanced tab of the Image Plugin.
    Added better controls for default table inserted by the Table Plugin.
    Added new `table_responsive_width` option to the Table Plugin that controls whether to use pixel or percentage widths.
    Fixed a bug where the Link Plugin text didn't update when a URL was pasted using the context menu.
    Fixed a bug with the Spellchecker Plugin where using "Add to dictionary" in the context menu threw an error.
    Fixed a bug in the Media Plugin where the preview node for iframes got default width and height attributes that interfered with width/height styles.
    Fixed a bug where backslashes were being added to some font family names in Firefox in the fontselect toolbar item.
    Fixed a bug where errors would be thrown when trying to remove an editor that had not yet been fully initialized.
    Fixed a bug where the Imagetools Plugin didn't update the images atomically.
    Fixed a bug where the Fullscreen Plugin was throwing errors when being used on an inline editor.
    Fixed a bug where drop down menus weren't positioned correctly in inline editors on scroll.
    Fixed a bug with a semicolon missing at the end of the bundled javascript files.
    Fixed a bug in the Table Plugin with cursor navigation inside of tables where the cursor would sometimes jump into an incorrect table cells.
    Fixed a bug where indenting a table that is a list item using the "Increase indent" button would create a nested table.
    Fixed a bug where text nodes containing only whitespace were being wrapped by paragraph elements.
    Fixed a bug where whitespace was being inserted after br tags inside of paragraph tags.
    Fixed a bug where converting an indented paragraph to a list item would cause the list item to have extra padding.
    Fixed a bug where Copy/Paste in an editor with a lot of content would cause the editor to scroll to the top of the content in IE11.
    Fixed a bug with a memory leak in the DragHelper. Path contributed by ben-mckernan.
    Fixed a bug where the advanced tab in the Media Plugin was being shown even if it didn't contain anything. Patch contributed by gabrieeel.
    Fixed an outdated eventname in the EventUtils. Patch contributed by nazar-pc.
    Fixed an issue where the Json.parse function would throw an error when being used on a page with strict CSP settings.
    Fixed so you can place the curser before and after table elements within the editor in Firefox and Edge/IE.
Version 4.7.6 (2018-01-29)
    Fixed a bug in the jquery integration where it threw an error saying that "global is not defined".
    Fixed a bug where deleting a table cell whose previous sibling was set to contenteditable false would create a corrupted table.
    Fixed a bug where highlighting text in an unfocused editor did not work correctly in IE11/Edge.
    Fixed a bug where the table resize handles were not being repositioned when activating the Fullscreen Plugin.
    Fixed a bug where the Imagetools Plugin dialog didn't honor editor RTL settings.
    Fixed a bug where block elements weren't being merged correctly if you deleted from after a contenteditable false element to the beginning of another block element.
    Fixed a bug where TinyMCE didn't work with module loaders like webpack.
Version 4.7.5 (2018-01-22)
    Fixed bug with the Codesample Plugin where it wasn't possible to edit codesamples when the editor was in inline mode.
    Fixed bug where focusing on the status bar broke the keyboard navigation functionality.
    Fixed bug where an error would be thrown on Edge by the Table Plugin when pasting using the PowerPaste Plugin.
    Fixed bug in the Table Plugin where selecting row border style from the dropdown menu in advanced row properties would throw an error.
    Fixed bug with icons being rendered incorrectly on Chrome on Mac OS.
    Fixed bug in the Textcolor Plugin where the font color and background color buttons wouldn't trigger an ExecCommand event.
    Fixed bug in the Link Plugin where the url field wasn't forced LTR.
    Fixed bug where the Nonbreaking Plugin incorrectly inserted spaces into tables.
    Fixed bug with the inline theme where the toolbar wasn't repositioned on window resize.
Version 4.7.4 (2017-12-05)
    Fixed bug in the Nonbreaking Plugin where the nonbreaking_force_tab setting was being ignored.
    Fixed bug in the Table Plugin where changing row height incorrectly converted column widths to pixels.
    Fixed bug in the Table Plugin on Edge and IE11 where resizing the last column after resizing the table would cause invalid column heights.
    Fixed bug in the Table Plugin where keyboard navigation was not normalized between browsers.
    Fixed bug in the Table Plugin where the colorpicker button would show even without defining the colorpicker_callback.
    Fixed bug in the Table Plugin where it wasn't possible to set the cell background color.
    Fixed bug where Firefox would throw an error when intialising an editor on an element that is hidden or not yet added to the DOM.
    Fixed bug where Firefox would throw an error when intialising an editor inside of a hidden iframe.
Version 4.7.3 (2017-11-23)
    Added functionality to open the Codesample Plugin dialog when double clicking on a codesample. Patch contributed by dakuzen.
    Fixed bug where undo/redo didn't work correctly with some formats and caret positions.
    Fixed bug where the color picker didn't show up in Table Plugin dialogs.
    Fixed bug where it wasn't possible to change the width of a table through the Table Plugin dialog.
    Fixed bug where the Charmap Plugin couldn't insert some special characters.
    Fixed bug where editing a newly inserted link would not actually edit the link but insert a new link next to it.
    Fixed bug where deleting all content in a table cell made it impossible to place the caret into it.
    Fixed bug where the vertical alignment field in the Table Plugin cell properties dialog didn't do anything.
    Fixed bug where an image with a caption showed two sets of resize handles in IE11.
    Fixed bug where pressing the enter button inside of an h1 with contenteditable set to true would sometimes produce a p tag.
    Fixed bug with backspace not working as expected before a noneditable element.
    Fixed bug where operating on tables with invalid rowspans would cause an error to be thrown.
    Fixed so a real base64 representation of the image is available on the blobInfo that the images_upload_handler gets called with.
    Fixed so the image upload tab is available when the images_upload_handler is defined (and not only when the images_upload_url is defined).
Version 4.7.2 (2017-11-07)
    Added newly rewritten Table Plugin.
    Added support for attributes with colon in valid_elements and addValidElements.
    Added support for dailymotion short url in the Media Plugin. Patch contributed by maat8.
    Added support for converting to half pt when converting font size from px to pt. Patch contributed by danny6514.
    Added support for location hash to the Autosave plugin to make it work better with SPAs using hash routing.
    Added support for merging table cells when pasting a table into another table.
    Changed so the language packs are only loaded once. Patch contributed by 0xor1.
    Simplified the css for inline boundaries selection by switching to an attribute selector.
    Fixed bug where an error would be thrown on editor initialization if the window.getSelection() returned null.
    Fixed bug where holding down control or alt keys made the keyboard navigation inside an inline boundary not work as expected.
    Fixed bug where applying formats in IE11 produced extra, empty paragraphs in the editor.
    Fixed bug where the Word Count Plugin didn't count some mathematical operators correctly.
    Fixed bug where removing an inline editor removed the element that the editor had been initialized on.
    Fixed bug where setting the selection to the end of an editable container caused some formatting problems.
    Fixed bug where an error would be thrown sometimes when an editor was removed because of the selection bookmark was being stored asynchronously.
    Fixed a bug where an editor initialized on an empty list did not contain any valid cursor positions.
    Fixed a bug with the Context Menu Plugin and webkit browsers on Mac where right-clicking inside a table would produce an incorrect selection.
    Fixed bug where the Image Plugin constrain proportions setting wasn't working as expected.
    Fixed bug where deleting the last character in a span with decorations produced an incorrect element when typing.
    Fixed bug where focusing on inline editors made the toolbar flicker when moving between elements quickly.
    Fixed bug where the selection would be stored incorrectly in inline editors when the mouseup event was fired outside the editor body.
    Fixed bug where toggling bold at the end of an inline boundary would toggle off the whole word.
    Fixed bug where setting the skin to false would not stop the loading of some skin css files.
    Fixed bug in mobile theme where pinch-to-zoom would break after exiting the editor.
    Fixed bug where sublists of a fully selected list would not be switched correctly when changing list style.
    Fixed bug where inserting media by source would break the UndoManager.
    Fixed bug where inserting some content into the editor with a specific selection would replace some content incorrectly.
    Fixed bug where selecting all content with ctrl+a in IE11 caused problems with untoggling some formatting.
    Fixed bug where the Search and Replace Plugin left some marker spans in the editor when undoing and redoing after replacing some content.
    Fixed bug where the editor would not get a scrollbar when using the Fullscreen and Autoresize plugins together.
    Fixed bug where the font selector would stop working correctly after selecting fonts three times.
    Fixed so pressing the enter key inside of an inline boundary inserts a br after the inline boundary element.
    Fixed a bug where it wasn't possible to use tab navigation inside of a table that was inside of a list.
    Fixed bug where end_container_on_empty_block would incorrectly remove elements.
    Fixed bug where content_styles weren't added to the Preview Plugin iframe.
    Fixed so the beforeSetContent/beforeGetContent events are preventable.
    Fixed bug where changing height value in Table Plugin advanced tab didn't do anything.
    Fixed bug where it wasn't possible to remove formatting from content in beginning of table cell.
Version 4.7.1 (2017-10-09)
    Fixed bug where theme set to false on an inline editor produced an extra div element after the target element.
    Fixed bug where the editor drag icon was misaligned with the branding set to false.
    Fixed bug where doubled menu items were not being removed as expected with the removed_menuitems setting.
    Fixed bug where the Table of contents plugin threw an error when initialized.
    Fixed bug where it wasn't possible to add inline formats to text selected right to left.
    Fixed bug where the paste from plain text mode did not work as expected.
    Fixed so the style previews do not set color and background color when selected.
    Fixed bug where the Autolink plugin didn't work as expected with some formats applied on an empty editor.
    Fixed bug where the Textpattern plugin were throwing errors on some patterns.
    Fixed bug where the Save plugin saved all editors instead of only the active editor. Patch contributed by dannoe.
Version 4.7.0 (2017-10-03)
    Added new mobile ui that is specifically designed for mobile devices.
    Updated the default skin to be more modern and white since white is preferred by most implementations.
    Restructured the default menus to be more similar to common office suites like Google Docs.
    Fixed so theme can be set to false on both inline and iframe editor modes.
    Fixed bug where inline editor would add/remove the visualblocks css multiple times.
    Fixed bug where selection wouldn't be properly restored when editor lost focus and commands where invoked.
    Fixed bug where toc plugin would generate id:s for headers even though a toc wasn't inserted into the content.
    Fixed bug where is wasn't possible to drag/drop contents within the editor if paste_data_images where set to true.
    Fixed bug where getParam and close in WindowManager would get the first opened window instead of the last opened window.
    Fixed bug where delete would delete between cells inside a table in Firefox.
Version 4.6.7 (2017-09-18)
    Fixed bug where paste wasn't working in IOS.
    Fixed bug where the Word Count Plugin didn't count some mathematical operators correctly.
    Fixed bug where inserting a list in a table caused the cell to expand in height.
    Fixed bug where pressing enter in a list located inside of a table deleted list items instead of inserting new list item.
    Fixed bug where copy and pasting table cells produced inconsistent results.
    Fixed bug where initializing an editor with an ID of 'length' would throw an exception.
    Fixed bug where it was possible to split a non merged table cell.
    Fixed bug where copy and pasting a list with a very specific selection into another list would produce a nested list.
    Fixed bug where copy and pasting ordered lists sometimes produced unordered lists.
    Fixed bug where padded elements inside other elements would be treated as empty.
    Added some missing translations to Image, Link and Help plugins.
    Fixed so you can resize images inside a figure element.
    Fixed bug where an inline TinyMCE editor initialized on a table did not set selection on load in Chrome.
    Fixed the positioning of the inlite toolbar when the target element wasn't big enough to fit the toolbar.
Version 4.6.6 (2017-08-30)
    Fixed so that notifications wrap long text content instead of bleeding outside the notification element.
    Fixed so the content_style css is added after the skin and custom stylesheets.
    Fixed bug where it wasn't possible to remove a table with the Cut button.
    Fixed bug where the center format wasn't getting the same font size as the other formats in the format preview.
    Fixed bug where the wordcount plugin wasn't counting hyphenated words correctly.
    Fixed bug where all content pasted into the editor was added to the end of the editor.
    Fixed bug where enter keydown on list item selection only deleted content and didn't create a new line.
    Fixed bug where destroying the editor while the content css was still loading caused error notifications on Firefox.
    Fixed bug where undoing cut operation in IE11 left some unwanted html in the editor content.
    Fixed bug where enter keydown would throw an error in IE11.
    Fixed bug where duplicate instances of an editor were added to the editors array when using the createEditor API.
    Fixed bug where the formatter applied formats on the wrong content when spellchecker was activated.
    Fixed bug where switching formats would reset font size on child nodes.
    Fixed bug where the table caption element weren't always the first descendant to the table tag.
    Fixed bug where pasting some content into the editor on chrome some newlines were removed.
    Fixed bug where it wasn't possible to remove a list if a list item was a table element.
    Fixed bug where copy/pasting partial selections of tables wouldn't produce a proper table.
    Fixed bug where the searchreplace plugin could not find consecutive spaces.
    Fixed bug where background color wasn't applied correctly on some partially selected contents.
Version 4.6.5 (2017-08-02)
    Added new inline_boundaries_selector that allows you to specify the elements that should have boundaries.
    Added new local upload feature this allows the user to upload images directly from the image dialog.
    Added a new api for providing meta data for plugins. It will show up in the help dialog if it's provided.
    Fixed so that the notifications created by the notification manager are more screen reader accessible.
    Fixed bug where changing the list format on multiple selected lists didn't change all of the lists.
    Fixed bug where the nonbreaking plugin would insert multiple undo levels when pressing the tab key.
    Fixed bug where delete/backspace wouldn't render a caret when all editor contents where deleted.
    Fixed bug where delete/backspace wouldn't render a caret if the deleted element was a single contentEditable false element.
    Fixed bug where the wordcount plugin wouldn't count words correctly if word where typed after applying a style format.
    Fixed bug where the wordcount plugin would count mathematical formulas as multiple words for example 1+1=2.
    Fixed bug where formatting of triple clicked blocks on Chrome/Safari would result in styles being added outside the visual selection.
    Fixed bug where paste would add the contents to the end of the editor area when inline mode was used.
    Fixed bug where toggling off bold formatting on text entered in a new paragraph would add an extra line break.
    Fixed bug where autolink plugin would only produce a link on every other consecutive link on Firefox.
    Fixed bug where it wasn't possible to select all contents if the content only had one pre element.
    Fixed bug where sizzle would produce lagging behavior on some sites due to repaints caused by feature detection.
    Fixed bug where toggling off inline formats wouldn't include the space on selected contents with leading or trailing spaces.
    Fixed bug where the cut operation in UI wouldn't work in Chrome.
    Fixed bug where some legacy editor initialization logic would throw exceptions about editor settings not being defined.
    Fixed bug where it wasn't possible to apply text color to links if they where part of a non collapsed selection.
    Fixed bug where an exception would be thrown if the user selected a video element and then moved the focus outside the editor.
    Fixed bug where list operations didn't work if there where block elements inside the list items.
    Fixed bug where applying block formats to lists wrapped in block elements would apply to all elements in that wrapped block.
Version 4.6.4 (2017-06-13)
    Fixed bug where the editor would move the caret when clicking on the scrollbar next to a content editable false block.
    Fixed bug where the text color select dropdowns wasn't placed correctly when they didn't fit the width of the screen.
    Fixed bug where the default editor line height wasn't working for mixed font size contents.
    Fixed bug where the content css files for inline editors were loaded multiple times for multiple editor instances.
    Fixed bug where the initial value of the font size/font family dropdowns wasn't displayed.
    Fixed bug where the I18n api was not supporting arrays as the translation replacement values.
    Fixed bug where chrome would display "The given range isn't in document." errors for invalid ranges passed to setRng.
    Fixed bug where the compat3x plugin wasn't working since the global tinymce references wasn't resolved correctly.
    Fixed bug where the preview plugin wasn't encoding the base url passed into the iframe contents producing a xss bug.
    Fixed bug where the dom parser/serializer wasn't handling some special elements like noframes, title and xmp.
    Fixed bug where the dom parser/serializer wasn't handling cdata sections with comments inside.
    Fixed bug where the editor would scroll to the top of the editable area if a dialog was closed in inline mode.
    Fixed bug where the link dialog would not display the right rel value if rel_list was configured.
    Fixed bug where the context menu would select images on some platforms but not others.
    Fixed bug where the filenames of images were not retained on dragged and drop into the editor from the desktop.
    Fixed bug where the paste plugin would misrepresent newlines when pasting plain text and having forced_root_block configured.
    Fixed so that the error messages for the imagetools plugin is more human readable.
    Fixed so the internal validate setting for the parser/serializer can't be set from editor initialization settings.
Version 4.6.3 (2017-05-30)
    Fixed bug where the arrow keys didn't work correctly when navigating on nested inline boundary elements.
    Fixed bug where delete/backspace didn't work correctly on nested inline boundary elements.
    Fixed bug where image editing didn't work on subsequent edits of the same image.
    Fixed bug where charmap descriptions wouldn't properly wrap if they exceeded the width of the box.
    Fixed bug where the default image upload handler only accepted 200 as a valid http status code.
    Fixed so rel on target=_blank links gets forced with only noopener instead of both noopener and noreferrer.
Version 4.6.2 (2017-05-23)
    Fixed bug where the SaxParser would run out of memory on very large documents.
    Fixed bug with formatting like font size wasn't applied to del elements.
    Fixed bug where various api calls would be throwing exceptions if they where invoked on a removed editor instance.
    Fixed bug where the branding position would be incorrect if the editor was inside a hidden tab and then later showed.
    Fixed bug where the color levels feature in the imagetools dialog wasn't working properly.
    Fixed bug where imagetools dialog wouldn't pre-load images from CORS domains, before trying to prepare them for editing.
    Fixed bug where the tab key would move the caret to the next table cell if being pressed inside a list inside a table.
    Fixed bug where the cut/copy operations would loose parent context like the current format etc.
    Fixed bug with format preview not working on invalid elements excluded by valid_elements.
    Fixed bug where blocks would be merged in incorrect order on backspace/delete.
    Fixed bug where zero length text nodes would cause issues with the undo logic if there where iframes present.
    Fixed bug where the font size/family select lists would throw errors if the first node was a comment.
    Fixed bug with csp having to allow local script evaluation since it was used to detect global scope.
    Fixed bug where CSP required a relaxed option for javascript: URLs in unsupported legacy browsers.
    Fixed bug where a fake caret would be rendered for td with the contenteditable=false.
    Fixed bug where typing would be blocked on IE 11 when within a nested contenteditable=true/false structure.
Version 4.6.1 (2017-05-10)
    Added configuration option to list plugin to disable tab indentation.
    Fixed bug where format change on very specific content could cause the selection to change.
    Fixed bug where TinyMCE could not be lazyloaded through jquery integration.
    Fixed bug where entities in style attributes weren't decoded correctly on paste in webkit.
    Fixed bug where fontsize_formats option had been renamed incorrectly.
    Fixed bug with broken backspace/delete behaviour between contenteditable=false blocks.
    Fixed bug where it wasn't possible to backspace to the previous line with the inline boundaries functionality turned on.
    Fixed bug where is wasn't possible to move caret left and right around a linked image with the inline boundaries functionality turned on.
    Fixed bug where pressing enter after/before hr element threw exception. Patch contributed bradleyke.
    Fixed so the CSS in the visualblocks plugin doesn't overwrite background color. Patch contributed by Christian Rank.
    Fixed bug where multibyte characters weren't encoded correctly. Patch contributed by James Tarkenton.
    Fixed bug where shift-click to select within contenteditable=true fields wasn't working.
Version 4.6.0 (2017-05-04)
    Dropped support for IE 8-10 due to market share and lack of support from Microsoft. See tinymce docs for details.
    Added an inline boundary caret position feature that makes it easier to type at the beginning/end of links/code elements.
    Added a help plugin that adds a button and a dialog showing the editor shortcuts and loaded plugins.
    Added an inline_boundaries option that allows you to disable the inline boundary feature if it's not desired.
    Added a new ScrollIntoView event that allows you to override the default scroll to element behavior.
    Added role and aria- attributes as valid elements in the default valid elements config.
    Added new internal flag for PastePreProcess/PastePostProcess this is useful to know if the paste was coming from an external source.
    Added new ignore function to UndoManager this works similar to transact except that it doesn't add an undo level by default.
    Fixed so that urls gets retained for images when being edited. This url is then passed on to the upload handler.
    Fixed so that the editors would be initialized on readyState interactive instead of complete.
    Fixed so that the init event of the editor gets fired once all contentCSS files have been properly loaded.
    Fixed so that width/height of the editor gets taken from the textarea element if it's explicitly specified in styles.
    Fixed so that keep_styles set to false no longer clones class/style from the previous paragraph on enter.
    Fixed so that the default line-height is 1.2em to avoid zwnbsp characters from producing text rendering glitches on Windows.
    Fixed so that loading errors of content css gets presented by a notification message.
    Fixed so figure image elements can be linked when selected this wraps the figure image in a anchor element.
    Fixed bug where it wasn't possible to copy/paste rows with colspans by using the table copy/paste feature.
    Fixed bug where the protect setting wasn't properly applied to header/footer parts when using the fullpage plugin.
    Fixed bug where custom formats that specified upper case element names where not applied correctly.
    Fixed bug where some screen readers weren't reading buttons due to an aria specific fix for IE 8.
    Fixed bug where cut wasn't working correctly on iOS due to it's clipboard API not working correctly.
    Fixed bug where Edge would paste div elements instead of paragraphs when pasting plain text.
    Fixed bug where the textpattern plugin wasn't dealing with trailing punctuations correctly.
    Fixed bug where image editing would some times change the image format from jpg to png.
    Fixed bug where some UI elements could be inserted into the toolbar even if they where not registered.
    Fixed bug where it was possible to click the TD instead of the character in the character map and that caused an exception.
    Fixed bug where the font size/font family dropdowns would sometimes show an incorrect value due to css not being loaded in time.
    Fixed bug with the media plugin inserting undefined instead of retaining size when media_dimensions was set to false.
    Fixed bug with deleting images when forced_root_blocks where set to false.
    Fixed bug where input focus wasn't properly handled on nested content editable elements.
    Fixed bug where Chrome/Firefox would throw an exception when selecting images due to recent change of setBaseAndExtent support.
    Fixed bug where malformed blobs would throw exceptions now they are simply ignored.
    Fixed bug where backspace/delete wouldn't work properly in some cases where all contents was selected in WebKit.
    Fixed bug with Angular producing errors since it was expecting events objects to be patched with their custom properties.
    Fixed bug where the formatter would apply formatting to spellchecker errors now all bogus elements are excluded.
    Fixed bug with backspace/delete inside table caption elements wouldn't behave properly on IE 11.
    Fixed bug where typing after a contenteditable false inline element could move the caret to the end of that element.
    Fixed bug where backspace before/after contenteditable false blocks wouldn't properly remove the right element.
    Fixed bug where backspace before/after contenteditable false inline elements wouldn't properly empty the current block element.
    Fixed bug where vertical caret navigation with a custom line-height would sometimes match incorrect positions.
    Fixed bug with paste on Edge where character encoding wasn't handled properly due to a browser bug.
    Fixed bug with paste on Edge where extra fragment data was inserted into the contents when pasting.
    Fixed bug with pasting contents when having a whole block element selected on WebKit could cause WebKit spans to appear.
    Fixed bug where the visualchars plugin wasn't working correctly showing invisible nbsp characters.
    Fixed bug where browsers would hang if you tried to load some malformed html contents.
    Fixed bug where the init call promise wouldn't resolve if the specified selector didn't find any matching elements.
    Fixed bug where the Schema isValidChild function was case sensitive.
Version 4.5.3 (2017-02-01)
    Added keyboard navigation for menu buttons when the menu is in focus.
    Added api to the list plugin for setting custom classes/attributes on lists.
    Added validation for the anchor plugin input field according to W3C id naming specifications.
    Fixed bug where media placeholders were removed after resize with the forced_root_block setting set to false.
    Fixed bug where deleting selections with similar sibling nodes sometimes deleted the whole document.
    Fixed bug with inlite theme where several toolbars would appear scrolling when more than one instance of the editor was in use.
    Fixed bug where the editor would throw error with the fontselect plugin on hidden editor instances in Firefox.
    Fixed bug where the background color would not stretch to the font size.
    Fixed bug where font size would be removed when changing background color.
    Fixed bug where the undomanager trimmed away whitespace between nodes on undo/redo.
    Fixed bug where media_dimensions=false in media plugin caused the editor to throw an error.
    Fixed bug where IE was producing font/u elements within links on paste.
    Fixed bug where some button tooltips were broken when compat3x was in use.
    Fixed bug where backspace/delete/typeover would remove the caption element.
    Fixed bug where powerspell failed to function when compat3x was enabled.
    Fixed bug where it wasn't possible to apply sub/sup on text with large font size.
    Fixed bug where pre tags with spaces weren't treated as content.
    Fixed bug where Meta+A would select the entire document instead of all contents in nested ce=true elements.
Version 4.5.2 (2017-01-04)
    Added missing keyboard shortcut description for the underline menu item in the format menu.
    Fixed bug where external blob urls wasn't properly handled by editor upload logic. Patch contributed by David Oviedo.
    Fixed bug where urls wasn't treated as a single word by the wordcount plugin.
    Fixed bug where nbsp characters wasn't treated as word delimiters by the wordcount plugin.
    Fixed bug where editor instance wasn't properly passed to the format preview logic. Patch contributed by NullQuery.
    Fixed bug where the fake caret wasn't hidden when you moved selection to a cE=false element.
    Fixed bug where it wasn't possible to edit existing code sample blocks.
    Fixed bug where it wasn't possible to delete editor contents if the selection included an empty block.
    Fixed bug where the formatter wasn't expanding words on some international characters. Patch contributed by Martin Larochelle.
    Fixed bug where the open link feature wasn't working correctly on IE 11.
    Fixed bug where enter before/after a cE=false block wouldn't properly padd the paragraph with an br element.
    Fixed so font size and font family select boxes always displays a value by using the runtime style as a fallback.
    Fixed so missing plugins will be logged to console as warnings rather than halting the initialization of the editor.
    Fixed so splitbuttons become normal buttons in advlist plugin if styles are empty. Patch contributed by René Schleusner.
    Fixed so you can multi insert rows/cols by selecting table cells and using insert rows/columns.
Version 4.5.1 (2016-12-07)
    Fixed bug where the lists plugin wouldn't initialize without the advlist plugins if served from cdn.
    Fixed bug where selectors with "*" would cause the style format preview to throw an error.
    Fixed bug with toggling lists off on lists with empty list items would throw an error.
    Fixed bug where editing images would produce non existing blob uris.
    Fixed bug where the offscreen toc selection would be treated as the real toc element.
    Fixed bug where the aria level attribute for element path would have an incorrect start index.
    Fixed bug where the offscreen selection of cE=false that where very wide would be shown onscreen. Patch contributed by Steven Bufton.
    Fixed so the default_link_target gets applied to links created by the autolink plugin.
    Fixed so that the name attribute gets removed by the anchor plugin if editing anchors.
Version 4.5.0 (2016-11-23)
    Added new toc plugin allows you to insert table of contents based on editor headings.
    Added new auto complete menu to all url fields. Adds history, link to anchors etc.
    Added new sidebar api that allows you to add custom sidebar panels and buttons to toggle these.
    Added new insert menu button that allows you to have multiple insert functions under the same menu button.
    Added new open link feature to ctrl+click, alt+enter and context menu.
    Added new media_embed_handler option to allow the media plugin to be populated with custom embeds.
    Added new support for editing transparent images using the image tools dialog.
    Added new images_reuse_filename option to allow filenames of images to be retained for upload.
    Added new security feature where links with target="_blank" will by default get rel="noopener noreferrer".
    Added new allow_unsafe_link_target to allow you to opt-out of the target="_blank" security feature.
    Added new style_formats_autohide option to automatically hide styles based on context.
    Added new codesample_content_css option to specify where the code sample prism css is loaded from.
    Added new support for Japanese/Chinese word count following the unicode standards on this.
    Added new fragmented undo levels this dramatically reduces flicker on contents with iframes.
    Added new live previews for complex elements like table or lists.
    Fixed bug where it wasn't possible to properly tab between controls in a dialog with a disabled form item control.
    Fixed bug where firefox would generate a rectangle on elements produced after/before a cE=false elements.
    Fixed bug with advlist plugin not switching list element format properly in some edge cases.
    Fixed bug where col/rowspans wasn't correctly computed by the table plugin in some cases.
    Fixed bug where the table plugin would thrown an error if object_resizing was disabled.
    Fixed bug where some invalid markup would cause issues when running in XHTML mode. Patch contributed by Charles Bourasseau.
    Fixed bug where the fullscreen class wouldn't be removed properly when closing dialogs.
    Fixed bug where the PastePlainTextToggle event wasn't fired by the paste plugin when the state changed.
    Fixed bug where table the row type wasn't properly updated in table row dialog. Patch contributed by Matthias Balmer.
    Fixed bug where select all and cut wouldn't place caret focus back to the editor in WebKit. Patch contributed by Daniel Jalkut.
    Fixed bug where applying cell/row properties to multiple cells/rows would reset other unchanged properties.
    Fixed bug where some elements in the schema would have redundant/incorrect children.
    Fixed bug where selector and target options would cause issues if used together.
    Fixed bug where drag/drop of images from desktop on chrome would thrown an error.
    Fixed bug where cut on WebKit/Blink wouldn't add an undo level.
    Fixed bug where IE 11 would scroll to the cE=false elements when they where selected.
    Fixed bug where keys like F5 wouldn't work when a cE=false element was selected.
    Fixed bug where the undo manager wouldn't stop the typing state when commands where executed.
    Fixed bug where unlink on wrapped links wouldn't work properly.
    Fixed bug with drag/drop of images on WebKit where the image would be deleted form the source editor.
    Fixed bug where the visual characters mode would be disabled when contents was extracted from the editor.
    Fixed bug where some browsers would toggle of formats applied to the caret when clicking in the editor toolbar.
    Fixed bug where the custom theme function wasn't working correctly.
    Fixed bug where image option for custom buttons required you to have icon specified as well.
    Fixed bug where the context menu and contextual toolbars would be visible at the same time and sometimes overlapping.
    Fixed bug where the noneditable plugin would double wrap elements when using the noneditable_regexp option.
    Fixed bug where tables would get padding instead of margin when you used the indent button.
    Fixed bug where the charmap plugin wouldn't properly insert non breaking spaces.
    Fixed bug where the color previews in color input boxes wasn't properly updated.
    Fixed bug where the list items of previous lists wasn't merged in the right order.
    Fixed bug where it wasn't possible to drag/drop inline-block cE=false elements on IE 11.
    Fixed bug where some table cell merges would produce incorrect rowspan/colspan.
    Fixed so the font size of the editor defaults to 14px instead of 11px this can be overridden by custom css.
    Fixed so wordcount is debounced to reduce cpu hogging on larger texts.
    Fixed so tinymce global gets properly exported as a module when used with some module bundlers.
    Fixed so it's possible to specify what css properties you want to preview on specific formats.
    Fixed so anchors are contentEditable=false while within the editor.
    Fixed so selected contents gets wrapped in a inline code element by the codesample plugin.
    Fixed so conditional comments gets properly stripped independent of case. Patch contributed by Georgii Dolzhykov.
    Fixed so some escaped css sequences gets properly handled. Patch contributed by Georgii Dolzhykov.
    Fixed so notifications with the same message doesn't get displayed at the same time.
    Fixed so F10 can be used as an alternative key to focus to the toolbar.
    Fixed various api documentation issues and typos.
    Removed layer plugin since it wasn't really ported from 3.x and there doesn't seem to be much use for it.
    Removed moxieplayer.swf from the media plugin since it wasn't used by the media plugin.
    Removed format state from the advlist plugin to be more consistent with common word processors.
Version 4.4.3 (2016-09-01)
    Fixed bug where copy would produce an exception on Chrome.
    Fixed bug where deleting lists on IE 11 would merge in correct text nodes.
    Fixed bug where deleting partial lists with indentation wouldn't cause proper normalization.
Version 4.4.2 (2016-08-25)
    Added new importcss_exclusive option to disable unique selectors per group.
    Added new group specific selector_converter option to importcss plugin.
    Added new codesample_languages option to apply custom languages to codesample plugin.
    Added new codesample_dialog_width/codesample_dialog_height options.
    Fixed bug where fullscreen button had an incorrect keyboard shortcut.
    Fixed bug where backspace/delete wouldn't work correctly from a block to a cE=false element.
    Fixed bug where smartpaste wasn't detecting links with special characters in them like tilde.
    Fixed bug where the editor wouldn't get proper focus if you clicked on a cE=false element.
    Fixed bug where it wasn't possible to copy/paste table rows that had merged cells.
    Fixed bug where merging cells could some times produce invalid col/rowspan attibute values.
    Fixed bug where getBody would sometimes thrown an exception now it just returns null if the iframe is clobbered.
    Fixed bug where drag/drop of cE=false element wasn't properly constrained to viewport.
    Fixed bug where contextmenu on Mac would collapse any selection to a caret.
    Fixed bug where rtl mode wasn't rendered properly when loading a language pack with the rtl flag.
    Fixed bug where Kamer word bounderies would be stripped from contents.
    Fixed bug where lists would sometimes render two dots or numbers on the same line.
    Fixed bug where the skin_url wasn't used by the inlite theme.
    Fixed so data attributes are ignored when comparing formats in the formatter.
    Fixed so it's possible to disable inline toolbars in the inlite theme.
    Fixed so template dialog gets resized if it doesn't fit the window viewport.
Version 4.4.1 (2016-07-26)
    Added smart_paste option to paste plugin to allow disabling the paste behavior if needed.
    Fixed bug where png urls wasn't properly detected by the smart paste logic.
    Fixed bug where the element path wasn't working properly when multiple editor instances where used.
    Fixed bug with creating lists out of multiple paragraphs would just create one list item instead of multiple.
    Fixed bug where scroll position wasn't properly handled by the inlite theme to place the toolbar properly.
    Fixed bug where multiple instances of the editor using the inlite theme didn't render the toolbar properly.
    Fixed bug where the shortcut label for fullscreen mode didn't match the actual shortcut key.
    Fixed bug where it wasn't possible to select cE=false blocks using touch devices on for example iOS.
    Fixed bug where it was possible to select the child image within a cE=false on IE 11.
    Fixed so inserts of html containing lists doesn't merge with any existing lists unless it's a paste operation.
Version 4.4.0 (2016-06-30)
    Added new inlite theme this is a more lightweight inline UI.
    Added smarter paste logic that auto detects urls in the clipboard and inserts images/links based on that.
    Added a better image resize algorithm for better image quality in the imagetools plugin.
    Fixed bug where it wasn't possible to drag/dropping cE=false elements on FF.
    Fixed bug where backspace/delete before/after a cE=false block would produce a new paragraph.
    Fixed bug where list style type css property wasn't preserved when indenting lists.
    Fixed bug where merging of lists where done even if the list style type was different.
    Fixed bug where the image_dataimg_filter function wasn't used when pasting images.
    Fixed bug where nested editable within a non editable element would cause scroll on focus in Chrome.
    Fixed so invalid targets for inline mode is blocked on initialization. We only support elements that can have children.
Version 4.3.13 (2016-06-08)
    Added characters with a diacritical mark to charmap plugin. Patch contributed by Dominik Schilling.
    Added better error handling if the image proxy service would produce errors.
    Fixed issue with pasting list items into list items would produce nested list rather than a merged list.
    Fixed bug where table selection could get stuck in selection mode for inline editors.
    Fixed bug where it was possible to place the caret inside the resize grid elements.
    Fixed bug where it wasn't possible to place in elements horizontally adjacent cE=false blocks.
    Fixed bug where multiple notifications wouldn't be properly placed on screen.
    Fixed bug where multiple editor instance of the same id could be produces in some specific integrations.
Version 4.3.12 (2016-05-10)
    Fixed bug where focus calls couldn't be made inside the editors PostRender event handler.
    Fixed bug where some translations wouldn't work as expected due to a bug in editor.translate.
    Fixed bug where the node change event could fire with a node out side the root of the editor.
    Fixed bug where Chrome wouldn't properly present the keyboard paste clipboard details when paste was clicked.
    Fixed bug where merged cells in tables couldn't be selected from right to left.
    Fixed bug where insert row wouldn't properly update a merged cells rowspan property.
    Fixed bug where the color input boxes preview field wasn't properly set on initialization.
    Fixed bug where IME composition inside table cells wouldn't work as expected on IE 11.
    Fixed so all shadow dom support is under and experimental flag due to flaky browser support.
Version 4.3.11 (2016-04-25)
    Fixed bug where it wasn't possible to insert empty blocks though the API unless they where padded.
    Fixed bug where you couldn't type the Euro character on Windows.
    Fixed bug where backspace/delete from a cE=false element to a text block didn't work properly.
    Fixed bug where the text color default grid would render incorrectly.
    Fixed bug where the codesample plugin wouldn't load the css in the editor for multiple editors.
    Fixed so the codesample plugin textarea gets focused by default.
Version 4.3.10 (2016-04-12)
    Fixed bug where the key "y" on WebKit couldn't be entered due to conflict with keycode for F10 on keypress.
Version 4.3.9 (2016-04-12)
    Added support for focusing the contextual toolbars using keyboard.
    Added keyboard support for slider UI controls. You can no increase/decrease using arrow keys.
    Added url pattern matching for Dailymotion to media plugin. Patch contributed by Bertrand Darbon.
    Added body_class to template plugin preview. Patch contributed by Milen Petrinski.
    Added options to better override textcolor pickers with custom colors. Patch contributed by Xavier Boubert.
    Added visual arrows to inline contextual toolbars so that they point to the element being active.
    Fixed so toolbars for tables or other larger elements get better positioned below the scrollable viewport.
    Fixed bug where it was possible to click links inside cE=false blocks.
    Fixed bug where event targets wasn't properly handled in Safari Technical Preview.
    Fixed bug where drag/drop text in FF 45 would make the editor caret invisible.
    Fixed bug where the remove state wasn't properly set on editor instances when detected as clobbered.
    Fixed bug where offscreen selection of some cE=false elements would render onscreen. Patch contributed by Steven Bufton
    Fixed bug where enter would clone styles out side the root on editors inside a span. Patch contributed by ChristophKaser.
    Fixed bug where drag/drop of images into the editor didn't work correctly in FF.
    Fixed so the first item in panels for the imagetools dialog gets proper keyboard focus.
    Changed the Meta+Shift+F shortcut to Ctrl+Shift+F since Czech, Slovak, Polish languages used the first one for input.
Version 4.3.8 (2016-03-15)
    Fixed bug where inserting HR at the end of a block element would produce an extra empty block.
    Fixed bug where links would be clickable when readonly mode was enabled.
    Fixed bug where the formatter would normalize to the wrong node on very specific content.
    Fixed bug where some nested list items couldn't be indented properly.
    Fixed bug where links where clickable in the preview dialog.
    Fixed so the alt attribute doesn't get padded with an empty value by default.
    Fixed so nested alignment works more correctly. You will now alter the alignment to the closest block parent.
Version 4.3.7 (2016-03-02)
    Fixed bug where incorrect icons would be rendered for imagetools edit and color levels.
    Fixed bug where navigation using arrow keys inside a SelectBox didn't move up/down.
    Fixed bug where the visualblocks plugin would render borders round internal UI elements.
Version 4.3.6 (2016-03-01)
    Added new paste_remember_plaintext_info option to allow a global disable of the plain text mode notification.
    Added new PastePlainTextToggle event that fires when plain text mode toggles on/off.
    Fixed bug where it wasn't possible to select media elements since the drag logic would snap it to mouse cursor.
    Fixed bug where it was hard to place the caret inside nested cE=true elements when the outer cE=false element was focused.
    Fixed bug where editors wouldn't properly initialize if both selector and mode where used.
    Fixed bug where IME input inside table cells would switch the IME off.
    Fixed bug where selection inside the first table cell would cause the whole table cell to get selected.
    Fixed bug where error handling of images being uploaded wouldn't properly handle faulty statuses.
    Fixed bug where inserting contents before a HR would cause an exception to be thrown.
    Fixed bug where copy/paste of Excel data would be inserted as an image.
    Fixed caret position issues with copy/paste of inline block cE=false elements.
    Fixed issues with various menu item focus bugs in Chrome. Where the focused menu bar item wasn't properly blurred.
    Fixed so the notifications have a solid background since it would be hard to read if there where text under it.
    Fixed so notifications gets animated similar to the ones used by dialogs.
    Fixed so larger images that gets pasted is handled better.
    Fixed so the window close button is more uniform on various platform and also increased it's hit area.
Version 4.3.5 (2016-02-11)
    Npm version bump due to package not being fully updated.
Version 4.3.4 (2016-02-11)
    Added new OpenWindow/CloseWindow events that gets fired when windows open/close.
    Added new NewCell/NewRow events that gets fired when table cells/rows are created.
    Added new Promise return value to tinymce.init makes it easier to handle initialization.
    Removed the jQuery version the jQuery plugin is now moved into the main package.
    Removed jscs from build process since eslint can now handle code style checking.
    Fixed various bugs with drag/drop of contentEditable:false elements.
    Fixed bug where deleting of very specific nested list items would result in an odd list.
    Fixed bug where lists would get merged with adjacent lists outside the editable inline root.
    Fixed bug where MS Edge would crash when closing a dialog then clicking a menu item.
    Fixed bug where table cell selection would add undo levels.
    Fixed bug where table cell selection wasn't removed when inline editor where removed.
    Fixed bug where table cell selection wouldn't work properly on nested tables.
    Fixed bug where table merge menu would be available when merging between thead and tbody.
    Fixed bug where table row/column resize wouldn't get properly removed when the editor was removed.
    Fixed bug where Chrome would scroll to the editor if there where a empty hash value in document url.
    Fixed bug where the cache suffix wouldn't work correctly with the importcss plugin.
    Fixed bug where selection wouldn't work properly on MS Edge on Windows Phone 10.
    Fixed so adjacent pre blocks gets joined into one pre block since that seems like the user intent.
    Fixed so events gets properly dispatched in shadow dom. Patch provided by Nazar Mokrynskyi.
Version 4.3.3 (2016-01-14)
    Added new table_resize_bars configuration setting.  This setting allows you to disable the table resize bars.
    Added new beforeInitialize event to tinymce.util.XHR lets you modify XHR properties before open. Patch contributed by Brent Clintel.
    Added new autolink_pattern setting to autolink plugin. Enables you to override the default autolink formats. Patch contributed by Ben Tiedt.
    Added new charmap option that lets you override the default charmap of the charmap plugin.
    Added new charmap_append option that lets you add new characters to the default charmap of the charmap plugin.
    Added new insertCustomChar event that gets fired when a character is inserted by the charmap plugin.
    Fixed bug where table cells started with a superfluous &nbsp; in IE10+.
    Fixed bug where table plugin would retain all BR tags when cells were merged.
    Fixed bug where media plugin would strip underscores from youtube urls.
    Fixed bug where IME input would fail on IE 11 if you typed within a table.
    Fixed bug where double click selection of a word would remove the space before the word on insert contents.
    Fixed bug where table plugin would produce exceptions when hovering tables with invalid structure.
    Fixed bug where fullscreen wouldn't scroll back to it's original position when untoggled.
    Fixed so the template plugins templates setting can be a function that gets a callback that can provide templates.
Version 4.3.2 (2015-12-14)
    Fixed bug where the resize bars for table cells were not affected by the object_resizing property.
    Fixed bug where the contextual table toolbar would appear incorrectly if TinyMCE was initialized inline inside a table.
    Fixed bug where resizing table cells did not fire a node change event or add an undo level.
    Fixed bug where double click selection of text on IE 11 wouldn't work properly.
    Fixed bug where codesample plugin would incorrectly produce br elements inside code elements.
    Fixed bug where media plugin would strip dashes from youtube urls.
    Fixed bug where it was possible to move the caret into the table resize bars.
    Fixed bug where drag/drop into a cE=false element was possible on IE.
Version 4.3.1 (2015-11-30)
    Fixed so it's possible to disable the table inline toolbar by setting it to false or an empty string.
    Fixed bug where it wasn't possible to resize some tables using the drag handles.
    Fixed bug where unique id:s would clash for multiple editor instances and cE=false selections.
    Fixed bug where the same plugin could be initialized multiple times.
    Fixed bug where the table inline toolbars would be displayed at the same time as the image toolbars.
    Fixed bug where the table selection rect wouldn't be removed when selecting another control element.
Version 4.3.0 (2015-11-23)
    Added new table column/row resize support. Makes it a lot more easy to resize the columns/rows in a table.
    Added new table inline toolbar. Makes it easier to for example add new rows or columns to a table.
    Added new notification API. Lets you display floating notifications to the end user.
    Added new codesample plugin that lets you insert syntax highlighted pre elements into the editor.
    Added new image_caption to images. Lets you create images with captions using a HTML5 figure/figcaption elements.
    Added new live previews of embeded videos. Lets you play the video right inside the editor.
    Added new setDirty method and "dirty" event to the editor. Makes it easier to track the dirty state change.
    Added new setMode method to Editor instances that lets you dynamically switch between design/readonly.
    Added new core support for contentEditable=false elements within the editor overrides the browsers broken behavior.
    Rewrote the noneditable plugin to use the new contentEditable false core logic.
    Fixed so the dirty state doesn't set to false automatically when the undo index is set to 0.
    Fixed the Selection.placeCaretAt so it works better on IE when the coordinate is between paragraphs.
    Fixed bug where data-mce-bogus="all" element contents where counted by the word count plugin.
    Fixed bug where contentEditable=false elements would be indented by the indent buttons.
    Fixed bug where images within contentEditable=false would be selected in WebKit on mouse click.
    Fixed bug in DOMUntils split method where the replacement parameter wouldn't work on specific cases.
    Fixed bug where the importcss plugin would import classes from the skin content css file.
    Fixed so all button variants have a wrapping span for it's text to make it easier to skin.
    Fixed so it's easier to exit pre block using the arrow keys.
    Fixed bug where listboxes with fix widths didn't render correctly.
Version 4.2.8 (2015-11-13)
    Fixed bug where it was possible to delete tables as the inline root element if all columns where selected.
    Fixed bug where the UI buttons active state wasn't properly updated due to recent refactoring of that logic.
Version 4.2.7 (2015-10-27)
    Fixed bug where backspace/delete would remove all formats on the last paragraph character in WebKit/Blink.
    Fixed bug where backspace within a inline format element with a bogus caret container would move the caret.
    Fixed bug where backspace/delete on selected table cells wouldn't add an undo level.
    Fixed bug where script tags embedded within the editor could sometimes get a mce- prefix prepended to them
    Fixed bug where validate: false option could produce an error to be thrown from the Serialization step.
    Fixed bug where inline editing of a table as the root element could let the user delete that table.
    Fixed bug where inline editing of a table as the root element wouldn't properly handle enter key.
    Fixed bug where inline editing of a table as the root element would normalize the selection incorrectly.
    Fixed bug where inline editing of a list as the root element could let the user delete that list.
    Fixed bug where inline editing of a list as the root element could let the user split that list.
    Fixed bug where resize handles would be rendered on editable root elements such as table.
Version 4.2.6 (2015-09-28)
    Added capability to set request headers when using XHRs.
    Added capability to upload local images automatically default delay is set to 30 seconds after editing images.
    Added commands ids mceEditImage, mceAchor and mceMedia to be avaiable from execCommand.
    Added Edge browser to saucelabs grunt task. Patch contributed by John-David Dalton.
    Fixed bug where blob uris not produced by tinymce would produce HTML invalid markup.
    Fixed bug where selection of contents of a nearly empty editor in Edge would sometimes fail.
    Fixed bug where color styles woudln't be retained on copy/paste in Blink/Webkit.
    Fixed bug where the table plugin would throw an error when inserting rows after a child table.
    Fixed bug where the template plugin wouldn't handle functions as variable replacements.
    Fixed bug where undo/redo sometimes wouldn't work properly when applying formatting collapsed ranges.
    Fixed bug where shift+delete wouldn't do a cut operation on Blink/WebKit.
    Fixed bug where cut action wouldn't properly store the before selection bookmark for the undo level.
    Fixed bug where backspace in side an empty list element on IE would loose editor focus.
    Fixed bug where the save plugin wouldn't enable the buttons when a change occurred.
    Fixed bug where Edge wouldn't initialize the editor if a document.domain was specified.
    Fixed bug where enter key before nested images would sometimes not properly expand the previous block.
    Fixed bug where the inline toolbars wouldn't get properly hidden when blurring the editor instance.
    Fixed bug where Edge would paste Chinese characters on some Windows 10 installations.
    Fixed bug where IME would loose focus on IE 11 due to the double trailing br bug fix.
    Fixed bug where the proxy url in imagetools was incorrect. Patch contributed by Wong Ho Wang.
Version 4.2.5 (2015-08-31)
    Added fullscreen capability to embedded youtube and vimeo videos.
    Fixed bug where the uploadImages call didn't work on IE 10.
    Fixed bug where image place holders would be uploaded by uploadImages call.
    Fixed bug where images marked with bogus would be uploaded by the uploadImages call.
    Fixed bug where multiple calls to uploadImages would result in decreased performance.
    Fixed bug where pagebreaks were editable to imagetools patch contributed by Rasmus Wallin.
    Fixed bug where the element path could cause too much recursion exception.
    Fixed bug for domains containing ".min". Patch contributed by Loïc Février.
    Fixed so validation of external links to accept a number after www. Patch contributed by Victor Carvalho.
    Fixed so the charmap is exposed though execCommand. Patch contributed by Matthew Will.
    Fixed so that the image uploads are concurrent for improved performance.
    Fixed various grammar problems in inline documentation. Patches provided by nikolas.
Version 4.2.4 (2015-08-17)
    Added picture as a valid element to the HTML 5 schema. Patch contributed by Adam Taylor.
    Fixed bug where contents would be duplicated on drag/drop within the same editor.
    Fixed bug where floating/alignment of images on Edge wouldn't work properly.
    Fixed bug where it wasn't possible to drag images on IE 11.
    Fixed bug where image selection on Edge would sometimes fail.
    Fixed bug where contextual toolbars icons wasn't rendered properly when using the toolbar_items_size.
    Fixed bug where searchreplace dialog doesn't get prefilled with the selected text.
    Fixed bug where fragmented matches wouldn't get properly replaced by the searchreplace plugin.
    Fixed bug where enter key wouldn't place the caret if was after a trailing space within an inline element.
    Fixed bug where the autolink plugin could produce multiple links for the same text on Gecko.
    Fixed bug where EditorUpload could sometimes throw an exception if the blob wasn't found.
    Fixed xss issues with media plugin not properly filtering out some script attributes.
Version 4.2.3 (2015-07-30)
    Fixed bug where image selection wasn't possible on Edge due to incompatible setBaseAndExtend API.
    Fixed bug where image blobs urls where not properly destroyed by the imagetools plugin.
    Fixed bug where keyboard shortcuts wasn't working correctly on IE 8.
    Fixed skin issue where the borders of panels where not visible on IE 8.
Version 4.2.2 (2015-07-22)
    Fixed bug where float panels were not being hidden on inline editor blur when fixed_toolbar_container config option was in use.
    Fixed bug where combobox states wasn't properly updated if contents where updated without keyboard.
    Fixed bug where pasting into textbox or combobox would move the caret to the end of text.
    Fixed bug where removal of bogus span elements before block elements would remove whitespace between nodes.
    Fixed bug where repositioning of inline toolbars where async and producing errors if the editor was removed from DOM to early. Patch by iseulde.
    Fixed bug where element path wasn't working correctly. Patch contributed by iseulde.
    Fixed bug where menus wasn't rendered correctly when custom images where added to a menu. Patch contributed by Naim Hammadi.
Version 4.2.1 (2015-06-29)
    Fixed bug where back/forward buttons in the browser would render blob images as broken images.
    Fixed bug where Firefox would throw regexp to big error when replacing huge base64 chunks.
    Fixed bug rendering issues with resize and context toolbars not being placed properly until next animation frame.
    Fixed bug where the rendering of the image while cropping would some times not be centered correctly.
    Fixed bug where listbox items with submenus would me selected as active.
    Fixed bug where context menu where throwing an error when rendering.
    Fixed bug where resize both option wasn't working due to resent addClass API change. Patch contributed by Jogai.
    Fixed bug where a hideAll call for container rendered inline toolbars would throw an error.
    Fixed bug where onclick event handler on combobox could cause issues if element.id was a function by some polluting libraries.
    Fixed bug where listboxes wouldn't get proper selected sub menu item when using link_list or image_list.
    Fixed so the UI controls are as wide as 4.1.x to avoid wrapping controls in toolbars.
    Fixed so the imagetools dialog is adaptive for smaller screen sizes.
Version 4.2.0 (2015-06-25)
    Added new flat default skin to make the UI more modern.
    Added new imagetools plugin, lets you crop/resize and apply filters to images.
    Added new contextual toolbars support to the API lets you add floating toolbars for specific CSS selectors.
    Added new promise feature fill as tinymce.util.Promise.
    Added new built in image upload feature lets you upload any base64 encoded image within the editor as files.
    Fixed bug where resize handles would appear in the right position in the wrong editor when switching between resizable content in different inline editors.
    Fixed bug where tables would not be inserted in inline mode due to previous float panel fix.
    Fixed bug where floating panels would remain open when focus was lost on inline editors.
    Fixed bug where cut command on Chrome would thrown a browser security exception.
    Fixed bug where IE 11 sometimes would report an incorrect size for images in the image dialog.
    Fixed bug where it wasn't possible to remove inline formatting at the end of block elements.
    Fixed bug where it wasn't possible to delete table cell contents when cell selection was vertical.
    Fixed bug where table cell wasn't emptied from block elements if delete/backspace where pressed in empty cell.
    Fixed bug where cmd+shift+arrow didn't work correctly on Firefox mac when selecting to start/end of line.
    Fixed bug where removal of bogus elements would sometimes remove whitespace between nodes.
    Fixed bug where the resize handles wasn't updated when the main window was resized.
    Fixed so script elements gets removed by default to prevent possible XSS issues in default config implementations.
    Fixed so the UI doesn't need manual reflows when using non native layout managers.
    Fixed so base64 encoded images doesn't slow down the editor on modern browsers while editing.
    Fixed so all UI elements uses touch events to improve mobile device support.
    Removed the touch click quirks patch for iOS since it did more harm than good.
    Removed the non proportional resize handles since. Unproportional resize can still be done by holding the shift key.
Version 4.1.10 (2015-05-05)
    Fixed bug where plugins loaded with compat3x would sometimes throw errors when loading using the jQuery version.
    Fixed bug where extra empty paragraphs would get deleted in WebKit/Blink due to recent Quriks fix.
    Fixed bug where the editor wouldn't work properly on IE 12 due to some required browser sniffing.
    Fixed bug where formatting shortcut keys where interfering with Mac OS X screenshot keys.
    Fixed bug where the caret wouldn't move to the next/previous line boundary on Cmd+Left/Right on Gecko.
    Fixed bug where it wasn't possible to remove formats from very specific nested contents.
    Fixed bug where undo levels wasn't produced when typing letters using the shift or alt+ctrl modifiers.
    Fixed bug where the dirty state wasn't properly updated when typing using the shift or alt+ctrl modifiers.
    Fixed bug where an error would be thrown if an autofocused editor was destroyed quickly after its initialization. Patch provided by thorn0.
    Fixed issue with dirty state not being properly updated on redo operation.
    Fixed issue with entity decoder not handling incorrectly written numeric entities.
    Fixed issue where some PI element values wouldn't be properly encoded.
Version 4.1.9 (2015-03-10)
    Fixed bug where indentation wouldn't work properly for non list elements.
    Fixed bug with image plugin not pulling the image dimensions out correctly if a custom document_base_url was used.
    Fixed bug where ctrl+alt+[1-9] would conflict with the AltGr+[1-9] on Windows. New shortcuts is ctrl+shift+[1-9].
    Fixed bug with removing formatting on nodes in inline mode would sometimes include nodes outside the editor body.
    Fixed bug where extra nbsp:s would be inserted when you replaced a word surrounded by spaces using insertContent.
    Fixed bug with pasting from Google Docs would produce extra strong elements and line feeds.
Version 4.1.8 (2015-03-05)
    Added new html5 sizes attribute to img elements used together with srcset.
    Added new elementpath option that makes it possible to disable the element path but keep the statusbar.
    Added new option table_style_by_css for the table plugin to set table styling with css rather than table attributes.
    Added new link_assume_external_targets option to prompt the user to prepend http:// prefix if the supplied link does not contain a protocol prefix.
    Added new image_prepend_url option to allow a custom base path/url to be added to images.
    Added new table_appearance_options option to make it possible to disable some options.
    Added new image_title option to make it possible to alter the title of the image, disabled by default.
    Fixed bug where selection starting from out side of the body wouldn't produce a proper selection range on IE 11.
    Fixed bug where pressing enter twice before a table moves the cursor in the table and causes a javascript error.
    Fixed bug where advanced image styles were not respected.
    Fixed bug where the less common Shift+Delete didn't produce a proper cut operation on WebKit browsers.
    Fixed bug where image/media size constrain logic would produce NaN when handling non number values.
    Fixed bug where internal classes where removed by the removeformat command.
    Fixed bug with creating links table cell contents with a specific selection would throw a exceptions on WebKit/Blink.
    Fixed bug where valid_classes option didn't work as expected according to docs. Patch provided by thorn0.
    Fixed bug where jQuery plugin would patch the internal methods multiple times. Patch provided by Drew Martin.
    Fixed bug where backspace key wouldn't delete the current selection of newly formatted content.
    Fixed bug where type over of inline formatting elements wouldn't properly keep the format on WebKit/Blink.
    Fixed bug where selection needed to be properly normalized on modern IE versions.
    Fixed bug where Command+Backspace didn't properly delete the whole line of text but the previous word.
    Fixed bug where UI active states wheren't properly updated on IE if you placed caret within the current range.
    Fixed bug where delete/backspace on WebKit/Blink would remove span elements created by the user.
    Fixed bug where delete/backspace would produce incorrect results when deleting between two text blocks with br elements.
    Fixed bug where captions where removed when pasting from MS Office.
    Fixed bug where lists plugin wouldn't properly remove fully selected nested lists.
    Fixed bug where the ttf font used for icons would throw an warning message on Gecko on Mac OS X.
    Fixed a bug where applying a color to text did not update the undo/redo history.
    Fixed so shy entities gets displayed when using the visualchars plugin.
    Fixed so removeformat removes ins/del by default since these might be used for strikethough.
    Fixed so multiple language packs can be loaded and added to the global I18n data structure.
    Fixed so transparent color selection gets treated as a normal color selection. Patch contributed by Alexander Hofbauer.
    Fixed so it's possible to disable autoresize_overflow_padding, autoresize_bottom_margin options by setting them to false.
    Fixed so the charmap plugin shows the description of the character in the dialog. Patch contributed by Jelle Hissink.
    Removed address from the default list of block formats since it tends to be missused.
    Fixed so the pre block format is called preformatted to make it more verbose.
    Fixed so it's possible to context scope translation strings this isn't needed most of the time.
    Fixed so the max length of the width/height input fields of the media dialog is 5 instead of 3.
    Fixed so drag/dropped contents gets properly processed by paste plugin since it's basically a paste. Patch contributed by Greg Fairbanks.
    Fixed so shortcut keys for headers is ctrl+alt+[1-9] instead of ctrl+[1-9] since these are for switching tabs in the browsers.
    Fixed so "u" doesn't get converted into a span element by the legacy input filter. Since this is now a valid HTML5 element.
    Fixed font families in order to provide appropriate web-safe fonts.
Version 4.1.7 (2014-11-27)
    Added HTML5 schema support for srcset, source and picture. Patch contributed by mattheu.
    Added new cache_suffix setting to enable cache busting by producing unique urls.
    Added new paste_convert_word_fake_lists option to enable users to disable the fake lists convert logic.
    Fixed so advlist style changes adds undo levels for each change.
    Fixed bug where WebKit would sometimes produce an exception when the autolink plugin where looking for URLs.
    Fixed bug where IE 7 wouldn't be rendered properly due to aggressive css compression.
    Fixed bug where DomQuery wouldn't accept window as constructor element.
    Fixed bug where the color picker in 3.x dialogs wouldn't work properly. Patch contributed by Callidior.
    Fixed bug where the image plugin wouldn't respect the document_base_url.
    Fixed bug where the jQuery plugin would fail to append to elements named array prototype names.
Version 4.1.6 (2014-10-08)
    Fixed bug with clicking on the scrollbar of the iframe would cause a JS error to be thrown.
    Fixed bug where null would produce an exception if you passed it to selection.setRng.
    Fixed bug where Ctrl/Cmd+Tab would indent the current list item if you switched tabs in the browser.
    Fixed bug where pasting empty cells from Excel would result in a broken table.
    Fixed bug where it wasn't possible to switch back to default list style type.
    Fixed issue where the select all quirk fix would fire for other modifiers than Ctrl/Cmd combinations.
    Replaced jake with grunt since it is more mainstream and has better plugin support.
Version 4.1.5 (2014-09-09)
    Fixed bug where sometimes the resize rectangles wouldn't properly render on images on WebKit/Blink.
    Fixed bug in list plugin where delete/backspace would merge empty LI elements in lists incorrectly.
    Fixed bug where empty list elements would result in empty LI elements without it's parent container.
    Fixed bug where backspace in empty caret formatted element could produce an type error exception of Gecko.
    Fixed bug where lists pasted from word with a custom start index above 9 wouldn't be properly handled.
    Fixed bug where tabfocus plugin would tab out of the editor instance even if the default action was prevented.
    Fixed bug where tabfocus wouldn't tab properly to other adjacent editor instances.
    Fixed bug where the DOMUtils setStyles wouldn't properly removed or update the data-mce-style attribute.
    Fixed bug where dialog select boxes would be placed incorrectly if document.body wasn't statically positioned.
    Fixed bug where pasting would sometimes scroll to the top of page if the user was using the autoresize plugin.
    Fixed bug where caret wouldn't be properly rendered by Chrome when clicking on the iframes documentElement.
    Fixed so custom images for menubutton/splitbutton can be provided. Patch contributed by Naim Hammadi.
    Fixed so the default action of windows closing can be prevented by blocking the default action of the close event.
    Fixed so nodeChange and focus of the editor isn't automatically performed when opening sub dialogs.
Version 4.1.4 (2014-08-21)
    Added new media_filter_html option to media plugin that blocks any conditional comments, scripts etc within a video element.
    Added new content_security_policy option allows you to set custom policy for iframe contents. Patch contributed by Francois Chagnon.
    Fixed bug where activate/deactivate events wasn't firing properly when switching between editors.
    Fixed bug where placing the caret on iOS was difficult due to a WebKit bug with touch events.
    Fixed bug where the resize helper wouldn't render properly on older IE versions.
    Fixed bug where resizing images inside tables on older IE versions would sometimes fail depending mouse position.
    Fixed bug where editor.insertContent would produce an exception when inserting select/option elements.
    Fixed bug where extra empty paragraphs would be produced if block elements where inserted inside span elements.
    Fixed bug where the spellchecker menu item wouldn't be properly checked if spell checking was started before it was rendered.
    Fixed bug where the DomQuery filter function wouldn't remove non elements from collection.
    Fixed bug where document with custom document.domain wouldn't properly render the editor.
    Fixed bug where IE 8 would throw exception when trying to enter invalid color values into colorboxes.
    Fixed bug where undo manager could incorrectly add an extra undo level when custom resize handles was removed.
    Fixed bug where it wouldn't be possible to alter cell properties properly on table cells on IE 8.
    Fixed so the color picker button in table dialog isn't shown unless you include the colorpicker plugin or add your own custom color picker.
    Fixed so activate/deactivate events fire when windowManager opens a window since.
    Fixed so the table advtab options isn't separated by an underscore to normalize naming with image_advtab option.
    Fixed so the table cell dialog has proper padding when the advanced tab in disabled.
Version 4.1.3 (2014-07-29)
    Added event binding logic to tinymce.util.XHR making it possible to override headers and settings before any request is made.
    Fixed bug where drag events wasn't fireing properly on older IE versions since the event handlers where bound to document.
    Fixed bug where drag/dropping contents within the editor on IE would force the contents into plain text mode even if it was internal content.
    Fixed bug where IE 7 wouldn't open menus properly due to a resize bug in the browser auto closing them immediately.
    Fixed bug where the DOMUtils getPos logic wouldn't produce a valid coordinate inside the body if the body was positioned non static.
    Fixed bug where the element path and format state wasn't properly updated if you had the wordcount plugin enabled.
    Fixed bug where a comment at the beginning of source would produce an exception in the formatter logic.
    Fixed bug where setAttrib/getAttrib on null would throw exception together with any hooked attributes like style.
    Fixed bug where table sizes wasn't properly retained when copy/pasting on WebKit/Blink.
    Fixed bug where WebKit/Blink would produce colors in RGB format instead of the forced HEX format when deleting contents.
    Fixed bug where the width attribute wasn't updated on tables if you changed the size inside the table dialog.
    Fixed bug where control selection wasn't properly handled when the caret was placed directly after an image.
    Fixed bug where selecting the contents of table cells using the selection.select method wouldn't place the caret properly.
    Fixed bug where the selection state for images wasn't removed when placing the caret right after an image on WebKit/Blink.
    Fixed bug where all events wasn't properly unbound when and editor instance was removed or destroyed by some external innerHTML call.
    Fixed bug where it wasn't possible or very hard to select images on iOS when the onscreen keyboard was visible.
    Fixed so auto_focus can take a boolean argument this will auto focus the last initialized editor might be useful for single inits.
    Fixed so word auto detect lists logic works better for faked lists that doesn't have specific markup.
    Fixed so nodeChange gets fired on mouseup as it used to before 4.1.1 we optimized that event to fire less often.
    Removed the finish menu item from spellchecker menu since it's redundant you can stop spellchecking by toggling menu item or button.
Version 4.1.2 (2014-07-15)
    Added offset/grep to DomQuery class works basically the same as it's jQuery equivalent.
    Fixed bug where backspace/delete or setContent with an empty string would remove header data when using the fullpage plugin.
    Fixed bug where tinymce.remove with a selector not matching any editors would remove all editors.
    Fixed bug where resizing of the editor didn't work since the theme was calling setStyles instead of setStyle.
    Fixed bug where IE 7 would fail to append html fragments to iframe document when using DomQuery.
    Fixed bug where the getStyle DOMUtils method would produce an exception if it was called with null as it's element.
    Fixed bug where the paste plugin would remove the element if the none of the paste_webkit_styles rules matched the current style.
    Fixed bug where contextmenu table items wouldn't work properly on IE since it would some times fire an incorrect selection change.
    Fixed bug where the padding/border values wasn't used in the size calculation for the body size when using autoresize. Patch contributed by Matt Whelan.
    Fixed bug where conditional word comments wouldn't be properly removed when pasting plain text.
    Fixed bug where resizing would sometime fail on IE 11 when the mouseup occurred inside the resizable element.
    Fixed so the iframe gets initialized without any inline event handlers for better CSP support. Patch contributed by Matt Whelan.
    Fixed so the tinymce.dom.Sizzle is the latest version of sizzle this resolves the document context bug.
Version 4.1.1 (2014-07-08)
    Fixed bug where pasting plain text on some WebKit versions would result in an empty line.
    Fixed bug where resizing images inside tables on IE 11 wouldn't work properly.
    Fixed bug where IE 11 would sometimes throw "Invalid argument" exception when editor contents was set to an empty string.
    Fixed bug where document.activeElement would throw exceptions on IE 9 when that element was hidden or removed from dom.
    Fixed bug where WebKit/Blink sometimes produced br elements with the Apple-interchange-newline class.
    Fixed bug where table cell selection wasn't properly removed when copy/pasting table cells.
    Fixed bug where pasting nested list items from Word wouldn't produce proper semantic nested lists.
    Fixed bug where right clicking using the contextmenu plugin on WebKit/Blink on Mac OS X would select the target current word or line.
    Fixed bug where it wasn't possible to alter table cell properties on IE 8 using the context menu.
    Fixed bug where the resize helper wouldn't be correctly positioned on older IE versions.
    Fixed bug where fullpage plugin would produce an error if you didn't specify a doctype encoding.
    Fixed bug where anchor plugin would get the name/id of the current element even if it wasn't anchor element.
    Fixed bug where visual aids for tables wouldn't be properly disabled when changing the border size.
    Fixed bug where some control selection events wasn't properly fired on older IE versions.
    Fixed bug where table cell selection on older IE versions would prevent resizing of images.
    Fixed bug with paste_data_images paste option not working properly on modern IE versions.
    Fixed bug where custom elements with underscores in the name wasn't properly parsed/serialized.
    Fixed bug where applying inline formats to nested list elements would produce an incorrect formatting result.
    Fixed so it's possible to hide items from elements path by using preventDefault/stopPropagation.
    Fixed so inline mode toolbar gets rendered right aligned if the editable element positioned to the documents right edge.
    Fixed so empty inline elements inside empty block elements doesn't get removed if configured to be kept intact.
    Fixed so DomQuery parentsUntil/prevUntil/nextUntil supports selectors/elements/filters etc.
    Fixed so legacyoutput plugin overrides fontselect and fontsizeselect controls and handles font elements properly.
Version 4.1.0 (2014-06-18)
    Added new file_picker_callback option to replace the old file_browser_callback the latter will still work though.
    Added new custom colors to textcolor plugin will be displayed if a color picker is provided also shows the latest colors.
    Added new color_picker_callback option to enable you to add custom color pickers to the editor.
    Added new advanced tabs to table/cell/row dialogs to enable you to select colors for border/background.
    Added new colorpicker plugin that lets you select colors from a hsv color picker.
    Added new tinymce.util.Color class to handle color parsing and converting.
    Added new colorpicker UI widget element lets you add a hsv color picker to any form/window.
    Added new textpattern plugin that allows you to use markdown like text patterns to format contents.
    Added new resize helper element that shows the current width & height while resizing.
    Added new "once" method to Editor and EventDispatcher enables since callback execution events.
    Added new jQuery like class under tinymce.dom.DomQuery it's exposed on editor instances (editor.$) and globally under (tinymce.$).
    Fixed so the default resize method for images are proportional shift/ctrl can be used to make an unproportional size.
    Fixed bug where the image_dimensions option of the image plugin would cause exceptions when it tried to update the size.
    Fixed bug where table cell dialog class field wasn't properly updated when editing an a table cell with an existing class.
    Fixed bug where Safari on Mac would produce webkit-fake-url for pasted images so these are now removed.
    Fixed bug where the nodeChange event would get fired before the selection was changed when clicking inside the current selection range.
    Fixed bug where valid_classes option would cause exception when it removed internal prefixed classes like mce-item-.
    Fixed bug where backspace would cause navigation in IE 8 on an inline element and after a caret formatting was applied.
    Fixed so placeholder images produced by the media plugin gets selected when inserted/edited.
    Fixed so it's possible to drag in images when the paste_data_images option is enabled. Might be useful for mail clients.
    Fixed so images doesn't get a width/height applied if the image_dimensions option is set to false useful for responsive contents.
    Fixed so it's possible to pass in an optional arguments object for the nodeChanged function to be passed to all nodechange event listeners.
    Fixed bug where media plugin embed code didn't update correctly.<|MERGE_RESOLUTION|>--- conflicted
+++ resolved
@@ -10,11 +10,8 @@
     Fixed remove color not working when using the legacyoutput plugin #TINY-3756
     Fixed the font size menu applying incorrect sizes when using the legacyoutput plugin #TINY-3773
     Fixed scrollIntoView not working when the parent window was out of view #TINY-3663
-<<<<<<< HEAD
+    Fixed the print plugin printing from the wrong window in IE11 #TINY-3762
     Fixed content CSS loaded over CORS not loading in the preview plugin with content_css_cors enabled #TINY-3769
-=======
-    Fixed the print plugin printing from the wrong window in IE11 #TINY-3762
->>>>>>> 41d40074
 Version 5.0.7 (2019-06-05)
     Added new toolbar button and menu item for inserting tables via dialog #TINY-3636
     Added new API for adding/removing/changing tabs in the Help dialog #TINY-3535
