<<<<<<< HEAD
Version 5.0.15 (TBD)
    Added a dark content_css styles to go with the dark skin #TINY-3743
    Added inputType config field to specify type attribute of "input" dialog components #TINY-4062
    Changed so the enabled state on toolbar buttons doesn't get the hover effect #TINY-3974
=======
Version 5.0.15 (2019-09-02)
    Added a dark `content_css` skin to go with the dark UI skin #TINY-3743
    Changed the enabled state on toolbar buttons so they don't get the hover effect #TINY-3974
>>>>>>> a407751e
    Fixed missing CSS active state on toolbar buttons #TINY-3966
    Fixed `onChange` callback not firing for the colorinput dialog component #TINY-3968
    Fixed context toolbars not showing in fullscreen mode #TINY-4023
Version 5.0.14 (2019-08-19)
    Added an API to reload the autocompleter menu with additional fetch metadata #MENTIONS-17
    Fixed missing toolbar button border styling options #TINY-3965
    Fixed image upload progress notification closing before the upload is complete #TINY-3963
    Fixed inline dialogs not closing on escape when no dialog component is in focus #TINY-3936
    Fixed plugins not being filtered when defaulting to mobile on phones #TINY-3537
    Fixed toolbar more drawer showing the content behind it when transitioning between opened and closed states #TINY-3878
    Fixed focus not returning to the dialog after pressing the "Replace all" button in the search and replace dialog #TINY-3961
    Removed Oxide variable `@menubar-select-disabled-border-color` and replaced it with `@menubar-select-disabled-border` #TINY-3965
Version 5.0.13 (2019-08-06)
    Changed modal dialogs to prevent dragging by default and added new `draggable_modal` setting to restore dragging #TINY-3873
    Changed the nonbreaking plugin to insert nbsp characters wrapped in spans to aid in filtering. This can be disabled using the `nonbreaking_wrap` setting #TINY-3647
    Changed backspace behaviour in lists to outdent nested list items when the cursor is at the start of the list item #TINY-3651
    Fixed sidebar growing beyond editor bounds in IE 11 #TINY-3937
    Fixed issue with being unable to keyboard navigate disabled toolbar buttons #TINY-3350
    Fixed issues with backspace and delete in nested contenteditable true and false elements #TINY-3868
    Fixed issue with losing keyboard navigation in dialogs due to disabled buttons #TINY-3914
    Fixed `MouseEvent.mozPressure is deprecated` warning in Firefox #TINY-3919
    Fixed `default_link_target` not being respected when `target_list` is disabled #TINY-3757
    Fixed mobile plugin filter to only apply to the mobile theme, rather than all mobile platforms #TINY-3405
    Fixed focus switching to another editor during mode changes #TINY-3852
    Fixed an exception being thrown when clicking on an uninitialized inline editor #TINY-3925
    Fixed unable to keyboard navigate to dialog menu buttons #TINY-3933
    Fixed dialogs being able to be dragged outside the window viewport #TINY-3787
    Fixed inline dialogs appearing above modal dialogs #TINY-3932
Version 5.0.12 (2019-07-18)
    Added ability to utilize UI dialog panels inside other panels #TINY-3305
    Added help dialog tab explaining keyboard navigation of the editor #TINY-3603
    Changed the "Find and Replace" design to an inline dialog #TINY-3054
    Fixed issue where autolink spacebar event was not being fired on Edge #TINY-3891
    Fixed table selection missing the background color #TINY-3892
    Fixed removing shortcuts not working for function keys #TINY-3871
    Fixed non-descriptive UI component type names #TINY-3349
    Fixed UI registry components rendering as the wrong type when manually specifying a different type #TINY-3385
    Fixed an issue where dialog checkbox, input, selectbox, textarea and urlinput components couldn't be disabled #TINY-3708
    Fixed the context toolbar not using viable screen space in inline/distraction free mode #TINY-3717
    Fixed the context toolbar overlapping the toolbar in various conditions #TINY-3205
    Fixed IE11 edge case where items were being inserted into the wrong location #TINY-3884
Version 5.0.11 (2019-07-04)
    Fixed packaging errors caused by a rollup treeshaking bug (https://github.com/rollup/rollup/issues/2970) #TINY-3866
    Fixed the customeditor component not able to get data from the dialog api #TINY-3866
    Fixed collection component tooltips not being translated #TINY-3855
Version 5.0.10 (2019-07-02)
    Added support for all HTML color formats in `color_map` setting #TINY-3837
    Changed backspace key handling to outdent content in appropriate circumstances #TINY-3685
    Changed default palette for forecolor and backcolor to include some lighter colors suitable for highlights #TINY-2865
    Changed the search and replace plugin to cycle through results #TINY-3800
    Fixed inconsistent types causing some properties to be unable to be used in dialog components #TINY-3778
    Fixed an issue in the Oxide skin where dialog content like outlines and shadows were clipped because of overflow hidden #TINY-3566
    Fixed the search and replace plugin not resetting state when changing the search query #TINY-3800
    Fixed backspace in lists not creating an undo level #TINY-3814
    Fixed the editor to cancel loading in quirks mode where the UI is not supported #TINY-3391
    Fixed applying fonts not working when the name contained spaces and numbers #TINY-3801
    Fixed so that initial content is retained when initializing on list items #TINY-3796
    Fixed inefficient font name and font size current value lookup during rendering #TINY-3813
    Fixed mobile font copied into the wrong folder for the oxide-dark skin #TINY-3816
    Fixed an issue where resizing the width of tables would produce inaccurate results #TINY-3827
    Fixed a memory leak in the Silver theme #TINY-3797
    Fixed alert and confirm dialogs using incorrect markup causing inconsistent padding #TINY-3835
    Fixed an issue in the Table plugin with `table_responsive_width` not enforcing units when resizing #TINY-3790
    Fixed leading, trailing and sequential spaces being lost when pasting plain text #TINY-3726
    Fixed exception being thrown when creating relative URIs #TINY-3851
    Fixed focus is no longer set to the editor content during mode changes unless the editor already had focus #TINY-3852
Version 5.0.9 (2019-06-26)
    Fixed print plugin not working in Firefox #TINY-3834
Version 5.0.8 (2019-06-18)
    Added back support for multiple toolbars #TINY-2195
    Added support for .m4a files to the media plugin #TINY-3750
    Added new base_url and suffix editor init options #TINY-3681
    Fixed incorrect padding for select boxes with visible values #TINY-3780
    Fixed selection incorrectly changing when programmatically setting selection on contenteditable false elements #TINY-3766
    Fixed sidebar background being transparent #TINY-3727
    Fixed the build to remove duplicate iife wrappers #TINY-3689
    Fixed bogus autocompleter span appearing in content when the autocompleter menu is shown #TINY-3752
    Fixed toolbar font size select not working with legacyoutput plugin #TINY-2921
    Fixed the legacyoutput plugin incorrectly aligning images #TINY-3660
    Fixed remove color not working when using the legacyoutput plugin #TINY-3756
    Fixed the font size menu applying incorrect sizes when using the legacyoutput plugin #TINY-3773
    Fixed scrollIntoView not working when the parent window was out of view #TINY-3663
    Fixed the print plugin printing from the wrong window in IE11 #TINY-3762
    Fixed content CSS loaded over CORS not loading in the preview plugin with content_css_cors enabled #TINY-3769
    Fixed the link plugin missing the default "None" option for link list #TINY-3738
    Fixed small dot visible with menubar and toolbar disabled in inline mode #TINY-3623
    Fixed space key properly inserts a nbsp before/after block elements #TINY-3745
    Fixed native context menu not showing with images in IE11 #TINY-3392
    Fixed inconsistent browser context menu image selection #TINY-3789
Version 5.0.7 (2019-06-05)
    Added new toolbar button and menu item for inserting tables via dialog #TINY-3636
    Added new API for adding/removing/changing tabs in the Help dialog #TINY-3535
    Added highlighting of matched text in autocompleter items #TINY-3687
    Added the ability for autocompleters to work with matches that include spaces #TINY-3704
    Added new `imagetools_fetch_image` callback to allow custom implementations for cors loading of images #TINY-3658
    Added `'http'` and `https` options to `link_assume_external_targets` to prepend `http://` or `https://` prefixes when URL does not contain a protocol prefix. Patch contributed by francoisfreitag. #GH-4335
    Changed annotations navigation to work the same as inline boundaries #TINY-3396
    Changed tabpanel API by adding a `name` field and changing relevant methods to use it #TINY-3535
    Fixed text color not updating all color buttons when choosing a color #TINY-3602
    Fixed the autocompleter not working with fragmented text #TINY-3459
    Fixed the autosave plugin no longer overwrites window.onbeforeunload #TINY-3688
    Fixed infinite loop in the paste plugin when IE11 takes a long time to process paste events. Patch contributed by lRawd. #GH-4987
    Fixed image handle locations when using `fixed_toolbar_container`. Patch contributed by t00. #GH-4966
    Fixed the autoresize plugin not firing `ResizeEditor` events #TINY-3587
    Fixed editor in fullscreen mode not extending to the bottom of the screen #TINY-3701
    Fixed list removal when pressing backspace after the start of the list item #TINY-3697
    Fixed autocomplete not triggering from compositionend events #TINY-3711
    Fixed `file_picker_callback` could not set the caption field on the insert image dialog #TINY-3172
    Fixed the autocompleter menu showing up after a selection had been made #TINY-3718
    Fixed an exception being thrown when a file or number input has focus during initialization. Patch contributed by t00 #GH-2194
Version 5.0.6 (2019-05-22)
    Added `icons_url` editor settings to enable icon packs to be loaded from a custom url #TINY-3585
    Added `image_uploadtab` editor setting to control the visibility of the upload tab in the image dialog #TINY-3606
    Added new api endpoints to the wordcount plugin and improved character count logic #TINY-3578
    Changed plugin, language and icon loading errors to log in the console instead of a notification #TINY-3585
    Fixed the textpattern plugin not working with fragmented text #TINY-3089
    Fixed various toolbar drawer accessibility issues and added an animation #TINY-3554
    Fixed issues with selection and ui components when toggling readonly mode #TINY-3592
    Fixed so readonly mode works with inline editors #TINY-3592
    Fixed docked inline toolbar positioning when scrolled #TINY-3621
    Fixed initial value not being set on bespoke select in quickbars and toolbar drawer #TINY-3591
    Fixed so that nbsp entities aren't trimmed in white-space: pre-line elements #TINY-3642
    Fixed `mceInsertLink` command inserting spaces instead of url encoded characters #GH-4990
    Fixed text content floating on top of dialogs in IE11 #TINY-3640
Version 5.0.5 (2019-05-09)
    Added menu items to match the forecolor/backcolor toolbar buttons #TINY-2878
    Added default directionality based on the configured language #TINY-2621
    Added styles, icons and tests for rtl mode #TINY-2621
    Fixed autoresize not working with floating elements or when media elements finished loading #TINY-3545
    Fixed incorrect vertical caret positioning in IE 11 #TINY-3188
    Fixed submenu anchoring hiding overflowed content #TINY-3564
    Removed unused and hidden validation icons to avoid displaying phantom tooltips #TINY-2329
Version 5.0.4 (2019-04-23)
    Added back URL dialog functionality, which is now available via `editor.windowManager.openUrl()` #TINY-3382
    Added the missing throbber functionality when calling `editor.setProgressState(true)` #TINY-3453
    Added function to reset the editor content and undo/dirty state via `editor.resetContent()` #TINY-3435
    Added the ability to set menu buttons as active #TINY-3274
    Added `editor.mode` API, featuring a custom editor mode API #TINY-3406
    Added better styling to floating toolbar drawer #TINY-3479
    Added the new premium plugins to the Help dialog plugins tab #TINY-3496
    Added the linkchecker context menu items to the default configuration #TINY-3543
    Fixed image context menu items showing on placeholder images #TINY-3280
    Fixed dialog labels and text color contrast within notifications/alert banners to satisfy WCAG 4.5:1 contrast ratio for accessibility #TINY-3351
    Fixed selectbox and colorpicker items not being translated #TINY-3546
    Fixed toolbar drawer sliding mode to correctly focus the editor when tabbing via keyboard navigation #TINY-3533
    Fixed positioning of the styleselect menu in iOS while using the mobile theme #TINY-3505
    Fixed the menubutton `onSetup` callback to be correctly executed when rendering the menu buttons #TINY-3547
    Fixed `default_link_target` setting to be correctly utilized when creating a link #TINY-3508
    Fixed colorpicker floating marginally outside its container #TINY-3026
    Fixed disabled menu items displaying as active when hovered #TINY-3027
    Removed redundant mobile wrapper #TINY-3480
Version 5.0.3 (2019-03-19)
    Changed empty nested-menu items within the style formats menu to be disabled or hidden if the value of `style_formats_autohide` is `true` #TINY-3310
    Changed the entire phrase 'Powered by Tiny' in the status bar to be a link instead of just the word 'Tiny' #TINY-3366
    Changed `formatselect`, `styleselect` and `align` menus to use the `mceToggleFormat` command internally #TINY-3428
    Fixed toolbar keyboard navigation to work as expected when `toolbar_drawer` is configured #TINY-3432
    Fixed text direction buttons to display the correct pressed state in selections that have no explicit `dir` property #TINY-3138
    Fixed the mobile editor to clean up properly when removed #TINY-3445
    Fixed quickbar toolbars to add an empty box to the screen when it is set to `false` #TINY-3439
    Fixed an issue where pressing the **Delete/Backspace** key at the edge of tables was creating incorrect selections #TINY-3371
    Fixed an issue where dialog collection items (emoticon and special character dialogs) couldn't be selected with touch devices #TINY-3444
    Fixed a type error introduced in TinyMCE version 5.0.2 when calling `editor.getContent()` with nested bookmarks #TINY-3400
    Fixed an issue that prevented default icons from being overridden #TINY-3449
    Fixed an issue where **Home/End** keys wouldn't move the caret correctly before or after `contenteditable=false` inline elements #TINY-2995
    Fixed styles to be preserved in IE 11 when editing via the `fullpage` plugin #TINY-3464
    Fixed the `link` plugin context toolbar missing the open link button #TINY-3461
    Fixed inconsistent dialog component spacing #TINY-3436
Version 5.0.2 (2019-03-05)
    Added presentation and document presets to `htmlpanel` dialog component #TINY-2694
    Added missing fixed_toolbar_container setting has been reimplemented in the Silver theme #TINY-2712
    Added a new toolbar setting `toolbar_drawer` that moves toolbar groups which overflow the editor width into either a `sliding` or `floating` toolbar section #TINY-2874
    Updated the build process to include package lock files in the dev distribution archive #TINY-2870
    Fixed inline dialogs did not have aria attributes #TINY-2694
    Fixed default icons are now available in the UI registry, allowing use outside of toolbar buttons #TINY-3307
    Fixed a memory leak related to select toolbar items #TINY-2874
    Fixed a memory leak due to format changed listeners that were never unbound #TINY-3191
    Fixed an issue where content may have been lost when using permanent bookmarks #TINY-3400
    Fixed the quicklink toolbar button not rendering in the quickbars plugin #TINY-3125
    Fixed an issue where menus were generating invalid HTML in some cases #TINY-3323
    Fixed an issue that could cause the mobile theme to show a blank white screen when the editor was inside an `overflow:hidden` element #TINY-3407
    Fixed mobile theme using a transparent background and not taking up the full width on iOS #TINY-3414
    Fixed the template plugin dialog missing the description field #TINY-3337
    Fixed input dialog components using an invalid default type attribute #TINY-3424
    Fixed an issue where backspace/delete keys after/before pagebreak elements wouldn't move the caret #TINY-3097
    Fixed an issue in the table plugin where menu items and toolbar buttons weren't showing correctly based on the selection #TINY-3423
    Fixed inconsistent button focus styles in Firefox #TINY-3377
    Fixed the resize icon floating left when all status bar elements were disabled #TINY-3340
    Fixed the resize handle to not show in fullscreen mode #TINY-3404
Version 5.0.1 (2019-02-21)
    Removed paste as text notification banner and paste_plaintext_inform setting #POW-102
    Fixed an issue where adding links to images would replace the image with text #TINY-3356
    Fixed an issue where the inline editor could use fractional pixels for positioning #TINY-3202
    Fixed an issue where uploading non-image files in the Image Plugin upload tab threw an error. #TINY-3244
    Added H1-H6 toggle button registration to the silver theme #TINY-3070
    Fixed an issue in the media plugin that was causing the source url and height/width to be lost in certain circumstances #TINY-2858
    Fixed an issue with the Context Toolbar not being removed when clicking outside of the editor #TINY-2804
    Fixed an issue where clicking 'Remove link' wouldn't remove the link in certain circumstances #TINY-3199
    Added code sample toolbar button will now toggle on when the cursor is in a code section #TINY-3040
    Fixed an issue where the media plugin would fail when parsing dialog data #TINY-3218
    Fixed an issue where retrieving the selected content as text didn't create newlines #TINY-3197
    Fixed incorrect keyboard shortcuts in the Help dialog for Windows #TINY-3292
    Fixed an issue where JSON serialization could produce invalid JSON #TINY-3281
    Fixed production CSS including references to source maps #TINY-3920
    Fixed development CSS was not included in the development zip #TINY-3920
    Fixed the autocompleter matches predicate not matching on the start of words by default #TINY-3306
    Added new settings to the emoticons plugin to allow additional emoticons to be added #TINY-3088
    Fixed an issue where the page could be scrolled with modal dialogs open #TINY-2252
    Fixed an issue where autocomplete menus would show an icon margin when no items had icons #TINY-3329
    Fixed an issue in the quickbars plugin where images incorrectly showed the text selection toolbar #TINY-3338
    Fixed an issue that caused the inline editor to fail to render when the target element already had focus #TINY-3353
Version 5.0.0 (2019-02-04)
    Full documentation for the version 5 features and changes is available at https://www.tiny.cloud/docs/release-notes/

    Changes since RC2:
    Fixed an issue where tab panel heights weren't sizing properly on smaller screens and weren't updating on resize #TINY-3242
    Added links and registered names with * to denote premium plugins in Plugins tab of Help dialog #TINY-3223
    Changed Tiny 5 mobile skin to look more uniform with desktop #TINY-2650
    Fixed image tools not having any padding between the label and slider #TINY-3220
    Blacklisted table, th and td as inline editor target #TINY-717
    Fixed context toolbar toggle buttons not showing the correct state #TINY-3022
    Fixed missing separators in the spellchecker context menu between the suggestions and actions #TINY-3217
    Fixed notification icon positioning in alert banners #TINY-2196
    Fixed a typo in the word count plugin name #TINY-3062
    Fixed charmap and emoticons dialogs not having a primary button #TINY-3233
    Fixed an issue where resizing wouldn't work correctly depending on the box-sizing model #TINY-3278
Version 5.0.0-rc-2 (2019-01-22)
    Fixed the link dialog such that it will now retain class attributes when updating links #TINY-2825
    Added screen reader accessibility for sidebar and statusbar #TINY-2699
    Updated Emoticons and Charmap dialogs to be screen reader accessible #TINY-2693
    Fixed "Find and replace" not showing in the "Edit" menu by default #TINY-3061
    Updated the textpattern plugin to properly support nested patterns and to allow running a command with a value for a pattern with a start and an end #TINY-2991
    Removed unnecessary 'flex' and unused 'colspan' properties from the new dialog APIs #TINY-2973
    Changed checkboxes to use a boolean for its state, instead of a string #TINY-2848
    Fixed dropdown buttons missing the 'type' attribute, which could cause forms to be incorrectly submitted #TINY-2826
    Fixed emoticon and charmap search not returning expected results in certain cases #TINY-3084
    Changed formatting menus so they are registered and made the align toolbar button use an icon instead of text #TINY-2880
    Fixed blank rel_list values throwing an exception in the link plugin #TINY-3149
Version 5.0.0-rc-1 (2019-01-08)
    Updated the font select dropdown logic to try to detect the system font stack and show "System Font" as the font name #TINY-2710
    Fixed readonly mode not fully disabling editing content #TINY-2287
    Updated the autocompleter to only show when it has matched items #TINY-2350
    Added editor settings functionality to specify title attributes for toolbar groups #TINY-2690
    Added icons instead of button text to improve Search and Replace dialog footer appearance #TINY-2654
    Added `tox-dialog__table` instead of `mce-table-striped` class to enhance Help dialog appearance #TINY-2360
    Added title attribute to iframes so, screen readers can announce iframe labels #TINY-2692
    Updated SizeInput labels to "Height" and "Width" instead of Dimensions #TINY-2833
    Fixed accessibility issues with the font select, font size, style select and format select toolbar dropdowns #TINY-2713
    Fixed accessibility issues with split dropdowns #TINY-2697
    Added a wordcount menu item, that defaults to appearing in the tools menu #TINY-2877
    Fixed the legacyoutput plugin to be compatible with TinyMCE 5.0 #TINY-2301
    Updated the build process to minify and generate ASCII only output for the emoticons database #TINY-2744
    Fixed icons not showing correctly in the autocompleter popup #TINY-3029
    Fixed an issue where preview wouldn't show anything in Edge under certain circumstances #TINY-3035
    Fixed the height being incorrectly calculated for the autoresize plugin #TINY-2807
Version 5.0.0-beta-1 (2018-11-30)
    Changed the name of the "inlite" plugin to "quickbars" #TINY-2831
    Fixed an inline mode issue where the save plugin upon saving can cause content loss #TINY-2659
    Changed the background color icon to highlight background icon #TINY-2258
    Added a new `addNestedMenuItem()` UI registry function and changed all nested menu items to use the new registry functions #TINY-2230
    Changed Help dialog to be accessible to screen readers #TINY-2687
    Changed the color swatch to save selected custom colors to local storage for use across sessions #TINY-2722
    Added title attribute to color swatch colors #TINY-2669
    Added anchorbar component to anchor inline toolbar dialogs to instead of the toolbar #TINY-2040
    Added support for toolbar<n> and toolbar array config options to be squashed into a single toolbar and not create multiple toolbars #TINY-2195
    Added error handling for when forced_root_block config option is set to true #TINY-2261
    Added functionality for the removed_menuitems config option #TINY-2184
    Fixed an issue in IE 11 where calling selection.getContent() would return an empty string when the editor didn't have focus #TINY-2325
    Added the ability to use a string to reference menu items in menu buttons and submenu items #TINY-2253
    Removed compat3x plugin #TINY-2815
    Changed `WindowManager` API - methods `getParams`, `setParams` and `getWindows`, and the legacy `windows` property, have been removed. `alert` and `confirm` dialogs are no longer tracked in the window list. #TINY-2603
Version 5.0.0-preview-4 (2018-11-12)
    Fixed distraction free plugin #AP-470
    Removed the tox-custom-editor class that was added to the wrapping element of codemirror #TINY-2211
    Fixed contents of the input field being selected on focus instead of just recieving an outline highlight #AP-464
    Added width and height placeholder text to image and media dialog dimensions input #AP-296
    Fixed styling issues with dialogs and menus in IE 11 #AP-456
    Fixed custom style format control not honoring custom formats #AP-393
    Fixed context menu not appearing when clicking an image with a caption #AP-382
    Fixed directionality of UI when using an RTL language #AP-423
    Fixed page responsiveness with multiple inline editors #AP-430
    Added the ability to keyboard navigate through menus, toolbars, sidebar and the status bar sequentially #AP-381
    Fixed empty toolbar groups appearing through invalid configuration of the `toolbar` property #AP-450
    Fixed text not being retained when updating links through the link dialog #AP-293
    Added translation capability back to the editor's UI #AP-282
    Fixed edit image context menu, context toolbar and toolbar items being incorrectly enabled when selecting invalid images #AP-323
    Fixed emoji type ahead being shown when typing URLs #AP-366
    Fixed toolbar configuration properties incorrectly expecting string arrays instead of strings #AP-342
    Changed the editor resize handle so that it should be disabled when the autoresize plugin is turned on #AP-424
    Fixed the block formatting toolbar item not showing a "Formatting" title when there is no selection #AP-321
    Fixed clicking disabled toolbar buttons hiding the toolbar in inline mode #AP-380
    Fixed `EditorResize` event not being fired upon editor resize #AP-327
    Fixed tables losing styles when updating through the dialog #AP-368
    Fixed context toolbar positioning to be more consistent near the edges of the editor #AP-318
    Added `label` component type for dialogs to group components under a label
    Fixed table of contents plugin now works with v5 toolbar APIs correctly #AP-347
    Fixed the `link_context_toolbar` configuration not disabling the context toolbar #AP-458
    Fixed the link context toolbar showing incorrect relative links #AP-435
    Fixed the alignment of the icon in alert banner dialog components #TINY-2220
    Changed UI text for microcopy improvements #TINY-2281
    Fixed the visual blocks and visual char menu options not displaying their toggled state #TINY-2238
    Fixed the editor not displaying as fullscreen when toggled #TINY-2237
Version 5.0.0-preview-3 (2018-10-18)
    Changed editor layout to use modern CSS properties over manually calculating dimensions #AP-324
    Changed `autoresize_min_height` and `autoresize_max_height` configurations to `min_height` and `max_height` #AP-324
    Fixed bugs with editor width jumping when resizing and the iframe not resizing to smaller than 150px in height #AP-324
    Fixed mobile theme bug that prevented the editor from loading #AP-404
    Fixed long toolbar groups extending outside of the editor instead of wrapping
    Changed `Whole word` label in Search and Replace dialog to `Find whole words only` #AP-387
    Fixed dialog titles so they are now proper case #AP-384
    Fixed color picker default to be #000000 instead of #ff00ff #AP-216
    Fixed "match case" option on the Find and Replace dialog is no longer selected by default #AP-298
    Fixed vertical alignment of toolbar icons #DES-134
    Fixed toolbar icons not appearing on IE11 #DES-133
Version 5.0.0-preview-2 (2018-10-10)
    Changed configuration of color options has been simplified to `color_map`, `color_cols`, and `custom_colors` #AP-328
    Added swatch is now shown for colorinput fields, instead of the colorpicker directly #AP-328
    Removed `colorpicker` plugin, it is now in the theme #AP-328
    Removed `textcolor` plugin, it is now in the theme #AP-328
    Fixed styleselect not updating the displayed item as the cursor moved #AP-388
    Changed `height` configuration to apply to the editor frame (including menubar, toolbar, status bar) instead of the content area #AP-324
    Added fontformats and fontsizes menu items #AP-390
    Fixed preview iframe not expanding to the dialog size #AP-252
    Fixed 'meta' shortcuts not translated into platform-specific text #AP-270
    Fixed tabbed dialogs (Charmap and Emoticons) shrinking when no search results returned
    Fixed a bug where alert banner icons were not retrieved from icon pack. #AP-330
    Fixed component styles to flex so they fill large dialogs. #AP-252
    Fixed editor flashing unstyled during load (still in progress). #AP-349
Version 5.0.0-preview-1 (2018-10-01)
    Developer preview 1
    Initial list of features and changes is available at https://tiny.cloud/docs-preview/release-notes/new-features/
Version 4.9.3 (2019-01-31)
    Added a visualchars_default_state setting to the Visualchars Plugin. Patch contributed by mat3e.
    Fixed a bug where scrolling on a page with more than one editor would cause a ResizeWindow event to fire. #TINY-3247
    Fixed a bug where if a plugin threw an error during initialisation the whole editor would fail to load. #TINY-3243
    Fixed a bug where getContent would include bogus elements when valid_elements setting was set up in a specific way. #TINY-3213
    Fixed a bug where only a few function key names could be used when creating keyboard shortcuts. #TINY-3146
    Fixed a bug where it wasn't possible to enter spaces into an editor after pressing shift+enter. #TINY-3099
    Fixed a bug where no caret would be rendered after backspacing to a contenteditable false element. #TINY-2998
    Fixed a bug where deletion to/from indented lists would leave list fragments in the editor. #TINY-2981
Version 4.9.2 (2018-12-17)
    Fixed a bug with pressing the space key on IE 11 would result in nbsp characters being inserted between words at the end of a block. #TINY-2996
    Fixed a bug where character composition using quote and space on US International keyboards would produce a space instead of a quote. #TINY-2999
    Fixed a bug where remove format wouldn't remove the inner most inline element in some situations. #TINY-2982
    Fixed a bug where outdenting an list item would affect attributes on other list items within the same list. #TINY-2971
    Fixed a bug where the DomParser filters wouldn't be applied for elements created when parsing invalid html. #TINY-2978
    Fixed a bug where setProgressState wouldn't automatically close floating ui elements like menus. #TINY-2896
    Fixed a bug where it wasn't possible to navigate out of a figcaption element using the arrow keys. #TINY-2894
    Fixed a bug where enter key before an image inside a link would remove the image. #TINY-2780
Version 4.9.1 (2018-12-04)
    Added functionality to insert html to the replacement feature of the Textpattern Plugin. #TINY-2839
    Fixed a bug where `editor.selection.getContent({format: 'text'})` didn't work as expected in IE11 on an unfocused editor. #TINY-2862
    Fixed a bug in the Textpattern Plugin where the editor would get an incorrect selection after inserting a text pattern on Safari. #TINY-2838
    Fixed a bug where the space bar didn't work correctly in editors with the forced_root_block setting set to false. #TINY-2816
Version 4.9.0 (2018-11-27)
    Added a replace feature to the Textpattern Plugin. #TINY-1908
    Added functionality to the Lists Plugin that improves the indentation logic. #TINY-1790
    Fixed a bug where it wasn't possible to delete/backspace when the caret was between a contentEditable=false element and a BR. #TINY-2372
    Fixed a bug where copying table cells without a text selection would fail to copy anything. #TINY-1789
    Implemented missing `autosave_restore_when_empty` functionality in the Autosave Plugin. Patch contributed by gzzo. #GH-4447
    Reduced insertion of unnecessary nonbreaking spaces in the editor. #TINY-1879
Version 4.8.5 (2018-10-30)
    Added a content_css_cors setting to the editor that adds the crossorigin="anonymous" attribute to link tags added by the StyleSheetLoader. #TINY-1909
    Fixed a bug where trying to remove formatting with a collapsed selection range would throw an exception. #GH-4636
    Fixed a bug in the image plugin that caused updating figures to split contenteditable elements. #GH-4563
    Fixed a bug that was causing incorrect viewport calculations for fixed position UI elements. #TINY-1897
    Fixed a bug where inline formatting would cause the delete key to do nothing. #TINY-1900
Version 4.8.4 (2018-10-23)
    Added support for the HTML5 `main` element. #TINY-1877
    Changed the keyboard shortcut to move focus to contextual toolbars to Ctrl+F9. #TINY-1812
    Fixed a bug where content css could not be loaded from another domain. #TINY-1891
    Fixed a bug on FireFox where the cursor would get stuck between two contenteditable false inline elements located inside of the same block element divided by a BR. #TINY-1878
    Fixed a bug with the insertContent method where nonbreaking spaces would be inserted incorrectly. #TINY-1868
    Fixed a bug where the toolbar of the inline editor would not be visible in some scenarios. #TINY-1862
    Fixed a bug where removing the editor while more than one notification was open would throw an error. #TINY-1845
    Fixed a bug where the menubutton would be rendered on top of the menu if the viewport didn't have enough height. #TINY-1678
    Fixed a bug with the annotations api where annotating collapsed selections caused problems. #TBS-2449
    Fixed a bug where wbr elements were being transformed into whitespace when using the Paste Plugin's paste as text setting. #GH-4638
    Fixed a bug where the Search and Replace didn't replace spaces correctly. #GH-4632
    Fixed a bug with sublist items not persisting selection. #GH-4628
    Fixed a bug with mceInsertRawHTML command not working as expected. #GH-4625
Version 4.8.3 (2018-09-13)
    Fixed a bug where the Wordcount Plugin didn't correctly count words within tables on IE11. #TINY-1770
    Fixed a bug where it wasn't possible to move the caret out of a table on IE11 and Firefox. #TINY-1682
    Fixed a bug where merging empty blocks didn't work as expected, sometimes causing content to be deleted. #TINY-1781
    Fixed a bug where the Textcolor Plugin didn't show the correct current color. #TINY-1810
    Fixed a bug where clear formatting with a collapsed selection would sometimes clear formatting from more content than expected. #TINY-1813 #TINY-1821
    Fixed a bug with the Table Plugin where it wasn't possible to keyboard navigate to the caption. #TINY-1818
Version 4.8.2 (2018-08-09)
    Moved annotator from "experimental" to "annotator" object on editor. #TBS-2398
    Improved the multiclick normalization across browsers. #TINY-1788
    Fixed a bug where running getSelectedBlocks with a collapsed selection between block elements would produce incorrect results. #TINY-1787
    Fixed a bug where the ScriptLoaders loadScript method would not work as expected in FireFox when loaded on the same page as a ShadowDOM polyfill. #TINY-1786
    Removed reference to ShadowDOM event.path as Blink based browsers now support event.composedPath. #TINY-1785
    Fixed a bug where a reference to localStorage would throw an "access denied" error in IE11 with strict security settings. #TINY-1782
    Fixed a bug where pasting using the toolbar button on an inline editor in IE11 would cause a looping behaviour. #TINY-1768
Version 4.8.1 (2018-07-26)
    Fixed a bug where the content of inline editors was being cleaned on every call of `editor.save()`. #TINY-1783
    Fixed a bug where the arrow of the Inlite Theme toolbar was being rendered incorrectly in RTL mode. #TINY-1776
    Fixed a bug with the Paste Plugin where pasting after inline contenteditable false elements moved the caret to the end of the line. #TINY-1758
Version 4.8.0 (2018-06-27)
    Added new "experimental" object in editor, with initial Annotator API. #TBS-2374
    Fixed a bug where deleting paragraphs inside of table cells would delete the whole table cell. #TINY-1759
    Fixed a bug in the Table Plugin where removing row height set on the row properties dialog did not update the table. #TINY-1730
    Fixed a bug with the font select toolbar item didn't update correctly. #TINY-1683
    Fixed a bug where all bogus elements would not be deleted when removing an inline editor. #TINY-1669
Version 4.7.13 (2018-05-16)
    Fixed a bug where Edge 17 wouldn't be able to select images or tables. #TINY-1679
    Fixed issue where whitespace wasn't preserved when the editor was initialized on pre elements. #TINY-1649
    Fixed a bug with the fontselect dropdowns throwing an error if the editor was hidden in Firefox. #TINY-1664
    Fixed a bug where it wasn't possible to merge table cells on IE 11. #TINY-1671
    Fixed a bug where textcolor wasn't applying properly on IE 11 in some situations. #TINY-1663
    Fixed a bug where the justifyfull command state wasn't working correctly. #TINY-1677
    Fixed a bug where the styles wasn't updated correctly when resizing some tables. #TINY-1668
    Added missing code menu item from the default menu config. #TINY-1648
    Added new align button for combining the separate align buttons into a menu button. #TINY-1652
Version 4.7.12 (2018-05-03)
    Added an option to filter out image svg data urls.
    Added support for html5 details and summary elements.
    Changed so the mce-abs-layout-item css rule targets html instead of body. Patch contributed by nazar-pc.
    Fixed a bug where the "read" step on the mobile theme was still present on android mobile browsers.
    Fixed a bug where all images in the editor document would reload on any editor change.
    Fixed a bug with the Table Plugin where ObjectResized event wasn't being triggered on column resize.
    Fixed so the selection is set to the first suitable caret position after editor.setContent called.
    Fixed so links with xlink:href attributes are filtered correctly to prevent XSS.
    Fixed a bug on IE11 where pasting content into an inline editor initialized on a heading element would create new editable elements.
    Fixed a bug where readonly mode would not work as expected when the editor contained contentEditable=true elements.
    Fixed a bug where the Link Plugin would throw an error when used together with the webcomponents polyfill. Patch contributed by 4esnog.
    Fixed a bug where the "Powered by TinyMCE" branding link would break on XHTML pages. Patch contributed by tistre.
    Fixed a bug where the same id would be used in the blobcache for all pasted images. Patch contributed by thorn0.
Version 4.7.11 (2018-04-11)
    Added a new imagetools_credentials_hosts option to the Imagetools Plugin.
    Fixed a bug where toggling a list containing empty LIs would throw an error. Patch contributed by bradleyke.
    Fixed a bug where applying block styles to a text with the caret at the end of the paragraph would select all text in the paragraph.
    Fixed a bug where toggling on the Spellchecker Plugin would trigger isDirty on the editor.
    Fixed a bug where it was possible to enter content into selection bookmark spans.
    Fixed a bug where if a non paragraph block was configured in forced_root_block the editor.getContent method would return incorrect values with an empty editor.
    Fixed a bug where dropdown menu panels stayed open and fixed in position when dragging dialog windows.
    Fixed a bug where it wasn't possible to extend table cells with the space button in Safari.
    Fixed a bug where the setupeditor event would thrown an error when using the Compat3x Plugin.
    Fixed a bug where an error was thrown in FontInfo when called on a detached element.
Version 4.7.10 (2018-04-03)
    Removed the "read" step from the mobile theme.
    Added normalization of triple clicks across browsers in the editor.
    Added a `hasFocus` method to the editor that checks if the editor has focus.
    Added correct icon to the Nonbreaking Plugin menu item.
    Fixed so the `getContent`/`setContent` methods work even if the editor is not initialized.
    Fixed a bug with the Media Plugin where query strings were being stripped from youtube links.
    Fixed a bug where image styles were changed/removed when opening and closing the Image Plugin dialog.
    Fixed a bug in the Table Plugin where some table cell styles were not correctly added to the content html.
    Fixed a bug in the Spellchecker Plugin where it wasn't possible to change the spellchecker language.
    Fixed so the the unlink action in the Link Plugin has a menu item and can be added to the contextmenu.
    Fixed a bug where it wasn't possible to keyboard navigate to the start of an inline element on a new line within the same block element.
    Fixed a bug with the Text Color Plugin where if used with an inline editor located at the bottom of the screen the colorpicker could appear off screen.
    Fixed a bug with the UndoManager where undo levels were being added for nbzwsp characters.
    Fixed a bug with the Table Plugin where the caret would sometimes be lost when keyboard navigating up through a table.
    Fixed a bug where FontInfo.getFontFamily would throw an error when called on a removed editor.
    Fixed a bug in Firefox where undo levels were not being added correctly for some specific operations.
    Fixed a bug where initializing an inline editor inside of a table would make the whole table resizeable.
    Fixed a bug where the fake cursor that appears next to tables on Firefox was positioned incorrectly when switching to fullscreen.
    Fixed a bug where zwsp's weren't trimmed from the output from `editor.getContent({ format: 'text' })`.
    Fixed a bug where the fontsizeselect/fontselect toolbar items showed the body info rather than the first possible caret position info on init.
    Fixed a bug where it wasn't possible to select all content if the editor only contained an inline boundary element.
    Fixed a bug where `content_css` urls with query strings wasn't working.
    Fixed a bug in the Table Plugin where some table row styles were removed when changing other styles in the row properties dialog.
Version 4.7.9 (2018-02-27)
    Fixed a bug where the editor target element didn't get the correct style when removing the editor.
Version 4.7.8 (2018-02-26)
    Fixed an issue with the Help Plugin where the menuitem name wasn't lowercase.
    Fixed an issue on MacOS where text and bold text did not have the same line-height in the autocomplete dropdown in the Link Plugin dialog.
    Fixed a bug where the "paste as text" option in the Paste Plugin didn't work.
    Fixed a bug where dialog list boxes didn't get positioned correctly in documents with scroll.
    Fixed a bug where the Inlite Theme didn't use the Table Plugin api to insert correct tables.
    Fixed a bug where the Inlite Theme panel didn't hide on blur in a correct way.
    Fixed a bug where placing the cursor before a table in Firefox would scroll to the bottom of the table.
    Fixed a bug where selecting partial text in table cells with rowspans and deleting would produce faulty tables.
    Fixed a bug where the Preview Plugin didn't work on Safari due to sandbox security.
    Fixed a bug where table cell selection using the keyboard threw an error.
    Fixed so the font size and font family doesn't toggle the text but only sets the selected format on the selected text.
    Fixed so the built-in spellchecking on Chrome and Safari creates an undo level when replacing words.
Version 4.7.7 (2018-02-19)
    Added a border style selector to the advanced tab of the Image Plugin.
    Added better controls for default table inserted by the Table Plugin.
    Added new `table_responsive_width` option to the Table Plugin that controls whether to use pixel or percentage widths.
    Fixed a bug where the Link Plugin text didn't update when a URL was pasted using the context menu.
    Fixed a bug with the Spellchecker Plugin where using "Add to dictionary" in the context menu threw an error.
    Fixed a bug in the Media Plugin where the preview node for iframes got default width and height attributes that interfered with width/height styles.
    Fixed a bug where backslashes were being added to some font family names in Firefox in the fontselect toolbar item.
    Fixed a bug where errors would be thrown when trying to remove an editor that had not yet been fully initialized.
    Fixed a bug where the Imagetools Plugin didn't update the images atomically.
    Fixed a bug where the Fullscreen Plugin was throwing errors when being used on an inline editor.
    Fixed a bug where drop down menus weren't positioned correctly in inline editors on scroll.
    Fixed a bug with a semicolon missing at the end of the bundled javascript files.
    Fixed a bug in the Table Plugin with cursor navigation inside of tables where the cursor would sometimes jump into an incorrect table cells.
    Fixed a bug where indenting a table that is a list item using the "Increase indent" button would create a nested table.
    Fixed a bug where text nodes containing only whitespace were being wrapped by paragraph elements.
    Fixed a bug where whitespace was being inserted after br tags inside of paragraph tags.
    Fixed a bug where converting an indented paragraph to a list item would cause the list item to have extra padding.
    Fixed a bug where Copy/Paste in an editor with a lot of content would cause the editor to scroll to the top of the content in IE11.
    Fixed a bug with a memory leak in the DragHelper. Path contributed by ben-mckernan.
    Fixed a bug where the advanced tab in the Media Plugin was being shown even if it didn't contain anything. Patch contributed by gabrieeel.
    Fixed an outdated eventname in the EventUtils. Patch contributed by nazar-pc.
    Fixed an issue where the Json.parse function would throw an error when being used on a page with strict CSP settings.
    Fixed so you can place the curser before and after table elements within the editor in Firefox and Edge/IE.
Version 4.7.6 (2018-01-29)
    Fixed a bug in the jquery integration where it threw an error saying that "global is not defined".
    Fixed a bug where deleting a table cell whose previous sibling was set to contenteditable false would create a corrupted table.
    Fixed a bug where highlighting text in an unfocused editor did not work correctly in IE11/Edge.
    Fixed a bug where the table resize handles were not being repositioned when activating the Fullscreen Plugin.
    Fixed a bug where the Imagetools Plugin dialog didn't honor editor RTL settings.
    Fixed a bug where block elements weren't being merged correctly if you deleted from after a contenteditable false element to the beginning of another block element.
    Fixed a bug where TinyMCE didn't work with module loaders like webpack.
Version 4.7.5 (2018-01-22)
    Fixed bug with the Codesample Plugin where it wasn't possible to edit codesamples when the editor was in inline mode.
    Fixed bug where focusing on the status bar broke the keyboard navigation functionality.
    Fixed bug where an error would be thrown on Edge by the Table Plugin when pasting using the PowerPaste Plugin.
    Fixed bug in the Table Plugin where selecting row border style from the dropdown menu in advanced row properties would throw an error.
    Fixed bug with icons being rendered incorrectly on Chrome on Mac OS.
    Fixed bug in the Textcolor Plugin where the font color and background color buttons wouldn't trigger an ExecCommand event.
    Fixed bug in the Link Plugin where the url field wasn't forced LTR.
    Fixed bug where the Nonbreaking Plugin incorrectly inserted spaces into tables.
    Fixed bug with the inline theme where the toolbar wasn't repositioned on window resize.
Version 4.7.4 (2017-12-05)
    Fixed bug in the Nonbreaking Plugin where the nonbreaking_force_tab setting was being ignored.
    Fixed bug in the Table Plugin where changing row height incorrectly converted column widths to pixels.
    Fixed bug in the Table Plugin on Edge and IE11 where resizing the last column after resizing the table would cause invalid column heights.
    Fixed bug in the Table Plugin where keyboard navigation was not normalized between browsers.
    Fixed bug in the Table Plugin where the colorpicker button would show even without defining the colorpicker_callback.
    Fixed bug in the Table Plugin where it wasn't possible to set the cell background color.
    Fixed bug where Firefox would throw an error when intialising an editor on an element that is hidden or not yet added to the DOM.
    Fixed bug where Firefox would throw an error when intialising an editor inside of a hidden iframe.
Version 4.7.3 (2017-11-23)
    Added functionality to open the Codesample Plugin dialog when double clicking on a codesample. Patch contributed by dakuzen.
    Fixed bug where undo/redo didn't work correctly with some formats and caret positions.
    Fixed bug where the color picker didn't show up in Table Plugin dialogs.
    Fixed bug where it wasn't possible to change the width of a table through the Table Plugin dialog.
    Fixed bug where the Charmap Plugin couldn't insert some special characters.
    Fixed bug where editing a newly inserted link would not actually edit the link but insert a new link next to it.
    Fixed bug where deleting all content in a table cell made it impossible to place the caret into it.
    Fixed bug where the vertical alignment field in the Table Plugin cell properties dialog didn't do anything.
    Fixed bug where an image with a caption showed two sets of resize handles in IE11.
    Fixed bug where pressing the enter button inside of an h1 with contenteditable set to true would sometimes produce a p tag.
    Fixed bug with backspace not working as expected before a noneditable element.
    Fixed bug where operating on tables with invalid rowspans would cause an error to be thrown.
    Fixed so a real base64 representation of the image is available on the blobInfo that the images_upload_handler gets called with.
    Fixed so the image upload tab is available when the images_upload_handler is defined (and not only when the images_upload_url is defined).
Version 4.7.2 (2017-11-07)
    Added newly rewritten Table Plugin.
    Added support for attributes with colon in valid_elements and addValidElements.
    Added support for dailymotion short url in the Media Plugin. Patch contributed by maat8.
    Added support for converting to half pt when converting font size from px to pt. Patch contributed by danny6514.
    Added support for location hash to the Autosave plugin to make it work better with SPAs using hash routing.
    Added support for merging table cells when pasting a table into another table.
    Changed so the language packs are only loaded once. Patch contributed by 0xor1.
    Simplified the css for inline boundaries selection by switching to an attribute selector.
    Fixed bug where an error would be thrown on editor initialization if the window.getSelection() returned null.
    Fixed bug where holding down control or alt keys made the keyboard navigation inside an inline boundary not work as expected.
    Fixed bug where applying formats in IE11 produced extra, empty paragraphs in the editor.
    Fixed bug where the Word Count Plugin didn't count some mathematical operators correctly.
    Fixed bug where removing an inline editor removed the element that the editor had been initialized on.
    Fixed bug where setting the selection to the end of an editable container caused some formatting problems.
    Fixed bug where an error would be thrown sometimes when an editor was removed because of the selection bookmark was being stored asynchronously.
    Fixed a bug where an editor initialized on an empty list did not contain any valid cursor positions.
    Fixed a bug with the Context Menu Plugin and webkit browsers on Mac where right-clicking inside a table would produce an incorrect selection.
    Fixed bug where the Image Plugin constrain proportions setting wasn't working as expected.
    Fixed bug where deleting the last character in a span with decorations produced an incorrect element when typing.
    Fixed bug where focusing on inline editors made the toolbar flicker when moving between elements quickly.
    Fixed bug where the selection would be stored incorrectly in inline editors when the mouseup event was fired outside the editor body.
    Fixed bug where toggling bold at the end of an inline boundary would toggle off the whole word.
    Fixed bug where setting the skin to false would not stop the loading of some skin css files.
    Fixed bug in mobile theme where pinch-to-zoom would break after exiting the editor.
    Fixed bug where sublists of a fully selected list would not be switched correctly when changing list style.
    Fixed bug where inserting media by source would break the UndoManager.
    Fixed bug where inserting some content into the editor with a specific selection would replace some content incorrectly.
    Fixed bug where selecting all content with ctrl+a in IE11 caused problems with untoggling some formatting.
    Fixed bug where the Search and Replace Plugin left some marker spans in the editor when undoing and redoing after replacing some content.
    Fixed bug where the editor would not get a scrollbar when using the Fullscreen and Autoresize plugins together.
    Fixed bug where the font selector would stop working correctly after selecting fonts three times.
    Fixed so pressing the enter key inside of an inline boundary inserts a br after the inline boundary element.
    Fixed a bug where it wasn't possible to use tab navigation inside of a table that was inside of a list.
    Fixed bug where end_container_on_empty_block would incorrectly remove elements.
    Fixed bug where content_styles weren't added to the Preview Plugin iframe.
    Fixed so the beforeSetContent/beforeGetContent events are preventable.
    Fixed bug where changing height value in Table Plugin advanced tab didn't do anything.
    Fixed bug where it wasn't possible to remove formatting from content in beginning of table cell.
Version 4.7.1 (2017-10-09)
    Fixed bug where theme set to false on an inline editor produced an extra div element after the target element.
    Fixed bug where the editor drag icon was misaligned with the branding set to false.
    Fixed bug where doubled menu items were not being removed as expected with the removed_menuitems setting.
    Fixed bug where the Table of contents plugin threw an error when initialized.
    Fixed bug where it wasn't possible to add inline formats to text selected right to left.
    Fixed bug where the paste from plain text mode did not work as expected.
    Fixed so the style previews do not set color and background color when selected.
    Fixed bug where the Autolink plugin didn't work as expected with some formats applied on an empty editor.
    Fixed bug where the Textpattern plugin were throwing errors on some patterns.
    Fixed bug where the Save plugin saved all editors instead of only the active editor. Patch contributed by dannoe.
Version 4.7.0 (2017-10-03)
    Added new mobile ui that is specifically designed for mobile devices.
    Updated the default skin to be more modern and white since white is preferred by most implementations.
    Restructured the default menus to be more similar to common office suites like Google Docs.
    Fixed so theme can be set to false on both inline and iframe editor modes.
    Fixed bug where inline editor would add/remove the visualblocks css multiple times.
    Fixed bug where selection wouldn't be properly restored when editor lost focus and commands where invoked.
    Fixed bug where toc plugin would generate id:s for headers even though a toc wasn't inserted into the content.
    Fixed bug where is wasn't possible to drag/drop contents within the editor if paste_data_images where set to true.
    Fixed bug where getParam and close in WindowManager would get the first opened window instead of the last opened window.
    Fixed bug where delete would delete between cells inside a table in Firefox.
Version 4.6.7 (2017-09-18)
    Fixed bug where paste wasn't working in IOS.
    Fixed bug where the Word Count Plugin didn't count some mathematical operators correctly.
    Fixed bug where inserting a list in a table caused the cell to expand in height.
    Fixed bug where pressing enter in a list located inside of a table deleted list items instead of inserting new list item.
    Fixed bug where copy and pasting table cells produced inconsistent results.
    Fixed bug where initializing an editor with an ID of 'length' would throw an exception.
    Fixed bug where it was possible to split a non merged table cell.
    Fixed bug where copy and pasting a list with a very specific selection into another list would produce a nested list.
    Fixed bug where copy and pasting ordered lists sometimes produced unordered lists.
    Fixed bug where padded elements inside other elements would be treated as empty.
    Added some missing translations to Image, Link and Help plugins.
    Fixed so you can resize images inside a figure element.
    Fixed bug where an inline TinyMCE editor initialized on a table did not set selection on load in Chrome.
    Fixed the positioning of the inlite toolbar when the target element wasn't big enough to fit the toolbar.
Version 4.6.6 (2017-08-30)
    Fixed so that notifications wrap long text content instead of bleeding outside the notification element.
    Fixed so the content_style css is added after the skin and custom stylesheets.
    Fixed bug where it wasn't possible to remove a table with the Cut button.
    Fixed bug where the center format wasn't getting the same font size as the other formats in the format preview.
    Fixed bug where the wordcount plugin wasn't counting hyphenated words correctly.
    Fixed bug where all content pasted into the editor was added to the end of the editor.
    Fixed bug where enter keydown on list item selection only deleted content and didn't create a new line.
    Fixed bug where destroying the editor while the content css was still loading caused error notifications on Firefox.
    Fixed bug where undoing cut operation in IE11 left some unwanted html in the editor content.
    Fixed bug where enter keydown would throw an error in IE11.
    Fixed bug where duplicate instances of an editor were added to the editors array when using the createEditor API.
    Fixed bug where the formatter applied formats on the wrong content when spellchecker was activated.
    Fixed bug where switching formats would reset font size on child nodes.
    Fixed bug where the table caption element weren't always the first descendant to the table tag.
    Fixed bug where pasting some content into the editor on chrome some newlines were removed.
    Fixed bug where it wasn't possible to remove a list if a list item was a table element.
    Fixed bug where copy/pasting partial selections of tables wouldn't produce a proper table.
    Fixed bug where the searchreplace plugin could not find consecutive spaces.
    Fixed bug where background color wasn't applied correctly on some partially selected contents.
Version 4.6.5 (2017-08-02)
    Added new inline_boundaries_selector that allows you to specify the elements that should have boundaries.
    Added new local upload feature this allows the user to upload images directly from the image dialog.
    Added a new api for providing meta data for plugins. It will show up in the help dialog if it's provided.
    Fixed so that the notifications created by the notification manager are more screen reader accessible.
    Fixed bug where changing the list format on multiple selected lists didn't change all of the lists.
    Fixed bug where the nonbreaking plugin would insert multiple undo levels when pressing the tab key.
    Fixed bug where delete/backspace wouldn't render a caret when all editor contents where deleted.
    Fixed bug where delete/backspace wouldn't render a caret if the deleted element was a single contentEditable false element.
    Fixed bug where the wordcount plugin wouldn't count words correctly if word where typed after applying a style format.
    Fixed bug where the wordcount plugin would count mathematical formulas as multiple words for example 1+1=2.
    Fixed bug where formatting of triple clicked blocks on Chrome/Safari would result in styles being added outside the visual selection.
    Fixed bug where paste would add the contents to the end of the editor area when inline mode was used.
    Fixed bug where toggling off bold formatting on text entered in a new paragraph would add an extra line break.
    Fixed bug where autolink plugin would only produce a link on every other consecutive link on Firefox.
    Fixed bug where it wasn't possible to select all contents if the content only had one pre element.
    Fixed bug where sizzle would produce lagging behavior on some sites due to repaints caused by feature detection.
    Fixed bug where toggling off inline formats wouldn't include the space on selected contents with leading or trailing spaces.
    Fixed bug where the cut operation in UI wouldn't work in Chrome.
    Fixed bug where some legacy editor initialization logic would throw exceptions about editor settings not being defined.
    Fixed bug where it wasn't possible to apply text color to links if they where part of a non collapsed selection.
    Fixed bug where an exception would be thrown if the user selected a video element and then moved the focus outside the editor.
    Fixed bug where list operations didn't work if there where block elements inside the list items.
    Fixed bug where applying block formats to lists wrapped in block elements would apply to all elements in that wrapped block.
Version 4.6.4 (2017-06-13)
    Fixed bug where the editor would move the caret when clicking on the scrollbar next to a content editable false block.
    Fixed bug where the text color select dropdowns wasn't placed correctly when they didn't fit the width of the screen.
    Fixed bug where the default editor line height wasn't working for mixed font size contents.
    Fixed bug where the content css files for inline editors were loaded multiple times for multiple editor instances.
    Fixed bug where the initial value of the font size/font family dropdowns wasn't displayed.
    Fixed bug where the I18n api was not supporting arrays as the translation replacement values.
    Fixed bug where chrome would display "The given range isn't in document." errors for invalid ranges passed to setRng.
    Fixed bug where the compat3x plugin wasn't working since the global tinymce references wasn't resolved correctly.
    Fixed bug where the preview plugin wasn't encoding the base url passed into the iframe contents producing a xss bug.
    Fixed bug where the dom parser/serializer wasn't handling some special elements like noframes, title and xmp.
    Fixed bug where the dom parser/serializer wasn't handling cdata sections with comments inside.
    Fixed bug where the editor would scroll to the top of the editable area if a dialog was closed in inline mode.
    Fixed bug where the link dialog would not display the right rel value if rel_list was configured.
    Fixed bug where the context menu would select images on some platforms but not others.
    Fixed bug where the filenames of images were not retained on dragged and drop into the editor from the desktop.
    Fixed bug where the paste plugin would misrepresent newlines when pasting plain text and having forced_root_block configured.
    Fixed so that the error messages for the imagetools plugin is more human readable.
    Fixed so the internal validate setting for the parser/serializer can't be set from editor initialization settings.
Version 4.6.3 (2017-05-30)
    Fixed bug where the arrow keys didn't work correctly when navigating on nested inline boundary elements.
    Fixed bug where delete/backspace didn't work correctly on nested inline boundary elements.
    Fixed bug where image editing didn't work on subsequent edits of the same image.
    Fixed bug where charmap descriptions wouldn't properly wrap if they exceeded the width of the box.
    Fixed bug where the default image upload handler only accepted 200 as a valid http status code.
    Fixed so rel on target=_blank links gets forced with only noopener instead of both noopener and noreferrer.
Version 4.6.2 (2017-05-23)
    Fixed bug where the SaxParser would run out of memory on very large documents.
    Fixed bug with formatting like font size wasn't applied to del elements.
    Fixed bug where various api calls would be throwing exceptions if they where invoked on a removed editor instance.
    Fixed bug where the branding position would be incorrect if the editor was inside a hidden tab and then later showed.
    Fixed bug where the color levels feature in the imagetools dialog wasn't working properly.
    Fixed bug where imagetools dialog wouldn't pre-load images from CORS domains, before trying to prepare them for editing.
    Fixed bug where the tab key would move the caret to the next table cell if being pressed inside a list inside a table.
    Fixed bug where the cut/copy operations would loose parent context like the current format etc.
    Fixed bug with format preview not working on invalid elements excluded by valid_elements.
    Fixed bug where blocks would be merged in incorrect order on backspace/delete.
    Fixed bug where zero length text nodes would cause issues with the undo logic if there where iframes present.
    Fixed bug where the font size/family select lists would throw errors if the first node was a comment.
    Fixed bug with csp having to allow local script evaluation since it was used to detect global scope.
    Fixed bug where CSP required a relaxed option for javascript: URLs in unsupported legacy browsers.
    Fixed bug where a fake caret would be rendered for td with the contenteditable=false.
    Fixed bug where typing would be blocked on IE 11 when within a nested contenteditable=true/false structure.
Version 4.6.1 (2017-05-10)
    Added configuration option to list plugin to disable tab indentation.
    Fixed bug where format change on very specific content could cause the selection to change.
    Fixed bug where TinyMCE could not be lazyloaded through jquery integration.
    Fixed bug where entities in style attributes weren't decoded correctly on paste in webkit.
    Fixed bug where fontsize_formats option had been renamed incorrectly.
    Fixed bug with broken backspace/delete behaviour between contenteditable=false blocks.
    Fixed bug where it wasn't possible to backspace to the previous line with the inline boundaries functionality turned on.
    Fixed bug where is wasn't possible to move caret left and right around a linked image with the inline boundaries functionality turned on.
    Fixed bug where pressing enter after/before hr element threw exception. Patch contributed bradleyke.
    Fixed so the CSS in the visualblocks plugin doesn't overwrite background color. Patch contributed by Christian Rank.
    Fixed bug where multibyte characters weren't encoded correctly. Patch contributed by James Tarkenton.
    Fixed bug where shift-click to select within contenteditable=true fields wasn't working.
Version 4.6.0 (2017-05-04)
    Dropped support for IE 8-10 due to market share and lack of support from Microsoft. See tinymce docs for details.
    Added an inline boundary caret position feature that makes it easier to type at the beginning/end of links/code elements.
    Added a help plugin that adds a button and a dialog showing the editor shortcuts and loaded plugins.
    Added an inline_boundaries option that allows you to disable the inline boundary feature if it's not desired.
    Added a new ScrollIntoView event that allows you to override the default scroll to element behavior.
    Added role and aria- attributes as valid elements in the default valid elements config.
    Added new internal flag for PastePreProcess/PastePostProcess this is useful to know if the paste was coming from an external source.
    Added new ignore function to UndoManager this works similar to transact except that it doesn't add an undo level by default.
    Fixed so that urls gets retained for images when being edited. This url is then passed on to the upload handler.
    Fixed so that the editors would be initialized on readyState interactive instead of complete.
    Fixed so that the init event of the editor gets fired once all contentCSS files have been properly loaded.
    Fixed so that width/height of the editor gets taken from the textarea element if it's explicitly specified in styles.
    Fixed so that keep_styles set to false no longer clones class/style from the previous paragraph on enter.
    Fixed so that the default line-height is 1.2em to avoid zwnbsp characters from producing text rendering glitches on Windows.
    Fixed so that loading errors of content css gets presented by a notification message.
    Fixed so figure image elements can be linked when selected this wraps the figure image in a anchor element.
    Fixed bug where it wasn't possible to copy/paste rows with colspans by using the table copy/paste feature.
    Fixed bug where the protect setting wasn't properly applied to header/footer parts when using the fullpage plugin.
    Fixed bug where custom formats that specified upper case element names where not applied correctly.
    Fixed bug where some screen readers weren't reading buttons due to an aria specific fix for IE 8.
    Fixed bug where cut wasn't working correctly on iOS due to it's clipboard API not working correctly.
    Fixed bug where Edge would paste div elements instead of paragraphs when pasting plain text.
    Fixed bug where the textpattern plugin wasn't dealing with trailing punctuations correctly.
    Fixed bug where image editing would some times change the image format from jpg to png.
    Fixed bug where some UI elements could be inserted into the toolbar even if they where not registered.
    Fixed bug where it was possible to click the TD instead of the character in the character map and that caused an exception.
    Fixed bug where the font size/font family dropdowns would sometimes show an incorrect value due to css not being loaded in time.
    Fixed bug with the media plugin inserting undefined instead of retaining size when media_dimensions was set to false.
    Fixed bug with deleting images when forced_root_blocks where set to false.
    Fixed bug where input focus wasn't properly handled on nested content editable elements.
    Fixed bug where Chrome/Firefox would throw an exception when selecting images due to recent change of setBaseAndExtent support.
    Fixed bug where malformed blobs would throw exceptions now they are simply ignored.
    Fixed bug where backspace/delete wouldn't work properly in some cases where all contents was selected in WebKit.
    Fixed bug with Angular producing errors since it was expecting events objects to be patched with their custom properties.
    Fixed bug where the formatter would apply formatting to spellchecker errors now all bogus elements are excluded.
    Fixed bug with backspace/delete inside table caption elements wouldn't behave properly on IE 11.
    Fixed bug where typing after a contenteditable false inline element could move the caret to the end of that element.
    Fixed bug where backspace before/after contenteditable false blocks wouldn't properly remove the right element.
    Fixed bug where backspace before/after contenteditable false inline elements wouldn't properly empty the current block element.
    Fixed bug where vertical caret navigation with a custom line-height would sometimes match incorrect positions.
    Fixed bug with paste on Edge where character encoding wasn't handled properly due to a browser bug.
    Fixed bug with paste on Edge where extra fragment data was inserted into the contents when pasting.
    Fixed bug with pasting contents when having a whole block element selected on WebKit could cause WebKit spans to appear.
    Fixed bug where the visualchars plugin wasn't working correctly showing invisible nbsp characters.
    Fixed bug where browsers would hang if you tried to load some malformed html contents.
    Fixed bug where the init call promise wouldn't resolve if the specified selector didn't find any matching elements.
    Fixed bug where the Schema isValidChild function was case sensitive.
Version 4.5.3 (2017-02-01)
    Added keyboard navigation for menu buttons when the menu is in focus.
    Added api to the list plugin for setting custom classes/attributes on lists.
    Added validation for the anchor plugin input field according to W3C id naming specifications.
    Fixed bug where media placeholders were removed after resize with the forced_root_block setting set to false.
    Fixed bug where deleting selections with similar sibling nodes sometimes deleted the whole document.
    Fixed bug with inlite theme where several toolbars would appear scrolling when more than one instance of the editor was in use.
    Fixed bug where the editor would throw error with the fontselect plugin on hidden editor instances in Firefox.
    Fixed bug where the background color would not stretch to the font size.
    Fixed bug where font size would be removed when changing background color.
    Fixed bug where the undomanager trimmed away whitespace between nodes on undo/redo.
    Fixed bug where media_dimensions=false in media plugin caused the editor to throw an error.
    Fixed bug where IE was producing font/u elements within links on paste.
    Fixed bug where some button tooltips were broken when compat3x was in use.
    Fixed bug where backspace/delete/typeover would remove the caption element.
    Fixed bug where powerspell failed to function when compat3x was enabled.
    Fixed bug where it wasn't possible to apply sub/sup on text with large font size.
    Fixed bug where pre tags with spaces weren't treated as content.
    Fixed bug where Meta+A would select the entire document instead of all contents in nested ce=true elements.
Version 4.5.2 (2017-01-04)
    Added missing keyboard shortcut description for the underline menu item in the format menu.
    Fixed bug where external blob urls wasn't properly handled by editor upload logic. Patch contributed by David Oviedo.
    Fixed bug where urls wasn't treated as a single word by the wordcount plugin.
    Fixed bug where nbsp characters wasn't treated as word delimiters by the wordcount plugin.
    Fixed bug where editor instance wasn't properly passed to the format preview logic. Patch contributed by NullQuery.
    Fixed bug where the fake caret wasn't hidden when you moved selection to a cE=false element.
    Fixed bug where it wasn't possible to edit existing code sample blocks.
    Fixed bug where it wasn't possible to delete editor contents if the selection included an empty block.
    Fixed bug where the formatter wasn't expanding words on some international characters. Patch contributed by Martin Larochelle.
    Fixed bug where the open link feature wasn't working correctly on IE 11.
    Fixed bug where enter before/after a cE=false block wouldn't properly padd the paragraph with an br element.
    Fixed so font size and font family select boxes always displays a value by using the runtime style as a fallback.
    Fixed so missing plugins will be logged to console as warnings rather than halting the initialization of the editor.
    Fixed so splitbuttons become normal buttons in advlist plugin if styles are empty. Patch contributed by René Schleusner.
    Fixed so you can multi insert rows/cols by selecting table cells and using insert rows/columns.
Version 4.5.1 (2016-12-07)
    Fixed bug where the lists plugin wouldn't initialize without the advlist plugins if served from cdn.
    Fixed bug where selectors with "*" would cause the style format preview to throw an error.
    Fixed bug with toggling lists off on lists with empty list items would throw an error.
    Fixed bug where editing images would produce non existing blob uris.
    Fixed bug where the offscreen toc selection would be treated as the real toc element.
    Fixed bug where the aria level attribute for element path would have an incorrect start index.
    Fixed bug where the offscreen selection of cE=false that where very wide would be shown onscreen. Patch contributed by Steven Bufton.
    Fixed so the default_link_target gets applied to links created by the autolink plugin.
    Fixed so that the name attribute gets removed by the anchor plugin if editing anchors.
Version 4.5.0 (2016-11-23)
    Added new toc plugin allows you to insert table of contents based on editor headings.
    Added new auto complete menu to all url fields. Adds history, link to anchors etc.
    Added new sidebar api that allows you to add custom sidebar panels and buttons to toggle these.
    Added new insert menu button that allows you to have multiple insert functions under the same menu button.
    Added new open link feature to ctrl+click, alt+enter and context menu.
    Added new media_embed_handler option to allow the media plugin to be populated with custom embeds.
    Added new support for editing transparent images using the image tools dialog.
    Added new images_reuse_filename option to allow filenames of images to be retained for upload.
    Added new security feature where links with target="_blank" will by default get rel="noopener noreferrer".
    Added new allow_unsafe_link_target to allow you to opt-out of the target="_blank" security feature.
    Added new style_formats_autohide option to automatically hide styles based on context.
    Added new codesample_content_css option to specify where the code sample prism css is loaded from.
    Added new support for Japanese/Chinese word count following the unicode standards on this.
    Added new fragmented undo levels this dramatically reduces flicker on contents with iframes.
    Added new live previews for complex elements like table or lists.
    Fixed bug where it wasn't possible to properly tab between controls in a dialog with a disabled form item control.
    Fixed bug where firefox would generate a rectangle on elements produced after/before a cE=false elements.
    Fixed bug with advlist plugin not switching list element format properly in some edge cases.
    Fixed bug where col/rowspans wasn't correctly computed by the table plugin in some cases.
    Fixed bug where the table plugin would thrown an error if object_resizing was disabled.
    Fixed bug where some invalid markup would cause issues when running in XHTML mode. Patch contributed by Charles Bourasseau.
    Fixed bug where the fullscreen class wouldn't be removed properly when closing dialogs.
    Fixed bug where the PastePlainTextToggle event wasn't fired by the paste plugin when the state changed.
    Fixed bug where table the row type wasn't properly updated in table row dialog. Patch contributed by Matthias Balmer.
    Fixed bug where select all and cut wouldn't place caret focus back to the editor in WebKit. Patch contributed by Daniel Jalkut.
    Fixed bug where applying cell/row properties to multiple cells/rows would reset other unchanged properties.
    Fixed bug where some elements in the schema would have redundant/incorrect children.
    Fixed bug where selector and target options would cause issues if used together.
    Fixed bug where drag/drop of images from desktop on chrome would thrown an error.
    Fixed bug where cut on WebKit/Blink wouldn't add an undo level.
    Fixed bug where IE 11 would scroll to the cE=false elements when they where selected.
    Fixed bug where keys like F5 wouldn't work when a cE=false element was selected.
    Fixed bug where the undo manager wouldn't stop the typing state when commands where executed.
    Fixed bug where unlink on wrapped links wouldn't work properly.
    Fixed bug with drag/drop of images on WebKit where the image would be deleted form the source editor.
    Fixed bug where the visual characters mode would be disabled when contents was extracted from the editor.
    Fixed bug where some browsers would toggle of formats applied to the caret when clicking in the editor toolbar.
    Fixed bug where the custom theme function wasn't working correctly.
    Fixed bug where image option for custom buttons required you to have icon specified as well.
    Fixed bug where the context menu and contextual toolbars would be visible at the same time and sometimes overlapping.
    Fixed bug where the noneditable plugin would double wrap elements when using the noneditable_regexp option.
    Fixed bug where tables would get padding instead of margin when you used the indent button.
    Fixed bug where the charmap plugin wouldn't properly insert non breaking spaces.
    Fixed bug where the color previews in color input boxes wasn't properly updated.
    Fixed bug where the list items of previous lists wasn't merged in the right order.
    Fixed bug where it wasn't possible to drag/drop inline-block cE=false elements on IE 11.
    Fixed bug where some table cell merges would produce incorrect rowspan/colspan.
    Fixed so the font size of the editor defaults to 14px instead of 11px this can be overridden by custom css.
    Fixed so wordcount is debounced to reduce cpu hogging on larger texts.
    Fixed so tinymce global gets properly exported as a module when used with some module bundlers.
    Fixed so it's possible to specify what css properties you want to preview on specific formats.
    Fixed so anchors are contentEditable=false while within the editor.
    Fixed so selected contents gets wrapped in a inline code element by the codesample plugin.
    Fixed so conditional comments gets properly stripped independent of case. Patch contributed by Georgii Dolzhykov.
    Fixed so some escaped css sequences gets properly handled. Patch contributed by Georgii Dolzhykov.
    Fixed so notifications with the same message doesn't get displayed at the same time.
    Fixed so F10 can be used as an alternative key to focus to the toolbar.
    Fixed various api documentation issues and typos.
    Removed layer plugin since it wasn't really ported from 3.x and there doesn't seem to be much use for it.
    Removed moxieplayer.swf from the media plugin since it wasn't used by the media plugin.
    Removed format state from the advlist plugin to be more consistent with common word processors.
Version 4.4.3 (2016-09-01)
    Fixed bug where copy would produce an exception on Chrome.
    Fixed bug where deleting lists on IE 11 would merge in correct text nodes.
    Fixed bug where deleting partial lists with indentation wouldn't cause proper normalization.
Version 4.4.2 (2016-08-25)
    Added new importcss_exclusive option to disable unique selectors per group.
    Added new group specific selector_converter option to importcss plugin.
    Added new codesample_languages option to apply custom languages to codesample plugin.
    Added new codesample_dialog_width/codesample_dialog_height options.
    Fixed bug where fullscreen button had an incorrect keyboard shortcut.
    Fixed bug where backspace/delete wouldn't work correctly from a block to a cE=false element.
    Fixed bug where smartpaste wasn't detecting links with special characters in them like tilde.
    Fixed bug where the editor wouldn't get proper focus if you clicked on a cE=false element.
    Fixed bug where it wasn't possible to copy/paste table rows that had merged cells.
    Fixed bug where merging cells could some times produce invalid col/rowspan attibute values.
    Fixed bug where getBody would sometimes thrown an exception now it just returns null if the iframe is clobbered.
    Fixed bug where drag/drop of cE=false element wasn't properly constrained to viewport.
    Fixed bug where contextmenu on Mac would collapse any selection to a caret.
    Fixed bug where rtl mode wasn't rendered properly when loading a language pack with the rtl flag.
    Fixed bug where Kamer word bounderies would be stripped from contents.
    Fixed bug where lists would sometimes render two dots or numbers on the same line.
    Fixed bug where the skin_url wasn't used by the inlite theme.
    Fixed so data attributes are ignored when comparing formats in the formatter.
    Fixed so it's possible to disable inline toolbars in the inlite theme.
    Fixed so template dialog gets resized if it doesn't fit the window viewport.
Version 4.4.1 (2016-07-26)
    Added smart_paste option to paste plugin to allow disabling the paste behavior if needed.
    Fixed bug where png urls wasn't properly detected by the smart paste logic.
    Fixed bug where the element path wasn't working properly when multiple editor instances where used.
    Fixed bug with creating lists out of multiple paragraphs would just create one list item instead of multiple.
    Fixed bug where scroll position wasn't properly handled by the inlite theme to place the toolbar properly.
    Fixed bug where multiple instances of the editor using the inlite theme didn't render the toolbar properly.
    Fixed bug where the shortcut label for fullscreen mode didn't match the actual shortcut key.
    Fixed bug where it wasn't possible to select cE=false blocks using touch devices on for example iOS.
    Fixed bug where it was possible to select the child image within a cE=false on IE 11.
    Fixed so inserts of html containing lists doesn't merge with any existing lists unless it's a paste operation.
Version 4.4.0 (2016-06-30)
    Added new inlite theme this is a more lightweight inline UI.
    Added smarter paste logic that auto detects urls in the clipboard and inserts images/links based on that.
    Added a better image resize algorithm for better image quality in the imagetools plugin.
    Fixed bug where it wasn't possible to drag/dropping cE=false elements on FF.
    Fixed bug where backspace/delete before/after a cE=false block would produce a new paragraph.
    Fixed bug where list style type css property wasn't preserved when indenting lists.
    Fixed bug where merging of lists where done even if the list style type was different.
    Fixed bug where the image_dataimg_filter function wasn't used when pasting images.
    Fixed bug where nested editable within a non editable element would cause scroll on focus in Chrome.
    Fixed so invalid targets for inline mode is blocked on initialization. We only support elements that can have children.
Version 4.3.13 (2016-06-08)
    Added characters with a diacritical mark to charmap plugin. Patch contributed by Dominik Schilling.
    Added better error handling if the image proxy service would produce errors.
    Fixed issue with pasting list items into list items would produce nested list rather than a merged list.
    Fixed bug where table selection could get stuck in selection mode for inline editors.
    Fixed bug where it was possible to place the caret inside the resize grid elements.
    Fixed bug where it wasn't possible to place in elements horizontally adjacent cE=false blocks.
    Fixed bug where multiple notifications wouldn't be properly placed on screen.
    Fixed bug where multiple editor instance of the same id could be produces in some specific integrations.
Version 4.3.12 (2016-05-10)
    Fixed bug where focus calls couldn't be made inside the editors PostRender event handler.
    Fixed bug where some translations wouldn't work as expected due to a bug in editor.translate.
    Fixed bug where the node change event could fire with a node out side the root of the editor.
    Fixed bug where Chrome wouldn't properly present the keyboard paste clipboard details when paste was clicked.
    Fixed bug where merged cells in tables couldn't be selected from right to left.
    Fixed bug where insert row wouldn't properly update a merged cells rowspan property.
    Fixed bug where the color input boxes preview field wasn't properly set on initialization.
    Fixed bug where IME composition inside table cells wouldn't work as expected on IE 11.
    Fixed so all shadow dom support is under and experimental flag due to flaky browser support.
Version 4.3.11 (2016-04-25)
    Fixed bug where it wasn't possible to insert empty blocks though the API unless they where padded.
    Fixed bug where you couldn't type the Euro character on Windows.
    Fixed bug where backspace/delete from a cE=false element to a text block didn't work properly.
    Fixed bug where the text color default grid would render incorrectly.
    Fixed bug where the codesample plugin wouldn't load the css in the editor for multiple editors.
    Fixed so the codesample plugin textarea gets focused by default.
Version 4.3.10 (2016-04-12)
    Fixed bug where the key "y" on WebKit couldn't be entered due to conflict with keycode for F10 on keypress.
Version 4.3.9 (2016-04-12)
    Added support for focusing the contextual toolbars using keyboard.
    Added keyboard support for slider UI controls. You can no increase/decrease using arrow keys.
    Added url pattern matching for Dailymotion to media plugin. Patch contributed by Bertrand Darbon.
    Added body_class to template plugin preview. Patch contributed by Milen Petrinski.
    Added options to better override textcolor pickers with custom colors. Patch contributed by Xavier Boubert.
    Added visual arrows to inline contextual toolbars so that they point to the element being active.
    Fixed so toolbars for tables or other larger elements get better positioned below the scrollable viewport.
    Fixed bug where it was possible to click links inside cE=false blocks.
    Fixed bug where event targets wasn't properly handled in Safari Technical Preview.
    Fixed bug where drag/drop text in FF 45 would make the editor caret invisible.
    Fixed bug where the remove state wasn't properly set on editor instances when detected as clobbered.
    Fixed bug where offscreen selection of some cE=false elements would render onscreen. Patch contributed by Steven Bufton
    Fixed bug where enter would clone styles out side the root on editors inside a span. Patch contributed by ChristophKaser.
    Fixed bug where drag/drop of images into the editor didn't work correctly in FF.
    Fixed so the first item in panels for the imagetools dialog gets proper keyboard focus.
    Changed the Meta+Shift+F shortcut to Ctrl+Shift+F since Czech, Slovak, Polish languages used the first one for input.
Version 4.3.8 (2016-03-15)
    Fixed bug where inserting HR at the end of a block element would produce an extra empty block.
    Fixed bug where links would be clickable when readonly mode was enabled.
    Fixed bug where the formatter would normalize to the wrong node on very specific content.
    Fixed bug where some nested list items couldn't be indented properly.
    Fixed bug where links where clickable in the preview dialog.
    Fixed so the alt attribute doesn't get padded with an empty value by default.
    Fixed so nested alignment works more correctly. You will now alter the alignment to the closest block parent.
Version 4.3.7 (2016-03-02)
    Fixed bug where incorrect icons would be rendered for imagetools edit and color levels.
    Fixed bug where navigation using arrow keys inside a SelectBox didn't move up/down.
    Fixed bug where the visualblocks plugin would render borders round internal UI elements.
Version 4.3.6 (2016-03-01)
    Added new paste_remember_plaintext_info option to allow a global disable of the plain text mode notification.
    Added new PastePlainTextToggle event that fires when plain text mode toggles on/off.
    Fixed bug where it wasn't possible to select media elements since the drag logic would snap it to mouse cursor.
    Fixed bug where it was hard to place the caret inside nested cE=true elements when the outer cE=false element was focused.
    Fixed bug where editors wouldn't properly initialize if both selector and mode where used.
    Fixed bug where IME input inside table cells would switch the IME off.
    Fixed bug where selection inside the first table cell would cause the whole table cell to get selected.
    Fixed bug where error handling of images being uploaded wouldn't properly handle faulty statuses.
    Fixed bug where inserting contents before a HR would cause an exception to be thrown.
    Fixed bug where copy/paste of Excel data would be inserted as an image.
    Fixed caret position issues with copy/paste of inline block cE=false elements.
    Fixed issues with various menu item focus bugs in Chrome. Where the focused menu bar item wasn't properly blurred.
    Fixed so the notifications have a solid background since it would be hard to read if there where text under it.
    Fixed so notifications gets animated similar to the ones used by dialogs.
    Fixed so larger images that gets pasted is handled better.
    Fixed so the window close button is more uniform on various platform and also increased it's hit area.
Version 4.3.5 (2016-02-11)
    Npm version bump due to package not being fully updated.
Version 4.3.4 (2016-02-11)
    Added new OpenWindow/CloseWindow events that gets fired when windows open/close.
    Added new NewCell/NewRow events that gets fired when table cells/rows are created.
    Added new Promise return value to tinymce.init makes it easier to handle initialization.
    Removed the jQuery version the jQuery plugin is now moved into the main package.
    Removed jscs from build process since eslint can now handle code style checking.
    Fixed various bugs with drag/drop of contentEditable:false elements.
    Fixed bug where deleting of very specific nested list items would result in an odd list.
    Fixed bug where lists would get merged with adjacent lists outside the editable inline root.
    Fixed bug where MS Edge would crash when closing a dialog then clicking a menu item.
    Fixed bug where table cell selection would add undo levels.
    Fixed bug where table cell selection wasn't removed when inline editor where removed.
    Fixed bug where table cell selection wouldn't work properly on nested tables.
    Fixed bug where table merge menu would be available when merging between thead and tbody.
    Fixed bug where table row/column resize wouldn't get properly removed when the editor was removed.
    Fixed bug where Chrome would scroll to the editor if there where a empty hash value in document url.
    Fixed bug where the cache suffix wouldn't work correctly with the importcss plugin.
    Fixed bug where selection wouldn't work properly on MS Edge on Windows Phone 10.
    Fixed so adjacent pre blocks gets joined into one pre block since that seems like the user intent.
    Fixed so events gets properly dispatched in shadow dom. Patch provided by Nazar Mokrynskyi.
Version 4.3.3 (2016-01-14)
    Added new table_resize_bars configuration setting.  This setting allows you to disable the table resize bars.
    Added new beforeInitialize event to tinymce.util.XHR lets you modify XHR properties before open. Patch contributed by Brent Clintel.
    Added new autolink_pattern setting to autolink plugin. Enables you to override the default autolink formats. Patch contributed by Ben Tiedt.
    Added new charmap option that lets you override the default charmap of the charmap plugin.
    Added new charmap_append option that lets you add new characters to the default charmap of the charmap plugin.
    Added new insertCustomChar event that gets fired when a character is inserted by the charmap plugin.
    Fixed bug where table cells started with a superfluous &nbsp; in IE10+.
    Fixed bug where table plugin would retain all BR tags when cells were merged.
    Fixed bug where media plugin would strip underscores from youtube urls.
    Fixed bug where IME input would fail on IE 11 if you typed within a table.
    Fixed bug where double click selection of a word would remove the space before the word on insert contents.
    Fixed bug where table plugin would produce exceptions when hovering tables with invalid structure.
    Fixed bug where fullscreen wouldn't scroll back to it's original position when untoggled.
    Fixed so the template plugins templates setting can be a function that gets a callback that can provide templates.
Version 4.3.2 (2015-12-14)
    Fixed bug where the resize bars for table cells were not affected by the object_resizing property.
    Fixed bug where the contextual table toolbar would appear incorrectly if TinyMCE was initialized inline inside a table.
    Fixed bug where resizing table cells did not fire a node change event or add an undo level.
    Fixed bug where double click selection of text on IE 11 wouldn't work properly.
    Fixed bug where codesample plugin would incorrectly produce br elements inside code elements.
    Fixed bug where media plugin would strip dashes from youtube urls.
    Fixed bug where it was possible to move the caret into the table resize bars.
    Fixed bug where drag/drop into a cE=false element was possible on IE.
Version 4.3.1 (2015-11-30)
    Fixed so it's possible to disable the table inline toolbar by setting it to false or an empty string.
    Fixed bug where it wasn't possible to resize some tables using the drag handles.
    Fixed bug where unique id:s would clash for multiple editor instances and cE=false selections.
    Fixed bug where the same plugin could be initialized multiple times.
    Fixed bug where the table inline toolbars would be displayed at the same time as the image toolbars.
    Fixed bug where the table selection rect wouldn't be removed when selecting another control element.
Version 4.3.0 (2015-11-23)
    Added new table column/row resize support. Makes it a lot more easy to resize the columns/rows in a table.
    Added new table inline toolbar. Makes it easier to for example add new rows or columns to a table.
    Added new notification API. Lets you display floating notifications to the end user.
    Added new codesample plugin that lets you insert syntax highlighted pre elements into the editor.
    Added new image_caption to images. Lets you create images with captions using a HTML5 figure/figcaption elements.
    Added new live previews of embeded videos. Lets you play the video right inside the editor.
    Added new setDirty method and "dirty" event to the editor. Makes it easier to track the dirty state change.
    Added new setMode method to Editor instances that lets you dynamically switch between design/readonly.
    Added new core support for contentEditable=false elements within the editor overrides the browsers broken behavior.
    Rewrote the noneditable plugin to use the new contentEditable false core logic.
    Fixed so the dirty state doesn't set to false automatically when the undo index is set to 0.
    Fixed the Selection.placeCaretAt so it works better on IE when the coordinate is between paragraphs.
    Fixed bug where data-mce-bogus="all" element contents where counted by the word count plugin.
    Fixed bug where contentEditable=false elements would be indented by the indent buttons.
    Fixed bug where images within contentEditable=false would be selected in WebKit on mouse click.
    Fixed bug in DOMUntils split method where the replacement parameter wouldn't work on specific cases.
    Fixed bug where the importcss plugin would import classes from the skin content css file.
    Fixed so all button variants have a wrapping span for it's text to make it easier to skin.
    Fixed so it's easier to exit pre block using the arrow keys.
    Fixed bug where listboxes with fix widths didn't render correctly.
Version 4.2.8 (2015-11-13)
    Fixed bug where it was possible to delete tables as the inline root element if all columns where selected.
    Fixed bug where the UI buttons active state wasn't properly updated due to recent refactoring of that logic.
Version 4.2.7 (2015-10-27)
    Fixed bug where backspace/delete would remove all formats on the last paragraph character in WebKit/Blink.
    Fixed bug where backspace within a inline format element with a bogus caret container would move the caret.
    Fixed bug where backspace/delete on selected table cells wouldn't add an undo level.
    Fixed bug where script tags embedded within the editor could sometimes get a mce- prefix prepended to them
    Fixed bug where validate: false option could produce an error to be thrown from the Serialization step.
    Fixed bug where inline editing of a table as the root element could let the user delete that table.
    Fixed bug where inline editing of a table as the root element wouldn't properly handle enter key.
    Fixed bug where inline editing of a table as the root element would normalize the selection incorrectly.
    Fixed bug where inline editing of a list as the root element could let the user delete that list.
    Fixed bug where inline editing of a list as the root element could let the user split that list.
    Fixed bug where resize handles would be rendered on editable root elements such as table.
Version 4.2.6 (2015-09-28)
    Added capability to set request headers when using XHRs.
    Added capability to upload local images automatically default delay is set to 30 seconds after editing images.
    Added commands ids mceEditImage, mceAchor and mceMedia to be avaiable from execCommand.
    Added Edge browser to saucelabs grunt task. Patch contributed by John-David Dalton.
    Fixed bug where blob uris not produced by tinymce would produce HTML invalid markup.
    Fixed bug where selection of contents of a nearly empty editor in Edge would sometimes fail.
    Fixed bug where color styles woudln't be retained on copy/paste in Blink/Webkit.
    Fixed bug where the table plugin would throw an error when inserting rows after a child table.
    Fixed bug where the template plugin wouldn't handle functions as variable replacements.
    Fixed bug where undo/redo sometimes wouldn't work properly when applying formatting collapsed ranges.
    Fixed bug where shift+delete wouldn't do a cut operation on Blink/WebKit.
    Fixed bug where cut action wouldn't properly store the before selection bookmark for the undo level.
    Fixed bug where backspace in side an empty list element on IE would loose editor focus.
    Fixed bug where the save plugin wouldn't enable the buttons when a change occurred.
    Fixed bug where Edge wouldn't initialize the editor if a document.domain was specified.
    Fixed bug where enter key before nested images would sometimes not properly expand the previous block.
    Fixed bug where the inline toolbars wouldn't get properly hidden when blurring the editor instance.
    Fixed bug where Edge would paste Chinese characters on some Windows 10 installations.
    Fixed bug where IME would loose focus on IE 11 due to the double trailing br bug fix.
    Fixed bug where the proxy url in imagetools was incorrect. Patch contributed by Wong Ho Wang.
Version 4.2.5 (2015-08-31)
    Added fullscreen capability to embedded youtube and vimeo videos.
    Fixed bug where the uploadImages call didn't work on IE 10.
    Fixed bug where image place holders would be uploaded by uploadImages call.
    Fixed bug where images marked with bogus would be uploaded by the uploadImages call.
    Fixed bug where multiple calls to uploadImages would result in decreased performance.
    Fixed bug where pagebreaks were editable to imagetools patch contributed by Rasmus Wallin.
    Fixed bug where the element path could cause too much recursion exception.
    Fixed bug for domains containing ".min". Patch contributed by Loïc Février.
    Fixed so validation of external links to accept a number after www. Patch contributed by Victor Carvalho.
    Fixed so the charmap is exposed though execCommand. Patch contributed by Matthew Will.
    Fixed so that the image uploads are concurrent for improved performance.
    Fixed various grammar problems in inline documentation. Patches provided by nikolas.
Version 4.2.4 (2015-08-17)
    Added picture as a valid element to the HTML 5 schema. Patch contributed by Adam Taylor.
    Fixed bug where contents would be duplicated on drag/drop within the same editor.
    Fixed bug where floating/alignment of images on Edge wouldn't work properly.
    Fixed bug where it wasn't possible to drag images on IE 11.
    Fixed bug where image selection on Edge would sometimes fail.
    Fixed bug where contextual toolbars icons wasn't rendered properly when using the toolbar_items_size.
    Fixed bug where searchreplace dialog doesn't get prefilled with the selected text.
    Fixed bug where fragmented matches wouldn't get properly replaced by the searchreplace plugin.
    Fixed bug where enter key wouldn't place the caret if was after a trailing space within an inline element.
    Fixed bug where the autolink plugin could produce multiple links for the same text on Gecko.
    Fixed bug where EditorUpload could sometimes throw an exception if the blob wasn't found.
    Fixed xss issues with media plugin not properly filtering out some script attributes.
Version 4.2.3 (2015-07-30)
    Fixed bug where image selection wasn't possible on Edge due to incompatible setBaseAndExtend API.
    Fixed bug where image blobs urls where not properly destroyed by the imagetools plugin.
    Fixed bug where keyboard shortcuts wasn't working correctly on IE 8.
    Fixed skin issue where the borders of panels where not visible on IE 8.
Version 4.2.2 (2015-07-22)
    Fixed bug where float panels were not being hidden on inline editor blur when fixed_toolbar_container config option was in use.
    Fixed bug where combobox states wasn't properly updated if contents where updated without keyboard.
    Fixed bug where pasting into textbox or combobox would move the caret to the end of text.
    Fixed bug where removal of bogus span elements before block elements would remove whitespace between nodes.
    Fixed bug where repositioning of inline toolbars where async and producing errors if the editor was removed from DOM to early. Patch by iseulde.
    Fixed bug where element path wasn't working correctly. Patch contributed by iseulde.
    Fixed bug where menus wasn't rendered correctly when custom images where added to a menu. Patch contributed by Naim Hammadi.
Version 4.2.1 (2015-06-29)
    Fixed bug where back/forward buttons in the browser would render blob images as broken images.
    Fixed bug where Firefox would throw regexp to big error when replacing huge base64 chunks.
    Fixed bug rendering issues with resize and context toolbars not being placed properly until next animation frame.
    Fixed bug where the rendering of the image while cropping would some times not be centered correctly.
    Fixed bug where listbox items with submenus would me selected as active.
    Fixed bug where context menu where throwing an error when rendering.
    Fixed bug where resize both option wasn't working due to resent addClass API change. Patch contributed by Jogai.
    Fixed bug where a hideAll call for container rendered inline toolbars would throw an error.
    Fixed bug where onclick event handler on combobox could cause issues if element.id was a function by some polluting libraries.
    Fixed bug where listboxes wouldn't get proper selected sub menu item when using link_list or image_list.
    Fixed so the UI controls are as wide as 4.1.x to avoid wrapping controls in toolbars.
    Fixed so the imagetools dialog is adaptive for smaller screen sizes.
Version 4.2.0 (2015-06-25)
    Added new flat default skin to make the UI more modern.
    Added new imagetools plugin, lets you crop/resize and apply filters to images.
    Added new contextual toolbars support to the API lets you add floating toolbars for specific CSS selectors.
    Added new promise feature fill as tinymce.util.Promise.
    Added new built in image upload feature lets you upload any base64 encoded image within the editor as files.
    Fixed bug where resize handles would appear in the right position in the wrong editor when switching between resizable content in different inline editors.
    Fixed bug where tables would not be inserted in inline mode due to previous float panel fix.
    Fixed bug where floating panels would remain open when focus was lost on inline editors.
    Fixed bug where cut command on Chrome would thrown a browser security exception.
    Fixed bug where IE 11 sometimes would report an incorrect size for images in the image dialog.
    Fixed bug where it wasn't possible to remove inline formatting at the end of block elements.
    Fixed bug where it wasn't possible to delete table cell contents when cell selection was vertical.
    Fixed bug where table cell wasn't emptied from block elements if delete/backspace where pressed in empty cell.
    Fixed bug where cmd+shift+arrow didn't work correctly on Firefox mac when selecting to start/end of line.
    Fixed bug where removal of bogus elements would sometimes remove whitespace between nodes.
    Fixed bug where the resize handles wasn't updated when the main window was resized.
    Fixed so script elements gets removed by default to prevent possible XSS issues in default config implementations.
    Fixed so the UI doesn't need manual reflows when using non native layout managers.
    Fixed so base64 encoded images doesn't slow down the editor on modern browsers while editing.
    Fixed so all UI elements uses touch events to improve mobile device support.
    Removed the touch click quirks patch for iOS since it did more harm than good.
    Removed the non proportional resize handles since. Unproportional resize can still be done by holding the shift key.
Version 4.1.10 (2015-05-05)
    Fixed bug where plugins loaded with compat3x would sometimes throw errors when loading using the jQuery version.
    Fixed bug where extra empty paragraphs would get deleted in WebKit/Blink due to recent Quriks fix.
    Fixed bug where the editor wouldn't work properly on IE 12 due to some required browser sniffing.
    Fixed bug where formatting shortcut keys where interfering with Mac OS X screenshot keys.
    Fixed bug where the caret wouldn't move to the next/previous line boundary on Cmd+Left/Right on Gecko.
    Fixed bug where it wasn't possible to remove formats from very specific nested contents.
    Fixed bug where undo levels wasn't produced when typing letters using the shift or alt+ctrl modifiers.
    Fixed bug where the dirty state wasn't properly updated when typing using the shift or alt+ctrl modifiers.
    Fixed bug where an error would be thrown if an autofocused editor was destroyed quickly after its initialization. Patch provided by thorn0.
    Fixed issue with dirty state not being properly updated on redo operation.
    Fixed issue with entity decoder not handling incorrectly written numeric entities.
    Fixed issue where some PI element values wouldn't be properly encoded.
Version 4.1.9 (2015-03-10)
    Fixed bug where indentation wouldn't work properly for non list elements.
    Fixed bug with image plugin not pulling the image dimensions out correctly if a custom document_base_url was used.
    Fixed bug where ctrl+alt+[1-9] would conflict with the AltGr+[1-9] on Windows. New shortcuts is ctrl+shift+[1-9].
    Fixed bug with removing formatting on nodes in inline mode would sometimes include nodes outside the editor body.
    Fixed bug where extra nbsp:s would be inserted when you replaced a word surrounded by spaces using insertContent.
    Fixed bug with pasting from Google Docs would produce extra strong elements and line feeds.
Version 4.1.8 (2015-03-05)
    Added new html5 sizes attribute to img elements used together with srcset.
    Added new elementpath option that makes it possible to disable the element path but keep the statusbar.
    Added new option table_style_by_css for the table plugin to set table styling with css rather than table attributes.
    Added new link_assume_external_targets option to prompt the user to prepend http:// prefix if the supplied link does not contain a protocol prefix.
    Added new image_prepend_url option to allow a custom base path/url to be added to images.
    Added new table_appearance_options option to make it possible to disable some options.
    Added new image_title option to make it possible to alter the title of the image, disabled by default.
    Fixed bug where selection starting from out side of the body wouldn't produce a proper selection range on IE 11.
    Fixed bug where pressing enter twice before a table moves the cursor in the table and causes a javascript error.
    Fixed bug where advanced image styles were not respected.
    Fixed bug where the less common Shift+Delete didn't produce a proper cut operation on WebKit browsers.
    Fixed bug where image/media size constrain logic would produce NaN when handling non number values.
    Fixed bug where internal classes where removed by the removeformat command.
    Fixed bug with creating links table cell contents with a specific selection would throw a exceptions on WebKit/Blink.
    Fixed bug where valid_classes option didn't work as expected according to docs. Patch provided by thorn0.
    Fixed bug where jQuery plugin would patch the internal methods multiple times. Patch provided by Drew Martin.
    Fixed bug where backspace key wouldn't delete the current selection of newly formatted content.
    Fixed bug where type over of inline formatting elements wouldn't properly keep the format on WebKit/Blink.
    Fixed bug where selection needed to be properly normalized on modern IE versions.
    Fixed bug where Command+Backspace didn't properly delete the whole line of text but the previous word.
    Fixed bug where UI active states wheren't properly updated on IE if you placed caret within the current range.
    Fixed bug where delete/backspace on WebKit/Blink would remove span elements created by the user.
    Fixed bug where delete/backspace would produce incorrect results when deleting between two text blocks with br elements.
    Fixed bug where captions where removed when pasting from MS Office.
    Fixed bug where lists plugin wouldn't properly remove fully selected nested lists.
    Fixed bug where the ttf font used for icons would throw an warning message on Gecko on Mac OS X.
    Fixed a bug where applying a color to text did not update the undo/redo history.
    Fixed so shy entities gets displayed when using the visualchars plugin.
    Fixed so removeformat removes ins/del by default since these might be used for strikethough.
    Fixed so multiple language packs can be loaded and added to the global I18n data structure.
    Fixed so transparent color selection gets treated as a normal color selection. Patch contributed by Alexander Hofbauer.
    Fixed so it's possible to disable autoresize_overflow_padding, autoresize_bottom_margin options by setting them to false.
    Fixed so the charmap plugin shows the description of the character in the dialog. Patch contributed by Jelle Hissink.
    Removed address from the default list of block formats since it tends to be missused.
    Fixed so the pre block format is called preformatted to make it more verbose.
    Fixed so it's possible to context scope translation strings this isn't needed most of the time.
    Fixed so the max length of the width/height input fields of the media dialog is 5 instead of 3.
    Fixed so drag/dropped contents gets properly processed by paste plugin since it's basically a paste. Patch contributed by Greg Fairbanks.
    Fixed so shortcut keys for headers is ctrl+alt+[1-9] instead of ctrl+[1-9] since these are for switching tabs in the browsers.
    Fixed so "u" doesn't get converted into a span element by the legacy input filter. Since this is now a valid HTML5 element.
    Fixed font families in order to provide appropriate web-safe fonts.
Version 4.1.7 (2014-11-27)
    Added HTML5 schema support for srcset, source and picture. Patch contributed by mattheu.
    Added new cache_suffix setting to enable cache busting by producing unique urls.
    Added new paste_convert_word_fake_lists option to enable users to disable the fake lists convert logic.
    Fixed so advlist style changes adds undo levels for each change.
    Fixed bug where WebKit would sometimes produce an exception when the autolink plugin where looking for URLs.
    Fixed bug where IE 7 wouldn't be rendered properly due to aggressive css compression.
    Fixed bug where DomQuery wouldn't accept window as constructor element.
    Fixed bug where the color picker in 3.x dialogs wouldn't work properly. Patch contributed by Callidior.
    Fixed bug where the image plugin wouldn't respect the document_base_url.
    Fixed bug where the jQuery plugin would fail to append to elements named array prototype names.
Version 4.1.6 (2014-10-08)
    Fixed bug with clicking on the scrollbar of the iframe would cause a JS error to be thrown.
    Fixed bug where null would produce an exception if you passed it to selection.setRng.
    Fixed bug where Ctrl/Cmd+Tab would indent the current list item if you switched tabs in the browser.
    Fixed bug where pasting empty cells from Excel would result in a broken table.
    Fixed bug where it wasn't possible to switch back to default list style type.
    Fixed issue where the select all quirk fix would fire for other modifiers than Ctrl/Cmd combinations.
    Replaced jake with grunt since it is more mainstream and has better plugin support.
Version 4.1.5 (2014-09-09)
    Fixed bug where sometimes the resize rectangles wouldn't properly render on images on WebKit/Blink.
    Fixed bug in list plugin where delete/backspace would merge empty LI elements in lists incorrectly.
    Fixed bug where empty list elements would result in empty LI elements without it's parent container.
    Fixed bug where backspace in empty caret formatted element could produce an type error exception of Gecko.
    Fixed bug where lists pasted from word with a custom start index above 9 wouldn't be properly handled.
    Fixed bug where tabfocus plugin would tab out of the editor instance even if the default action was prevented.
    Fixed bug where tabfocus wouldn't tab properly to other adjacent editor instances.
    Fixed bug where the DOMUtils setStyles wouldn't properly removed or update the data-mce-style attribute.
    Fixed bug where dialog select boxes would be placed incorrectly if document.body wasn't statically positioned.
    Fixed bug where pasting would sometimes scroll to the top of page if the user was using the autoresize plugin.
    Fixed bug where caret wouldn't be properly rendered by Chrome when clicking on the iframes documentElement.
    Fixed so custom images for menubutton/splitbutton can be provided. Patch contributed by Naim Hammadi.
    Fixed so the default action of windows closing can be prevented by blocking the default action of the close event.
    Fixed so nodeChange and focus of the editor isn't automatically performed when opening sub dialogs.
Version 4.1.4 (2014-08-21)
    Added new media_filter_html option to media plugin that blocks any conditional comments, scripts etc within a video element.
    Added new content_security_policy option allows you to set custom policy for iframe contents. Patch contributed by Francois Chagnon.
    Fixed bug where activate/deactivate events wasn't firing properly when switching between editors.
    Fixed bug where placing the caret on iOS was difficult due to a WebKit bug with touch events.
    Fixed bug where the resize helper wouldn't render properly on older IE versions.
    Fixed bug where resizing images inside tables on older IE versions would sometimes fail depending mouse position.
    Fixed bug where editor.insertContent would produce an exception when inserting select/option elements.
    Fixed bug where extra empty paragraphs would be produced if block elements where inserted inside span elements.
    Fixed bug where the spellchecker menu item wouldn't be properly checked if spell checking was started before it was rendered.
    Fixed bug where the DomQuery filter function wouldn't remove non elements from collection.
    Fixed bug where document with custom document.domain wouldn't properly render the editor.
    Fixed bug where IE 8 would throw exception when trying to enter invalid color values into colorboxes.
    Fixed bug where undo manager could incorrectly add an extra undo level when custom resize handles was removed.
    Fixed bug where it wouldn't be possible to alter cell properties properly on table cells on IE 8.
    Fixed so the color picker button in table dialog isn't shown unless you include the colorpicker plugin or add your own custom color picker.
    Fixed so activate/deactivate events fire when windowManager opens a window since.
    Fixed so the table advtab options isn't separated by an underscore to normalize naming with image_advtab option.
    Fixed so the table cell dialog has proper padding when the advanced tab in disabled.
Version 4.1.3 (2014-07-29)
    Added event binding logic to tinymce.util.XHR making it possible to override headers and settings before any request is made.
    Fixed bug where drag events wasn't fireing properly on older IE versions since the event handlers where bound to document.
    Fixed bug where drag/dropping contents within the editor on IE would force the contents into plain text mode even if it was internal content.
    Fixed bug where IE 7 wouldn't open menus properly due to a resize bug in the browser auto closing them immediately.
    Fixed bug where the DOMUtils getPos logic wouldn't produce a valid coordinate inside the body if the body was positioned non static.
    Fixed bug where the element path and format state wasn't properly updated if you had the wordcount plugin enabled.
    Fixed bug where a comment at the beginning of source would produce an exception in the formatter logic.
    Fixed bug where setAttrib/getAttrib on null would throw exception together with any hooked attributes like style.
    Fixed bug where table sizes wasn't properly retained when copy/pasting on WebKit/Blink.
    Fixed bug where WebKit/Blink would produce colors in RGB format instead of the forced HEX format when deleting contents.
    Fixed bug where the width attribute wasn't updated on tables if you changed the size inside the table dialog.
    Fixed bug where control selection wasn't properly handled when the caret was placed directly after an image.
    Fixed bug where selecting the contents of table cells using the selection.select method wouldn't place the caret properly.
    Fixed bug where the selection state for images wasn't removed when placing the caret right after an image on WebKit/Blink.
    Fixed bug where all events wasn't properly unbound when and editor instance was removed or destroyed by some external innerHTML call.
    Fixed bug where it wasn't possible or very hard to select images on iOS when the onscreen keyboard was visible.
    Fixed so auto_focus can take a boolean argument this will auto focus the last initialized editor might be useful for single inits.
    Fixed so word auto detect lists logic works better for faked lists that doesn't have specific markup.
    Fixed so nodeChange gets fired on mouseup as it used to before 4.1.1 we optimized that event to fire less often.
    Removed the finish menu item from spellchecker menu since it's redundant you can stop spellchecking by toggling menu item or button.
Version 4.1.2 (2014-07-15)
    Added offset/grep to DomQuery class works basically the same as it's jQuery equivalent.
    Fixed bug where backspace/delete or setContent with an empty string would remove header data when using the fullpage plugin.
    Fixed bug where tinymce.remove with a selector not matching any editors would remove all editors.
    Fixed bug where resizing of the editor didn't work since the theme was calling setStyles instead of setStyle.
    Fixed bug where IE 7 would fail to append html fragments to iframe document when using DomQuery.
    Fixed bug where the getStyle DOMUtils method would produce an exception if it was called with null as it's element.
    Fixed bug where the paste plugin would remove the element if the none of the paste_webkit_styles rules matched the current style.
    Fixed bug where contextmenu table items wouldn't work properly on IE since it would some times fire an incorrect selection change.
    Fixed bug where the padding/border values wasn't used in the size calculation for the body size when using autoresize. Patch contributed by Matt Whelan.
    Fixed bug where conditional word comments wouldn't be properly removed when pasting plain text.
    Fixed bug where resizing would sometime fail on IE 11 when the mouseup occurred inside the resizable element.
    Fixed so the iframe gets initialized without any inline event handlers for better CSP support. Patch contributed by Matt Whelan.
    Fixed so the tinymce.dom.Sizzle is the latest version of sizzle this resolves the document context bug.
Version 4.1.1 (2014-07-08)
    Fixed bug where pasting plain text on some WebKit versions would result in an empty line.
    Fixed bug where resizing images inside tables on IE 11 wouldn't work properly.
    Fixed bug where IE 11 would sometimes throw "Invalid argument" exception when editor contents was set to an empty string.
    Fixed bug where document.activeElement would throw exceptions on IE 9 when that element was hidden or removed from dom.
    Fixed bug where WebKit/Blink sometimes produced br elements with the Apple-interchange-newline class.
    Fixed bug where table cell selection wasn't properly removed when copy/pasting table cells.
    Fixed bug where pasting nested list items from Word wouldn't produce proper semantic nested lists.
    Fixed bug where right clicking using the contextmenu plugin on WebKit/Blink on Mac OS X would select the target current word or line.
    Fixed bug where it wasn't possible to alter table cell properties on IE 8 using the context menu.
    Fixed bug where the resize helper wouldn't be correctly positioned on older IE versions.
    Fixed bug where fullpage plugin would produce an error if you didn't specify a doctype encoding.
    Fixed bug where anchor plugin would get the name/id of the current element even if it wasn't anchor element.
    Fixed bug where visual aids for tables wouldn't be properly disabled when changing the border size.
    Fixed bug where some control selection events wasn't properly fired on older IE versions.
    Fixed bug where table cell selection on older IE versions would prevent resizing of images.
    Fixed bug with paste_data_images paste option not working properly on modern IE versions.
    Fixed bug where custom elements with underscores in the name wasn't properly parsed/serialized.
    Fixed bug where applying inline formats to nested list elements would produce an incorrect formatting result.
    Fixed so it's possible to hide items from elements path by using preventDefault/stopPropagation.
    Fixed so inline mode toolbar gets rendered right aligned if the editable element positioned to the documents right edge.
    Fixed so empty inline elements inside empty block elements doesn't get removed if configured to be kept intact.
    Fixed so DomQuery parentsUntil/prevUntil/nextUntil supports selectors/elements/filters etc.
    Fixed so legacyoutput plugin overrides fontselect and fontsizeselect controls and handles font elements properly.
Version 4.1.0 (2014-06-18)
    Added new file_picker_callback option to replace the old file_browser_callback the latter will still work though.
    Added new custom colors to textcolor plugin will be displayed if a color picker is provided also shows the latest colors.
    Added new color_picker_callback option to enable you to add custom color pickers to the editor.
    Added new advanced tabs to table/cell/row dialogs to enable you to select colors for border/background.
    Added new colorpicker plugin that lets you select colors from a hsv color picker.
    Added new tinymce.util.Color class to handle color parsing and converting.
    Added new colorpicker UI widget element lets you add a hsv color picker to any form/window.
    Added new textpattern plugin that allows you to use markdown like text patterns to format contents.
    Added new resize helper element that shows the current width & height while resizing.
    Added new "once" method to Editor and EventDispatcher enables since callback execution events.
    Added new jQuery like class under tinymce.dom.DomQuery it's exposed on editor instances (editor.$) and globally under (tinymce.$).
    Fixed so the default resize method for images are proportional shift/ctrl can be used to make an unproportional size.
    Fixed bug where the image_dimensions option of the image plugin would cause exceptions when it tried to update the size.
    Fixed bug where table cell dialog class field wasn't properly updated when editing an a table cell with an existing class.
    Fixed bug where Safari on Mac would produce webkit-fake-url for pasted images so these are now removed.
    Fixed bug where the nodeChange event would get fired before the selection was changed when clicking inside the current selection range.
    Fixed bug where valid_classes option would cause exception when it removed internal prefixed classes like mce-item-.
    Fixed bug where backspace would cause navigation in IE 8 on an inline element and after a caret formatting was applied.
    Fixed so placeholder images produced by the media plugin gets selected when inserted/edited.
    Fixed so it's possible to drag in images when the paste_data_images option is enabled. Might be useful for mail clients.
    Fixed so images doesn't get a width/height applied if the image_dimensions option is set to false useful for responsive contents.
    Fixed so it's possible to pass in an optional arguments object for the nodeChanged function to be passed to all nodechange event listeners.
    Fixed bug where media plugin embed code didn't update correctly.<|MERGE_RESOLUTION|>--- conflicted
+++ resolved
@@ -1,13 +1,8 @@
-<<<<<<< HEAD
-Version 5.0.15 (TBD)
-    Added a dark content_css styles to go with the dark skin #TINY-3743
+Version 5.0.16 (TBD)
     Added inputType config field to specify type attribute of "input" dialog components #TINY-4062
-    Changed so the enabled state on toolbar buttons doesn't get the hover effect #TINY-3974
-=======
 Version 5.0.15 (2019-09-02)
     Added a dark `content_css` skin to go with the dark UI skin #TINY-3743
     Changed the enabled state on toolbar buttons so they don't get the hover effect #TINY-3974
->>>>>>> a407751e
     Fixed missing CSS active state on toolbar buttons #TINY-3966
     Fixed `onChange` callback not firing for the colorinput dialog component #TINY-3968
     Fixed context toolbars not showing in fullscreen mode #TINY-4023
