--- conflicted
+++ resolved
@@ -6,7 +6,6 @@
 
 ## Unreleased
 
-<<<<<<< HEAD
 ### Added
 - New `pad_empty_with_br` option that can be set to `true` to pad empty block elements with `<br>` tag instead of nbsp character. #TINY-9861
 
@@ -25,7 +24,7 @@
 - Contents would not be removed from the drag start source if dragging and dropping internally into a transparent block element. #TINY-9960
 - In some cases pressing enter would scroll the entire page. #TINY-9828
 - The border styles of a table were incorrectly split into a longhand form after table dialog updates. #TINY-9843
-=======
+
 ## 6.6.0 - TBA
 
 ### Added
@@ -33,7 +32,6 @@
 
 ### Improved
 - When defining a modal or inline dialog, if the `buttons` property is `undefined` or an empty array, the footer will now no longer be rendered. #TINY-9996
->>>>>>> d379aa6f
 
 ## 6.5.1 - 2023-06-19
 
