--- conflicted
+++ resolved
@@ -6,7 +6,6 @@
 
 ## Unreleased
 
-<<<<<<< HEAD
 ### Added
 - New `pad_empty_with_br` option that can be set to `true` to pad empty block elements with `<br>` tag instead of nbsp character. #TINY-9861
 
@@ -30,10 +29,7 @@
 - In some cases pressing enter would scroll the entire page. #TINY-9828
 - The border styles of a table were incorrectly split into a longhand form after table dialog updates. #TINY-9843
 
-## 6.6.0 - TBA
-=======
 ## 6.6.0 - 2023-07-12
->>>>>>> 8ecbb4a7
 
 ### Added
 - Added a new property value — `bottom` — for inline dialog configurations that anchors the dialog to the bottom of the editor. #TINY-9888
@@ -43,9 +39,6 @@
 - AI Assistant plugin toolbar items added to the default toolbar and AI Assistant plugin menu items added to the default menu bar. #TINY-9939
 - Added a new property — `border` — for the `iframe` dialog component that allows a border to be added. #TINY-10049
 - Added a new property — `align` — for the label dialog component that controls text alignment. #TINY-10058
-
-### Improved
-- Displaying the footer section of a modal or inline dialog is now optional. #TINY-9996
 
 ### Improved
 - When defining a modal or inline dialog, if the buttons property is an empty array, or is not defined at all, the footer will now no longer be rendered. #TINY-9996
