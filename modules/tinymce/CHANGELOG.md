# Changelog
All notable changes to this project will be documented in this file.

The format is based on [Keep a Changelog](https://keepachangelog.com/en/1.0.0/),
and this project adheres to [Semantic Versioning](https://semver.org/spec/v2.0.0.html).

## Unreleased

<<<<<<< HEAD
### Improved
- Colorpicker now includes the Brightness/Saturation selector and hue slider in the keyboard navigable items. #TINY-9287
- Improved the tooltips of picker buttons for the urlinput components in the "Insert/Edit Image" and "Insert/Edit Link" dialogs. #TINY-10155
- Inline dialog will now respect `size: 'large'` argument in the dialog spec. #TINY-10209
- SVG elements and their children are now retained when configured as valid elements. #TINY-10237
- Bespoke dropdown toolbar buttons including `align`, `fontfamily`, `fontsize`, `blocks`, and `styles` did not include their visible text labels in their accessible names. #TINY-10147

### Fixed
- Editor would convert urls that are not http/s or relative resulting in broken links. #TINY-10153
- Calling the `setProgressState` API would cause the window to be scrolled when the editor wasn't fully visible. #TINY-10172
- Applying heading formatting to the content of the `summary` element extended its application to the content of the parent `details` element. #TINY-10154
- Setting the content with an attribute that contains a self-closing HTML tag did not preserve the tag. #TINY-10088
- Screen readers now announce the selected color of `forecolor` and `backcolor` buttons. #TINY-9796
- Resize handles would not appear on editable images in a non-editable context. #TINY-10118
- The dialog size was not updated when the `size` argument was changed when redialling a dialog. #TINY-10209
- Toggling a list that contains an LI element having another list as its first child would remove the remaining content within that LI element. #TINY-10213
- Custom block element wasn't considered block element in some cases. #TINY-10139
- An empty element with a `contenteditable="true"` attribute within a table cell would not be treated as content and get removed if backspace or delete was being pressed. #TINY-10010
- Removing an LI element containing a `details` element would incorrectly merge its content. #TINY-10133
- The function `getModifierState` did not work on events passed through the editor as expected. #TINY-10263
- Search and replace plugin would incorrectly find matching text inside non-editable root elements. #TINY-10162
- Search and replace plugin would incorrectly find matching text inside SVG elements. #TINY-10162
- Removed use of `async` for editor rendering which caused visual blinking when reloading the editor in-place. #TINY-10249
=======
## 6.7.2 - 2023-10-25

### Fixed
- The function `getModifierState` did not work on events passed through the editor as expected. #TINY-10263
- Removed use of `async` for editor rendering which caused visual blinking when reloading the editor in-place. #TINY-10249
- Toggling a list that contains an LI element having another list as its first child would remove the remaining content within that LI element. #TINY-10213
>>>>>>> 403c51d3
- List items containing a list element surrounded by non list nodes would cause some list operations to fail. #TINY-10268

## 6.7.1 - 2023-10-19

### Fixed
- Specific HTML content caused mXSS when using undo/redo. #TINY-10180
- Specific HTML content caused mXSS when using the `getContent` and `setContent` APIs with the `format: 'raw'` option, which also affected the `resetContent` API and the draft restoration feature of the Autosave plugin. #TINY-10236
- Notification messages containing HTML were not properly XSS sanitized before being displayed. #TINY-10286

## 6.7.0 - 2023-08-30

### Added
- New `help_accessibility` option displays the keyboard shortcut to open the in-application help in the status bar. #TINY-9379
- Added a new `InsertNewBlockBefore` command which inserts an empty block before the block containing the current selection. #TINY-10022
- Added a new `InsertNewBlockAfter` command which inserts an empty block after the block containing the current selection. #TINY-10022

### Improved
- Adding a newline after a table would, in some specific cases, not work. #TINY-9863
- Menus now have a slight margin at the top and bottom to more clearly separate them from the frame edge. #TINY-9978
- Updated **More** toolbar button tooltip text from *More...* to *Reveal or hide additional toolbar items*. #TINY-9629
- Where multiple case sensitive variants of a translation key are provided, they will now all be preserved in the translation object instead of just the lowercase variant. #TINY-10115
- Improved screen reader announcements of the column and row selection in the grid presented by the **Table** menu and toolbar item. #TINY-10140
- Improved the keyboard focus visibility for links inside dialogs. #TINY-10124

### Changed
- Change `UndoLevelType` from `enum` to union type so that it is easier to use. #TINY-9764
- The pattern replacement removed spaces if they were contained within a tag that only contained a space and the text to replace. #TINY-9744
- If loading content CSS takes more than 500ms, the editor will be set to an *in progress* state until the CSS is ready. #TINY-10008

### Fixed
- Applying an ordered or unordered list to a selected checklist incorrectly turned the list into paragraphs. #TINY-9975
- Returning an empty string in a custom context menu update function resulted in a small white line appearing on right-click and the browser-native context menu would not present. #TINY-9842
- For sufficiently long URLs and sufficiently wide windows, URL autocompletion hid middle portions of the URL from view. #TINY-10017
- Numeric input in toolbar items did not disable when a switching from edit to read-only mode. #TINY-10129
- The Quick Toolbars plugin showed text alignment buttons on pagebreaks. #TINY-10054
- Creating lists in empty blocks sometimes, and incorrectly, converted adjacent block elements into list items. #TINY-10136
- Creating a list from multiple `<div>` elements only created a partial list. #TINY-9872
- Tab navigation incorrectly stopped around `iframe` dialog components. #TINY-9815
- It was possible to delete the sole empty block immediately before a `<details>` element if it was nested within another `<details>` element. #TINY-9965
- Deleting `<li>` elements that only contained `<br>` tags sometimes caused a crash. #TINY-6888
- It was possible to remove the `<summary>` element from a `<details>` element by dragging and dropping. #TINY-9960
- It was possible to break `<summary>` elements if content containing block elements was dragged-and-dropped inside them. #TINY-9960
- Contents were not removed from the drag start source if dragging and dropping internally into a transparent block element. #TINY-9960
- Using the Media plugin unexpectedly changed `<script>` tags in the editor body to `<image>` tags. #TINY-10007
- In some circumstances, pressing the **Enter** key scrolled the entire page. #TINY-9828
- The border styles of a table were incorrectly split into a longhand form after table dialog updates. #TINY-9843
- Links in **Help → Help → Plugins** and **Help → Help → Version** were not navigable by keyboard. #TINY-10071
- Fixed the inability to insert content next to the `<details>` element when it is the first or last content element. Pressing the **Up** or **Down** arrow key now inserts a block element before or after the `<details>` element. #TINY-9827
- An empty element with a `contenteditable="true"` attribute within a noneditable root was deleted when the Backspace key was pressed. #TINY-10011
- The `color_cols` option was not respected when set to the value 5 with a custom `color_map` specified. #TINY-10126
- In Safari on macOS, deleting backwards within a `<summary>` element removed the entire `<details>` element if it had no other content. #TINY-10123

## 6.6.2 - 2023-08-09

### Fixed
- An "Uncaught TypeError: Cannot read properties of null" error would sometimes be thrown when updating the content of a `streamContent: true` iframe dialog component. #TINY-10128

## 6.6.1 - 2023-08-02

### Added
- Restored filtering option, `pad_empty_with_br`. Set to `true` to pad empty block elements with `<br>` tags instead of the `&nbsp;` character entity. #TINY-9861

### Improved
- When Safari is the host browser, content updates for iframe dialog components with `streamContent: true` set are now throttled to 500ms intervals. #TINY-10097

### Changed
- API comments/documentation: a markup typo and run-on sentences both corrected. #TINY-10073

### Fixed
- On Safari and Firefox, scroll positions were not always maintained when updating the content of a `streamContent: true` iframe dialog component. #TINY-10078
- On Safari, iframe dialog components did not consistently autoscroll to the end of the scrollable area when `streamContent: true` was set. #TINY-10109
- Scrolling behavior was inconsistent when updating a `streamContent: true` iframe dialog component with content lacking an HTML document type declaration. #TINY-10110
- A warning message was sometimes printed to the browser console when closing a dialog that contained an iframe component. #TINY-10070
- Lists could not be created within editable areas nested inside non-editable areas. #TINY-10000
- On Safari and Firefox, the border around `iframe` dialog components did not highlight when focused. #TINY-10101
- Right-clicking on an image in a non-editable context opened the Image context menu. #TINY-10016
- The `color_cols` option was not respected when a custom `color_map` was defined. #TINY-10098
- The `color_cols` options were were not rounded to the nearest number when set to a decimal number. #TINY-9737

## 6.6.0 - 2023-07-12

### Added
- Added a new property value — `bottom` — for inline dialog configurations that anchors the dialog to the bottom of the editor. #TINY-9888
- Added a new property — `persistent` — for inline dialog configurations that will stop the dialog closing when clicking away from it. #TINY-9991
- New `ai`, `ai-prompt` and `send` icons. #TINY-9942
- Added a new property — `streamContent` — for the `iframe` dialog component. This causes `setData()` to update content without reloading the frame, and end scroll positions will be maintained as new content streams in. #TINY-10032
- AI Assistant plugin toolbar items added to the default toolbar and AI Assistant plugin menu items added to the default menu bar. #TINY-9939
- Added a new property — `border` — for the `iframe` dialog component that allows a border to be added. #TINY-10049
- Added a new property — `align` — for the label dialog component that controls text alignment. #TINY-10058

### Improved
- When defining a modal or inline dialog, if the buttons property is an empty array, or is not defined at all, the footer will now no longer be rendered. #TINY-9996
- The `iframe` dialog component now has a minimum height of 200px. #TINY-10059
- Improved detection of scrollable containers when the `ui_mode: 'split'` option is set. #TINY-9385

### Changed
- The icon in an `alertbanner` dialog component is no longer clickable if the _URL_ field is not specified. #TINY-10013

### Fixed
- Fixed an issue that caused the inline dialog `size` setting to have no effect. #TINY-10015
- Fixed an issue that prevented the close button from being clicked when the dialog was blocked. #TINY-10056

## 6.5.1 - 2023-06-19

### Fixed
- Fixed a regression where pasting an image url would result in the url being inserted as plain text instead of the image being inserted. #TINY-9997
- It was not possible to press space to insert a space character inside a summary element on Firefox. #TINY-9964

## 6.5.0 - 2023-06-12

### Added
- Support for the `h` hash parameter in Vimeo video URLs in the Media plugin. #TINY-9830
- New `table_merge_content_on_paste` option which disables the merging behaviour when pasting a table inside an existing table. #TINY-9808
- New optional `defaultExpandedIds` and `onToggleExpand` options to the `tree` component config. #TINY-9653
- New optional `defaultSelectedId` option to the `tree` component config. #TINY-9715
- New `accordion` plugin with the `InsertAccordion` command. #TINY-9730
- New `accordion` and `accordion-toggle` icons. #TINY-9789
- New `details_initial_state` and `details_serialized_state` options. #TINY-9732
- New `init_content_sync` option that initializes the editor iframe using `document.write` instead of `srcdoc`. #TINY-9818
- New `newdocument_content` option that sets the content presented in the editor on choosing *File -> New document* or pressing the *New document* toolbar button. #TINY-9839
- New `editable_root` option that can be set to `false` to prevent editing of the editor’s root element. #TINY-9839
- New `editor.setEditableRoot` API that sets the editable state of the editor root element. #TINY-9839
- New `editor.hasEditableRoot` API that returns `true` or `false` depending on the editable state of the editor root element. #TINY-9839
- New `EditableRootStateChange` event that gets dispatched when the state of the editable root is changed. #TINY-9839
- Added Oxide styles for `dl`, `dt`, `dd`, `ol`, and `strong` elements in dialog body content. #TINY-9919

### Improved
- Screen readers can now announce highlighted items listed in the Link dialog’s link combobox. #TINY-9280
- The `icon` field for a dialog’s footer `togglebutton` is no longer mandatory. #TINY-9757
- Toolbar buttons and menu items now present as disabled when they cannot be used because a selected element has a `contenteditable="false"` attribute. #TINY-9669
- Help text displayed at *Help -> Help -> Keyboard Navigation* re-written. #DOC-1936
- Translations added for Help text displayed at *Help > Help > Keyboard Navigation*. #TINY-9633
- For word count purposes these characters are now considered punctuation marks: *$*, *~*, *+*, *|*, *№*, and *`*. They no longer increase a document’s word count. #TINY-8122
- Updated the `codesample` plugin dialog and the `template` plugin dialog to use the `listbox` component to match other dialogs. #TINY-9630
- If the selection contains more than one table cell, Quickbar toolbars are now positioned in the middle of the selection horizontally. #TINY-8297
- Exposed `dataTransfer` property of drag and drop events for elements with a `contenteditable="false"` attribute. #TINY-9601
- Screen readers now announce instructions for resizing the editor using arrow keys, when the resize handle is focused. #TINY-9793
- Dialog `tabpanel` tab labels are now allowed to word wrap for better readability with long labels. #TINY-9947
- Added newlines before and after `details` elements in the output HTML. #TINY-9959
- Added padding for empty `summary` elements so that they can be properly edited. #TINY-9959

### Changed
- The `caption`, `address` and `dt` elements no longer incorrectly allow non-inline child elements when the editor schema is set to _HTML 4_. #TINY-9768
- SVG icons for back and foreground colors now use `class` instead of `id` to identify SVG elements that should change color. #TINY-9844
- Anchor tag elements — `<a>` — no longer incorrectly allow non-inline child elements when the editor schema is set to _HTML 4_. #TINY-9805
- Help dialog was restored to `medium` width for better readability. #TINY-9947

### Fixed
- Right-clicking on a merge tag instance presented different highlighting depending on the host browser. #TINY-9848
- When macOS was the host operating system, pressing *Command+backspace* did not add an undo level. #TINY-8910
- *Ctrl+backspace* and *Ctrl+delete* did not restore the correct insertion point position after a redo operation. #TINY-8910
- In the `tree` component, a selected item in a directory would not stay selected after collapsing the directory. #TINY-9715
- Enabling or Disabling checkboxes would not set the correct classes and attributes. #TINY-4189
- Entering a newline would, in some setups, place the insertion point in the wrong paragraph. #TINY-9822
- Redial would, in some situations, cause select elements not to have an initial value selected when they should have. #TINY-9679
- The Table toolbar was visible even if the table was within a host element with a `contenteditable="false"` attribute set. #TINY-9664
- Quickbar toolbars were incorrectly shown for elements with a `contenteditable="false"` attribute set in a root with a `contenteditable="false"` attribute set. #TINY-9460
- When Chrome was the host browser, adding a newline when the insertion point was placed after a table could, in some specific situations, not generate the expected newline. #TINY-9813
- Show the calculated height and width of Media Embed elements in the `media` plugin dialog. #TINY-8714
- Removing an image that failed to upload from an empty paragraph left the paragraph without a padding `<br>` tag. #TINY-9696
- Allow a Media Embed element to be correctly resized when using the `media` plugin dialog by converting the Media Embed element to a standalone iframe. #TINY-8714
- In some circumstances, an inline alert in the _Search and Replace_ dialog persisted when it was not necessary. #TINY-9704
- Context toolbars displayed the incorrect status for the `advlist` plugin buttons. #TINY-9680
- In Safari running on iOS, Korean characters merged onto the previous line upon typing after inserting a newline by pressing Enter. #TINY-9746
- Initiating the editor with a table as the first element resulted in resize handles being displayed around the table even when the editor did not have focus. #TINY-9748
- If the insertion point was between two images, pressing the Backspace key would, in some situations, delete the image after the insertion point instead of the image before the insertion point. #TINY-9807
- Directionality commands could set the `dir` attribute on elements with a `contenteditable="false"` attribute set when these elements were within a root with a `contenteditable="false"` attribute set. #TINY-9662
- The content of the dialog body could not be scrolled. #TINY-9668
- Some toolbar items, when in a not-enabled state, did not render the `not-allowed` mouse pointer. #TINY-9758
- Formats were incorrectly applied to the closest editable element if the selection was in a `contenteditable="false"` context. #TINY-9678
- Formats were incorrectly removed from the closest editable element if the selection was in a `contenteditable="false"` context. #TINY-9678
- Formatter API, `canApply`, was not returning `false` when the selection was in a `contenteditable="false"` context. #TINY-9678
- When dragging image elements and dropping the image in the editor the `dragend` event would sometimes not fire when Firefox was the host browser. #TINY-9694
- It was possible to remove links in noneditable contents with the `unlink` editor command. #TINY-9739
- Direction was not visually changing when using the Directionality plugin on an element which had the `direction` CSS property set. #TINY-9314
- Whitespace between transparent elements was incorrectly converted into empty paragraphs. #TINY-9761
- Popups were not constrained within the scrollable container when in a shadow root. #TINY-9743
- Pressing arrow keys inside RTL elements would move the insertion point in an incorrect direction when moving over elements with the `contenteditable` attribute set to `false`. #TINY-9565
- Inserting two tables consecutively without focus in the editor resulted in the second table being inserted at the wrong position. #TINY-3909
- Pasting content into the editor did not fire `beforeinput` and `input` events. #TINY-9829
- In some cases, exiting a `blockquote` element could fail when the insertion point was positioned at the end of the `blockquote`. #TINY-9794
- Templates containing an `<html>` tag were not parsed before being rendered for preview. #TINY-9867
- Typing after deleting formatted content could remove a space at the start of the typing. #TINY-9310
- Invalid markup in Notification and Dialog close buttons. #TINY-9849
- In dialogs, an incorrect `aria-describedby` attribute caused the dialog body to be announced when using a screen reader. #TINY-9816
- The sticky toolbar did not render correctly when transitioning from the custom editor view to the main view. #TINY-9814
- Saving the Table Properties dialog after changing properties unrelated to cells would overwrite cell properties set by the Cell Properties dialog. #TINY-9837
- Fixed the constrained bounds calculation for dismissal of the toolbar when using `toolbar_location: 'bottom'`. #TINY-9718
- Pressing the Backspace or Delete key when the insertion point was within a `details` element resulted in broken markup. #TINY-9884
- Making the selection into a list did not work if the selection included a block element with a `contenteditable="false"` attribute. #TINY-9823
- Inserting elements in the middle of the summary caused two summaries to appear within `details` elements. #TINY-9885

## 6.4.2 - 2023-04-26

### Fixed
- The editor displayed a notification error when it failed to retrieve a blob image uri. #TINY-9604
- Tab navigation no longer incorrectly stops at menu buttons within toolbar groups. #TINY-9723
- The `urlinput` dialog component would not open the type-ahead dropdown when the input value was reset to an empty string. #TINY-9717
- Redial would, in some circumstances, cause elements to not have an initial value selected when they should have. #TINY-9679
- When hovering over tree dialog components the mouse pointer rendered incorrectly. #TINY-9692
- The `tox-button` and `tox-button-secondary` buttons now support the `hover`, `active`, `focus`, and `disabled` states. #TINY-9713
- Setting an invalid unit in the `fontsizeinput` changed it to the default value instead of reverting it to the previous, and valid, value. #TINY-9754
- Selection was not correctly scrolled horizontally into view when using the `selection.scrollIntoView` API. #TINY-9747
- The contextual toolbar displayed the status of Advanced List Premium plugin icons incorrectly. #TINY-9680
- The `quickimage` toolbar button failed to insert images selected from the local computer when running on Google Chrome for macOS. #TINY-9769

## 6.4.1 - 2023-03-29

### Fixed
- The `fontsizeinput` increase and decrease size buttons now work on TinyMCE mobile. #TINY-9725
- The TinyMCE editor toolbar is now accessible for all screen widths; it no longer collapses into an inaccessible vertical line when the screen is scrolled horizontally. #TINY-9646
- Reverted the changes made, in TinyMCE 6.4.0, to UI button colors in focus, active, and enabled states. #TINY-9176

## 6.4.0 - 2023-03-15

### Added
- New `tree` component that can be used in dialog body panel. #TINY-9532
- `renderUI` property in the `Theme` type can now return a `Promise<RenderResult>` instead of `RenderResult`. #TINY-9556
- New `isEditable` API to `editor.selection` that returns true or false if the current selection is editable. #TINY-9462
- New `isEditable` API to `editor.dom` that returns true or false if the specified node is editable. #TINY-9462
- New `setText` and `setIcon` methods added to menu button and toolbar button API. #TINY-9268
- New `highlight_on_focus` option which enables highlighting the content area on focus. #TINY-9277
- New `fontsizeinput` toolbar item which allows the user to set the size via input and also increase and decrease it with `+` and `-` buttons. #TINY-9429
- Added `skipFocus` option to the `ToggleToolbarDrawer` command to preserve focus. #TINY-9337
- New `font_size_input_default_unit` option allows entry of numbers without a unit in `fontsizeinput`. They are then parsed as the set unit. If `font_size_input_default_unit` is not set the default is `pt`. #TINY-9585
- New `group` and `togglebutton` in view. #TINY-9523
- New `togglebutton` in dialog footer buttons. #TINY-9523
- Added `toggleFullscreen` to dialog API. #TINY-9528
- New `text-size-increase` and `text-size-decrease` icons. #TINY-9530
- New `xss_sanitization` option to allow disabling of XSS sanitization. #TINY-9600
- Added the top right close button of modal dialogs to the tabbing order. The 'x' button in these dialogs can now be accessed using keyboard navigation. #TINY-9520
- New `ui_mode` option for editor in scrollable containers support. #TINY-9414
- The sidebar element now has the accessibility role `region` when visible and the accessibility role `presentation` when hidden. #TINY-9517
- The `tox-custom-editor` class now has a border highlight when it is selected. #TINY-9673
- An element could be dropped onto the decendants of an element with a `contenteditable="false"` attribute. #TINY-9364
- Checkmark did not show in menu color swatches. #TINY-9395
- Add support for navigating inside the tree component using arrow keys and shift key. #TINY-9614

### Improved
- Direct invalid child text nodes of list elements are now wrapped in list item elements. #TINY-4818
- Templates are now be parsed before preview and insertion to make preview consistent with inserted template content and prevent XSS. #TINY-9244
- Pressing backspace on an empty line now preserves formatting on the previous empty line. #TINY-9454
- Pressing enter inside the `inputfontsize` input field now moves focus back into the editor content. #TINY-9598
- Drag and drop events for elements with a `contenteditable="false"` attribute now includes target element details. #TINY-9599
- Updated focus, active, and enabled colors of UI buttons for improved contrast against the UI color. #TINY-9176

### Changed
- The `link` plugins context menu items no longer appears for links that include elements with a `contenteditable="false"` attribute. #TINY-9491
- The formatting of elements with a `contenteditable="false"` attribute are no longer cloned to new cells when new table rows are created. #TINY-9449
- Changed the color of `@dialog-table-border-color`, and added right padding to the first cell of dialog table. #TINY-9380

### Fixed
- Sometimes the editor would finish initializing before the silver theme would have finished loading. #TINY-9556
- The `searchreplace` modal closed incorrectly when clicking outside of the alert that pops up when no match is found. #TINY-9443
- The text color or background color picker toolbar buttons did not update when the text color or background color was changed using the equivalent commands in the Format menu. #TINY-9439
- The `onSetup` api function would not run when defining custom group toolbar button. #TINY-9496
- The foreground and background menu icons would not properly update to display the last used color. #TINY-9497
- Added new `setIconFill` function to `NestedMenuItemInstanceApi`. #TINY-9497
- Pasting links to text would sometimes not generate the correct undo stack in Safari. #TINY-9489
- Toolbar split buttons in `advlist` plugin now show the correct state when the cursor is in a checklist. #TINY-5167
- Dragging transparent elements into transparent block elements could produce invalid nesting of transparents. #TINY-9231
- The `editor.insertContent` API would insert contents inside elements with a `contenteditable="false"` attribute if the selection was inside the element. #TINY-9462
- Closing a dialog would scroll down the document in Safari. #TINY-9148
- Inline headers would not work in some situations when the editor was moved too far right horizontally. #TINY-8977
- Quick toolbars were incorrectly rendered during the dragging of elements with a `contenteditable="false"` attribute. #TINY-9305
- Selection of images, horizontal rules, tables or elements with a `contenteditable="false"` attribute was possible if they were within an element with a `contenteditable="false"` attribute. #TINY-9473
- Ranged deletion of formatted text using selection or a keyboard shortcut would sometimes cause Blink- and Webkit-based browsers to insert interpreted tags upon typing. This could result in inconsistent tags. #TINY-9302
- Visual characters were rendered inside elements with a `contenteditable="false"` attribute. #TINY-9474
- Lists with an element with a `contenteditable="false"` attribute as their root were incorrectly editable using list API commands, toolbar buttons and menu items. #TINY-9458
- Color picker dialog would not update the preview color if the hex input value was prefixed with the `#` character. #TINY-9457
- Table cell selection was possible even if the element being selected was within an element with a `contenteditable="false"` attribute. #TINY-9459
- Table commands were modifying tables that were within an element with a `contenteditable="false"` attribute. #TINY-9459
- Fake carets were rendered for elements with a `contenteditable="false"` attribute and for tables within an element with a `contenteditable="false"` attribute. #TINY-9459
- Textareas with scrollbars in dialogs would not render rounded corners correctly on some browsers. #TINY-9331
- It was possible to open links inside the editor if the editor root was an element with a `contenteditable="false"` attribute. #TINY-9470
- Inline boundary was rendered for boundary elements that had a `contenteditable="false"` attribute. #TINY-9471
- Clicking on a disabled split button will no longer call the `onAction` callback. #TINY-9504
- The *Edit Link* dialog incorrectly retrieved the URL value when opened immediately after the link insertion. #TINY-7993
- The `ForwardDelete` and `Delete` editor commands were deleting content within elements with a `contenteditable="false"` attribute. #TINY-9477
- The Backspace and Forward Delete keys were deleting content within elements with a `contenteditable="false"` attribute. #TINY-9477
- Inserting newlines inside an editable element that was inside an element with a `contenteditable="false"` attribute root would sometimes try to split the editable element. #TINY-9461
- Creating a list in a table cell when the caret is in front of an anchor element would not properly include the anchor in the list. #TINY-6853
- Dragging and dropping elements with a `contenteditable="false"` attribute on table borders would remove the element on drop. #TINY-9021
- Elements with a `contenteditable="false"` attribute would be removed when dragged and dropped within a root element with a `contenteditable="false"` attribute. #TINY-9558
- Formatting could be applied or removed to list items with a `contenteditable="false"` attribute that were inside an element with a `contenteditable="false"` attribute. #TINY-9563
- Annotation were not removed if the annotation was deleted immediately after being created. #TINY-9399
- Inserting a link for a selection from quickbars did not preserve formatting. #TINY-9593
- Inline dialog position was not correct when the editor was not inline and was contained in a `fixed` or `absolute` positioned element. #TINY-9554
- Sticky toolbars did not fade transition when undocking in classic iframe mode. #TINY-9408
- Inserting elements that were not valid within the closest editing host would incorrectly split the editing host. #TINY-9595
- The `color_cols` option was not respected in the `forecolor` or `backcolor` color swatches. #TINY-9560
- Drag and dropping the last element with a `contenteditable="false"` attribute out of its parent block would not properly pad the parent block element. #TINY-9606
- Applying heading formats from `text_patterns` produced an invisible space before a word. #TINY-9603
- Opening color swatches caused the browser tab to crash when `color_cols` or other column option was set to 0. #TINY-9649
- Opening a menu button in the footer of a dialog after a redial threw an error. #TINY-9686
- After closing a view, the `more...` toolbar button disappeared if the editor had `toolbar_mode: 'sliding'` and the toolbar was opened. #TINY-9419
- Inline dialogs would open partially off screen when the toolbar had a small width. #TINY-9588
- The `autoresize` plugin would cause infinite resizing when `content_css` was set to `document`. #TINY-8872

## 6.3.2 - 2023-02-22

### Fixed
- Removed a workaround for ensuring stylesheets are loaded in an outdated version of webkit. #TINY-9433

## 6.3.1 - 2022-12-06

### Fixed
- HTML in messages for the `WindowManager.alert` and `WindowManager.confirm` APIs were not properly sanitized. #TINY-3548

## 6.3.0 - 2022-11-23

### Added
- New `expand` function added to `tinymce.selection` which expands the selection around the nearest word. #TINY-9001
- New `expand` function added to `tinymce.dom.RangeUtils` to return a new range expanded around the nearest word. #TINY-9001
- New `color_map_background` and `color_map_foreground` options which set the base colors used in the `backcolor` and `forecolor` toolbar buttons and menu items. #TINY-9184
- Added optional `storageKey` property to `colorinput` component and `colorswatch` fancy menu item. #TINY-9184
- New `addView` function added to `editor.ui.registry` which makes it possible to register custom editor views. #TINY-9210
- New `ToggleView` command which makes it possible to hide or show registered custom views. #TINY-9210
- New `color_default_foreground` and `color_default_background` options to set the initial default color for the `forecolor` and `backcolor` toolbar buttons and menu items. #TINY-9183
- New `getTransparentElements` function added to `tinymce.html.Schema` to return a map object of transparent HTML elements. #TINY-9172
- Added `ToggleToolbarDrawer` event to subscribe to toolbar’s opening and closing. #TINY-9271

### Changed
- Transparent elements, like anchors, are now allowed in the root of the editor body if they contain blocks. #TINY-9172
- Colorswatch keyboard navigation now starts on currently selected color if present in the colorswatch. #TINY-9283
- `setContent` is now allowed to accept any custom keys and values as a second options argument. #TINY-9143

### Improved
- Transparent elements, like anchors, can now contain block elements. #TINY-9172
- Colorswatch now displays a checkmark for selected color. #TINY-9283
- Color picker dialog now starts on the appropriate color for the cursor position. #TINY-9213

### Fixed
- Parsing media content would cause a memory leak, which for example occurred when using the `getContent` API. #TINY-9186
- Dragging a noneditable element toward the bottom edge would cause the page to scroll up. #TINY-9025
- Range expanding capabilities would behave inconsistently depending on where the cursor was placed. #TINY-9029
- Compilation errors were thrown when using TypeScript 4.8. #TINY-9161
- Line separator scrolling in floating toolbars. #TINY-8948
- A double bottom border appeared on inline mode editor for the `tinymce-5` skin. #TINY-9108
- The editor header showed up even with no menubar and toolbar configured. #TINY-8819
- Inline text pattern no longer triggers if it matches only the end but not the start. #TINY-8947
- Matches of inline text patterns that are similar are now managed correctly. #TINY-8949
- Using `editor.selection.getContent({ format: 'text' })` or `editor.getContent({ format: 'text' })` would sometimes deselect selected radio buttons. #TINY-9213
- The context toolbar prevented the user from placing the cursor at the edges of the editor. #TINY-8890
- The Quick Insert context toolbar provided by the `quickbars` plugin showed when the cursor was in a fake block caret. #TINY-9190
- The `editor.selection.getRng()` API was not returning a proper range on hidden editors in Firefox. #TINY-9259
- The `editor.selection.getBookmark()` API was not returning a proper bookmark on hidden editors in Firefox. #TINY-9259
- Dragging a noneditable element before or after another noneditable element now works correctly. #TINY-9253
- The restored selection after a redo or undo action was not scrolled into view. #TINY-9222
- A newline could not be inserted when the selection was restored from a bookmark after an inline element with a `contenteditable="false"` attribute. #TINY-9194
- The global `tinymce.dom.styleSheetLoader` was not affected by the `content_css_cors` option. #TINY-6037
- The caret was moved to the previous line when a text pattern executed a `mceInsertContent` command on Enter key when running on Firefox. #TINY-9193

## 6.2.0 - 2022-09-08

### Added
- New `text_patterns_lookup` option to provide additional text patterns dynamically. #TINY-8778
- New promotion element has been added to the default UI. It can be disabled using the new `promotion` option. #TINY-8840
- New `format_noneditable_selector` option to specify the `contenteditable="false"` elements that can be wrapped in a format. #TINY-8905
- Added `allow` as a valid attribute for the `iframe` element in the editor schema. #TINY-8939
- New `search` field in the `MenuButton` that shows a search field at the top of the menu, and refetches items when the search field updates. #TINY-8952

### Improved
- The formatter can now apply a format to a `contenteditable="false"` element by wrapping it. Configurable using the `format_noneditable_selector` option. #TINY-8905
- The autocompleter now supports a multiple character trigger using the new `trigger` configuration. #TINY-8887
- The formatter now applies some inline formats, such as color and font size, to list item elements when the entire item content is selected. #TINY-8961
- The installed and available plugin lists in the Help dialog are now sorted alphabetically. #TINY-9019
- Alignment can now be applied to more types of embedded media elements. #TINY-8687

### Changed
- The `@menubar-row-separator-color` oxide variable no longer affects the divider between the Menubar and Toolbar. It only controls the color of the separator lines drawn in multiline Menubars. #TINY-8632
- The `@toolbar-separator-color` oxide variable now affects the color of the separator between the Menubar and Toolbar only. #TINY-8632
- Available Premium plugins, which are listed by name in the Help dialog, are no longer translated. #TINY-9019

### Fixed
- The Autolink plugin did not work when text nodes in the content were fragmented. #TINY-3723
- Fixed multiple incorrect types on public APIs found while enabling TypeScript strict mode. #TINY-8806
- The number of blank lines returned from `editor.getContent({format: 'text'})` differed between browsers. #TINY-8579
- The editor focused via the `auto_focus` option was not scrolled into the viewport. #TINY-8785
- Adding spaces immediately after a `contenteditable="false"` block did not work properly in some circumstances. #TINY-8814
- Elements with only `data-*` custom attributes were sometimes removed when they should not be removed. #TINY-8755
- Selecting a figure with `class="image"` incorrectly highlighted the link toolbar button. #TINY-8832
- Specifying a single, non-default list style for the `advlist_bullet_styles` and `advlist_number_styles` options was not respected. #TINY-8721
- Fixed multiple issues that occurred when formatting `contenteditable` elements. #TINY-8905
- Spaces could be incorrectly added to `urlinput` dialog components (commonly but not exclusively presented in the *Insert/Edit Link* dialog) in certain cases. #TINY-8775
- The text patterns logic threw an error when there were fragmented text nodes in a paragraph. #TINY-8779
- Dragging a `contentEditable=false` element towards a document’s edge did not cause scrolling. #TINY-8874
- Parsing large documents no longer throws a `Maximum call stack size exceeded` exception. #TINY-6945
- DomParser filter matching was not checked between filters, which could lead to an exception in the parser. #TINY-8888
- `contenteditable="false"` lists can no longer be toggled; and `contenteditable="true"` list elements within these lists can no longer be indented, split into another list element, or appended to the previous list element by deletion. #TINY-8920
- Removed extra bottom padding in the context toolbar of the `tinymce-5` skin. #TINY-8980
- Fixed a regression where pressing **Enter** added or deleted content outside the selection. #TINY-9101
- Fixed a bug where pressing **Enter** deleted selected `contenteditable="false"` `<pre>` elements. #TINY-9101
- The `editor.insertContent()` API did not respect the `no_events` argument. #TINY-9140

### Deprecated
- The autocompleter configuration property, `ch`, has been deprecated. It will be removed in the next major release. Use the `trigger` property instead. #TINY-8887

## 6.1.2 - 2022-07-29

### Fixed
- Reverted the undo level fix in the `autolink` plugin as it caused duplicated content in some edge cases. #TINY-8936

## 6.1.1 - 2022-07-27

### Fixed
- Invalid special elements were not cleaned up correctly during sanitization. #TINY-8780
- An exception was thrown when deleting all content if the start or end of the document had a `contenteditable="false"` element. #TINY-8877
- When a sidebar was opened using the `sidebar_show` option, its associated toolbar button was not highlighted. #TINY-8873
- When converting a URL to a link, the `autolink` plugin did not fire an `ExecCommand` event, nor did it create an undo level. #TINY-8896
- Worked around a Firefox bug which resulted in cookies not being available inside the editor content. #TINY-8916
- `<pre>` content pasted into a `<pre>` block that had inline styles or was `noneditable` now merges correctly with the surrounding content. #TINY-8860
- After a `codesample` was pasted, the insertion point was placed incorrectly. #TINY-8861

## 6.1.0 - 2022-06-29

### Added
- New `sidebar_show` option to show the specified sidebar on initialization. #TINY-8710
- New `newline_behavior` option controls what happens when the Return or Enter key is pressed or the `mceInsertNewLine` command is used. #TINY-8458
- New `iframe_template_callback` option in the Media plugin. Patch provided by Namstel. #TINY-8684
- New `transparent` property for `iframe` dialog component. #TINY-8534
- New `removeAttributeFilter` and `removeNodeFilter` functions added to the DomParser and DOM Serializer APIs. #TINY-7847
- New `dispatchChange` function added to the UndoManager API to fire the change with current editor status as level and current undoManager layer as lastLevel. #TINY-8641

### Improved
- Clearer focus states for buttons while navigating with a keyboard. #TINY-8557
- Support annotating certain block elements directly when using the editor's Annotation API. #TINY-8698
- The `mceLink` command can now take the value `{ dialog: true }` to always open the link dialog. #TINY-8057
- All help dialog links to `https://www.tiny.cloud` now include `rel="noopener"` to avoid potential security issues. #TINY-8834

### Changed
- The `end_container_on_empty_block` option can now take a string of blocks, allowing the exiting of a blockquote element by pressing Enter or Return twice. #TINY-6559
- The default value for `end_container_on_empty_block` option has been changed to `'blockquote'`. #TINY-6559
- Link menu and toolbar buttons now always execute the `mceLink` command. #TINY-8057
- Toggling fullscreen mode when using the Fullscreen plugin now also fires the `ResizeEditor` event. #TINY-8701
- Getting the editor's text content now returns newlines instead of an empty string if more than one empty paragraph exists. #TINY-8578
- Custom elements are now treated as non-empty elements by the schema. #TINY-4784
- The autocompleter's menu HTML element is now positioned instead of the wrapper. #TINY-6476
- Choice menu items will now use the `'menuitemradio'` aria role to better reflect that only a single item can be active. #TINY-8602

### Fixed
- Some Template plugin option values were not escaped properly when doing replacement lookups with Regular Expressions. #TINY-7433
- Copy events were not dispatched in readonly mode. #TINY-6800
- `<pre>` tags were not preserved when copying and pasting. #TINY-7719
- The URL detection used for autolink and smart paste did not work if a path segment contained valid characters such as `!` and `:`. #TINY-8069
- In some cases pressing the Backspace or Delete key would incorrectly step into tables rather than remain outside. #TINY-8592
- Links opened when Alt+Enter or Option+Return was typed even when `preventDefault()` was called on the keydown event. #TINY-8661
- Inconsistent visual behavior between choosing Edit -> Select All and typing Ctrl+A or Cmd+A when a document contained an image. #TINY-4550
- Ctrl+Shift+Home/End or Cmd+Shift+Up-arrow/Down-arrow did not expand the selection to a `contenteditable="false"` element if the element was at the beginning or end of a document. #TINY-7795
- Triple-clicking did not select a paragraph in Google Chrome in some circumstances. #TINY-8215
- Images were not showing as selected when selected along with other content. #TINY-5947
- Selection direction was not stored or restored when getting or setting selection bookmarks. #TINY-8599
- When text within an inline boundary element was selected and the right-arrow key was pressed, the insertion point incorrectly moved to the left. #TINY-8601
- In some versions of Safari, the `editor.selection.isForward()` API could throw an exception due to an invalid selection. #TINY-8686
- The selection is no longer incorrectly moved inside a comment by the `editor.selection.normalize()` API. #TINY-7817
- The `InsertParagraph` or `mceInsertNewLine` commands did not delete the current selection like the native command does. #TINY-8606
- The `InsertLineBreak` command did not replace selected content. #TINY-8458
- If selected content straddled a parent and nested list, cutting the selection did not always set the list style to `'none'` on the parent list. #TINY-8078
- Delete operations could behave incorrectly if the selection contains a `contenteditable="false"` element located at the edge of content. #TINY-8729
- Spaces were not added correctly on some browsers when the insertion point was immediately before or after a `contenteditable="false"` block element. #TINY-8588
- Images that used a Data URI were corrupted when the data wasn't base64 encoded. #TINY-8337
- `uploadImages` no longer triggers two change events if there is a removal of images on upload. #TINY-8641
- Preview and Insert Template dialogs now display the correct content background color when using dark skins. #TINY-8534
- Dialogs no longer exceed window height on smaller screens. #TINY-8146
- UI components, such as dialogs, would in some cases cause the Esc keyup event to incorrectly trigger inside the editor. #TINY-7005
- Fixed incorrect word breaks in menus when the menu presented with a scrollbar. #TINY-8572
- Notifications did not properly reposition when toggling fullscreen mode. #TINY-8701
- Text alignments, such as flush left and centered, could not be applied to `<pre>` elements. #TINY-7715
- Indenting or outdenting list items inside a block element that was inside another list item did not work. #TINY-7209
- Changing the list type of a list within another block element altered the parent element that contained that list. #TINY-8068
- Pasting columns in tables could, in some circumstances, result in an invalid table. #TINY-8040
- Copying columns in tables could sometimes result in an invalid copy. #TINY-8040
- Changing table properties with the `table_style_by_css` option set to `false` would sometimes reset the table width. #TINY-8758
- Custom elements added to otherwise blank lines were removed during serialization. #TINY-4784
- The editor's autocompleter was not triggered at the start of nested list items. #TINY-8759
- Some function types in the TreeWalker API missed that it could return `undefined`. #TINY-8592
- Nuget packages for .NET and .NET Core are now configured to copy TinyMCE into `/wwwroot/lib/` when TinyMCE is installed into a project. #TINY-8611

## 6.0.3 - 2022-05-25

### Fixed
- Could not remove values when multiple cells were selected with the cell properties dialog. #TINY-8625
- Could not remove values when multiple rows were selected with the row properties dialog. #TINY-8625
- Empty lines that were formatted in a ranged selection using the `format_empty_lines` option were not kept in the serialized content. #TINY-8639
- The `s` element was missing from the default schema text inline elements. #TINY-8639
- Some text inline elements specified via the schema were not removed when empty by default. #TINY-8639

## 6.0.2 - 2022-04-27

### Fixed
- Some media elements wouldn't update when changing the source URL. #TINY-8660
- Inline toolbars flickered when switching between editors. #TINY-8594
- Multiple inline toolbars were shown if focused too quickly. #TINY-8503
- Added background and additional spacing for the text labeled buttons in the toolbar to improve visual clarity. #TINY-8617
- Toolbar split buttons with text used an incorrect width on touch devices. #TINY-8647

## 6.0.1 - 2022-03-23

### Fixed
- Fixed the dev ZIP missing the required `bin` scripts to build from the source. #TINY-8542
- Fixed a regression whereby text patterns couldn't be updated at runtime. #TINY-8540
- Fixed an issue where tables with colgroups could be copied incorrectly in some cases. #TINY-8568
- Naked buttons better adapt to various background colors, improved text contrast in notifications. #TINY-8533
- The autocompleter would not fire the `AutocompleterStart` event nor close the menu in some cases. #TINY-8552
- It wasn't possible to select text right after an inline noneditable element. #TINY-8567
- Fixed a double border showing for the `tinymce-5` skin when using `toolbar_location: 'bottom'`. #TINY-8564
- Clipboard content was not generated correctly when cutting and copying `contenteditable="false"` elements. #TINY-8563
- Fixed the box-shadow getting clipped in autocompletor popups. #TINY-8573
- The `buttonType` property did not work for dialog footer buttons. #TINY-8582
- Fix contrast ratio for error messages. #TINY-8586

## 6.0.0 - 2022-03-03

### Added
- New `editor.options` API to replace the old `editor.settings` and `editor.getParam` APIs. #TINY-8206
- New `editor.annotator.removeAll` API to remove all annotations by name. #TINY-8195
- New `Resource.unload` API to make it possible to unload resources. #TINY-8431
- New `FakeClipboard` API on the `tinymce` global. #TINY-8353
- New `dispatch()` function to replace the now deprecated `fire()` function in various APIs. #TINY-8102
- New `AutocompleterStart`, `AutocompleterUpdate` and `AutocompleterEnd` events. #TINY-8279
- New `mceAutocompleterClose`, `mceAutocompleterReload` commands. #TINY-8279
- New `mceInsertTableDialog` command to open the insert table dialog. #TINY-8273
- New `slider` dialog component. #TINY-8304
- New `imagepreview` dialog component, allowing preview and zoom of any image URL. #TINY-8333
- New `buttonType` property on dialog button components, supporting `toolbar` style in addition to `primary` and `secondary`. #TINY-8304
- The `tabindex` attribute is now copied from the target element to the iframe. #TINY-8315

### Improved
- New default theme styling for TinyMCE 6 facelift with old skin available as `tinymce-5` and `tinymce-5-dark`. #TINY-8373
- The default height of editor has been increased from `200px` to `400px` to improve the usability of the editor. #TINY-6860
- The upload results returned from the `editor.uploadImages()` API now includes a `removed` flag, reflecting if the image was removed after a failed upload. #TINY-7735
- The `ScriptLoader`, `StyleSheetLoader`, `AddOnManager`, `PluginManager` and `ThemeManager` APIs will now return a `Promise` when loading resources instead of using callbacks. #TINY-8325
- A `ThemeLoadError` event is now fired if the theme fails to load. #TINY-8325
- The `BeforeSetContent` event will now include the actual serialized content when passing in an `AstNode` to the `editor.setContent` API. #TINY-7996
- Improved support for placing the caret before or after noneditable elements within the editor. #TINY-8169
- Calls to `editor.selection.setRng` now update the caret position bookmark used when focus is returned to the editor. #TINY-8450
- The `emoticon` plugin dialog, toolbar and menu item has been updated to use the more accurate `Emojis` term. #TINY-7631
- The dialog `redial` API will now only rerender the changed components instead of the whole dialog. #TINY-8334
- The dialog API `setData` method now uses a deep merge algorithm to support partial nested objects. #TINY-8333
- The dialog spec `initialData` type is now `Partial<T>` to match the underlying implementation details. #TINY-8334
- Notifications no longer require a timeout to disable the close button. #TINY-6679
- The editor theme is now fetched in parallel with the icons, language pack and plugins. #TINY-8453

### Changed
- TinyMCE is now MIT licensed. #TINY-2316
- Moved the `paste` plugin's functionality to TinyMCE core. #TINY-8310
- The `paste_data_images` option now defaults to `true`. #TINY-8310
- Moved the `noneditable` plugin to TinyMCE core. #TINY-8311
- Renamed the `noneditable_noneditable_class` option to `noneditable_class`. #TINY-8311
- Renamed the `noneditable_editable_class` option to `editable_class`. #TINY-8311
- Moved the `textpattern` plugin to TinyMCE core. #TINY-8312
- Renamed the `textpattern_patterns` option to `text_patterns`. #TINY-8312
- Moved the `hr` plugin's functionality to TinyMCE core. #TINY-8313
- Moved the `print` plugin's functionality to TinyMCE core. #TINY-8314
- Moved non-UI table functionality to core. #TINY-8273
- The `DomParser` API no longer uses a custom parser internally and instead uses the native `DOMParser` API. #TINY-4627
- The `editor.getContent()` API can provide custom content by preventing and overriding `content` in the `BeforeGetContent` event. This makes it consistent with the `editor.selection.getContent()` API. #TINY-8018
- The `editor.setContent()` API can now be prevented using the `BeforeSetContent` event. This makes it consistent with the `editor.selection.setContent()` API. #TINY-8018
- Add-ons such as plugins and themes are no longer constructed using the `new` operator. #TINY-8256
- A number of APIs that were not proper classes, are no longer constructed using the `new` operator. #TINY-8322
- The Editor commands APIs will no longer fallback to executing the browsers native command functionality. #TINY-7829
- The Editor query command APIs will now return `false` or an empty string on removed editors. #TINY-7829
- The `mceAddEditor` and `mceToggleEditor` commands now take an object as their value to specify the id and editor options. #TINY-8138
- The `mceInsertTable` command can no longer open the insert table dialog. Use the `mceInsertTableDialog` command instead. #TINY-8273
- The `plugins` option now returns a `string` array instead of a space separated string. #TINY-8455
- The `media` plugin no longer treats `iframe`, `video`, `audio` or `object` elements as "special" and will validate the contents against the schema. #TINY-8382
- The `images_upload_handler` option is no longer passed a `success` or `failure` callback and instead requires a `Promise` to be returned with the upload result. #TINY-8325
- The `tinymce.settings` global property is no longer set upon initialization. #TINY-7359
- The `change` event is no longer fired on first modification. #TINY-6920
- The `GetContent` event will now always pass a `string` for the `content` property. #TINY-7996
- Changed the default tag for the strikethrough format to the `s` tag when using a html 5 schema. #TINY-8262
- The `strike` tag is automatically converted to the `s` tag when using a html 5 schema. #TINY-8262
- Aligning a table to the left or right will now use margin styling instead of float styling. #TINY-6558
- The `:` control character has been changed to `~` for the schema `valid_elements` and `extended_valid_elements` options. #TINY-6726
- The `primary` property on dialog buttons has been deprecated. Use the new `buttonType` property instead. #TINY-8304
- Changed the default statusbar element path delimiter from `»` to `›`. #TINY-8372
- Replaced the `Powered by Tiny` branding text with the Tiny logo. #TINY-8371
- The default minimum height of editor has been changed to 100px to prevent the UI disappearing while resizing. #TINY-6860
- RGB colors are no longer converted to hex values when parsing or serializing content. #TINY-8163
- Replaced the `isDisabled()` function with an `isEnabled()` function for various APIs. #TINY-8101
- Replaced the `enable()` and `disable()` functions with a `setEnabled(state)` function in various APIs. #TINY-8101
- Replaced the `disabled` property with an `enabled` property in various APIs. #TINY-8101
- Replaced the `disable(name)` and `enable(name)` functions with a `setEnabled(name, state)` function in the Dialog APIs. #TINY-8101
- Renamed the `tinymce.Env.os.isOSX` API to `tinymce.Env.os.isMacOS`. #TINY-8175
- Renamed the `tinymce.Env.browser.isChrome` API to `tinymce.Env.browser.isChromium` to better reflect its functionality. #TINY-8300
- Renamed the `getShortEndedElements` Schema API to `getVoidElements`. #TINY-8344
- Renamed the `font_formats` option to `font_family_formats`. #TINY-8328
- Renamed the `fontselect` toolbar button and `fontformats` menu item to `fontfamily`. #TINY-8328
- Renamed the `fontsize_formats` option to `font_size_formats`. #TINY-8328
- Renamed the `fontsizeselect` toolbar button and `fontsizes` menu item to `fontsize`. #TINY-8328
- Renamed the `formatselect` toolbar button and `blockformats` menu item to `blocks`. #TINY-8328
- Renamed the `styleselect` toolbar button and `formats` menu item to `styles`. #TINY-8328
- Renamed the `lineheight_formats` option to `line_height_formats`. #TINY-8328
- Renamed the `getWhiteSpaceElements()` function to `getWhitespaceElements()` in the `Schema` API. #TINY-8102
- Renamed the `mceInsertClipboardContent` command `content` property to `html` to better reflect what data is passed. #TINY-8310
- Renamed the `default_link_target` option to `link_default_target` for both `link` and `autolink` plugins. #TINY-4603
- Renamed the `rel_list` option to `link_rel_list` for the `link` plugin. #TINY-4603
- Renamed the `target_list` option to `link_target_list` for the `link` plugin. #TINY-4603
- The default value for the `link_default_protocol` option has been changed to `https` instead of `http`. #TINY-7824
- The default value for the `element_format` option has been changed to `html`. #TINY-8263
- The default value for the `schema` option has been changed to `html5`. #TINY-8261
- The default value for the `table_style_by_css` option has been changed to `true`. #TINY-8259
- The default value for the `table_use_colgroups` option has been changed to `true`. #TINY-8259

### Fixed
- The object returned from the `editor.fire()` API was incorrect if the editor had been removed. #TINY-8018
- The `editor.selection.getContent()` API did not respect the `no_events` argument. #TINY-8018
- The `editor.annotator.remove` API did not keep selection when removing the annotation. #TINY-8195
- The `GetContent` event was not fired when getting `tree` or `text` formats using the `editor.selection.getContent()` API. #TINY-8018
- The `beforeinput` and `input` events would sometimes not fire as expected when deleting content. #TINY-8168 #TINY-8329
- The `table` plugin would sometimes not correctly handle headers in the `tfoot` section. #TINY-8104
- The `silver` theme UI was incorrectly rendered before plugins had initialized. #TINY-8288
- The aria labels for the color picker dialog were not translated. #TINY-8381
- Fixed sub-menu items not read by screen readers. Patch contributed by westonkd. #TINY-8417
- Dialog labels and other text-based UI properties did not escape HTML markup. #TINY-7524
- Anchor elements would render incorrectly when using the `allow_html_in_named_anchor` option. #TINY-3799
- The `AstNode` HTML serializer did not serialize `pre` or `textarea` elements correctly when they contained newlines. #TINY-8446
- Fixed sub-menu items not read by screen readers. Patch contributed by westonkd. #TINY-8417
- The Home or End keys would move out of a editable element contained within a noneditable element. #TINY-8201
- Dialogs could not be opened in inline mode before the editor had been rendered. #TINY-8397
- Clicking on menu items could cause an unexpected console warning if the `onAction` function caused the menu to close. #TINY-8513
- Fixed various color and contrast issues for the dark skins. #TINY-8527

### Removed
- Removed support for Microsoft Internet Explorer 11. #TINY-8194 #TINY-8241
- Removed support for Microsoft Word from the opensource paste functionality. #TINY-7493
- Removed support for the `plugins` option allowing a mixture of a string array and of space separated strings. #TINY-8399
- Removed support for the deprecated `false` value for the `forced_root_block` option. #TINY-8260
- Removed the jQuery integration. #TINY-4519
- Removed the `imagetools` plugin, which is now classified as a Premium plugin. #TINY-8209
- Removed the `imagetools` dialog component. #TINY-8333
- Removed the `toc` plugin, which is now classified as a Premium plugin. #TINY-8250
- Removed the `tabfocus` plugin. #TINY-8315
- Removed the `textpattern` plugin's API as part of moving it to core. #TINY-8312
- Removed the `table` plugin's API. #TINY-8273
- Removed the callback for the `EditorUpload` API. #TINY-8325
- Removed the legacy browser detection properties from the `Env` API. #TINY-8162
- Removed the `filterNode` method from the `DomParser` API. #TINY-8249
- Removed the `SaxParser` API. #TINY-8218
- Removed the `tinymce.utils.Promise` API. #TINY-8241
- Removed the `toHex` function for the `DOMUtils` and `Styles` APIs. #TINY-8163
- Removed the `execCommand` handler function from the plugin and theme interfaces. #TINY-7829
- Removed the `editor.settings` property as it has been replaced by the new Options API. #TINY-8236
- Removed the `shortEnded` and `fixed` properties on `tinymce.html.Node` class. #TINY-8205
- Removed the `mceInsertRawHTML` command. #TINY-8214
- Removed the style field from the `image` plugin dialog advanced tab. #TINY-3422
- Removed the `paste_filter_drop` option as native drag and drop handling is no longer supported. #TINY-8511
- Removed the legacy `mobile` theme. #TINY-7832
- Removed the deprecated `$`, `Class`, `DomQuery` and `Sizzle` APIs. #TINY-4520 #TINY-8326
- Removed the deprecated `Color`, `JSON`, `JSONP` and `JSONRequest`. #TINY-8162
- Removed the deprecated `XHR` API. #TINY-8164
- Removed the deprecated `setIconStroke` Split Toolbar Button API. #TINY-8162
- Removed the deprecated `editors` property from `EditorManager`. #TINY-8162
- Removed the deprecated `execCallback` and `setMode` APIs from `Editor`. #TINY-8162
- Removed the deprecated `addComponents` and `dependencies` APIs from `AddOnManager`. #TINY-8162
- Removed the deprecated `clearInterval`, `clearTimeout`, `debounce`, `requestAnimationFrame`, `setInterval`, `setTimeout` and `throttle` APIs from `Delay`. #TINY-8162
- Removed the deprecated `Schema` options. #TINY-7821
- Removed the deprecated `file_browser_callback_types`, `force_hex_style_colors` and `images_dataimg_filter` options. #TINY-7823
- Removed the deprecated `filepicker_validator_handler`, `force_p_newlines`, `gecko_spellcheck`, `tab_focus`, `table_responsive_width` and `toolbar_drawer` options. #TINY-7820
- Removed the deprecated `media_scripts` option in the `media` plugin. #TINY-8421
- Removed the deprecated `editor_deselector`, `editor_selector`, `elements`, `mode` and `types` legacy TinyMCE init options. #TINY-7822
- Removed the deprecated `content_editable_state` and `padd_empty_with_br` options. #TINY-8400
- Removed the deprecated `autoresize_on_init` option from the `autoresize` plugin. #TINY-8400
- Removed the deprecated `fullpage`, `spellchecker`, `bbcode`, `legacyoutput`, `colorpicker`, `contextmenu` and `textcolor` plugins. #TINY-8192
- Removed the undocumented `editor.editorCommands.hasCustomCommand` API. #TINY-7829
- Removed the undocumented `mceResetDesignMode`, `mceRepaint` and `mceBeginUndoLevel` commands. #TINY-7829

### Deprecated
- The dialog button component's `primary` property has been deprecated and will be removed in the next major release. Use the new `buttonType` property instead. #TINY-8304
- The `fire()` function of `tinymce.Editor`, `tinymce.dom.EventUtils`, `tinymce.dom.DOMUtils`, `tinymce.util.Observable` and `tinymce.util.EventDispatcher` has been deprecated and will be removed in the next major release. Use the `dispatch()` function instead. #TINY-8102
- The `content` property on the `SetContent` event has been deprecated and will be removed in the next major release. #TINY-8457
- The return value of the `editor.setContent` API has been deprecated and will be removed in the next major release. #TINY-8457

## 5.10.3 - 2022-02-09

### Fixed
- Alignment would sometimes be removed on parent elements when changing alignment on certain inline nodes, such as images. #TINY-8308
- The `fullscreen` plugin would reset the scroll position when exiting fullscreen mode. #TINY-8418

## 5.10.2 - 2021-11-17

### Fixed
- Internal selectors were appearing in the style list when using the `importcss` plugin. #TINY-8238

## 5.10.1 - 2021-11-03

### Fixed
- The iframe aria help text was not read by some screen readers. #TINY-8171
- Clicking the `forecolor` or `backcolor` toolbar buttons would do nothing until selecting a color. #TINY-7836
- Crop functionality did not work in the `imagetools` plugin when the editor was rendered in a shadow root. #TINY-6387
- Fixed an exception thrown on Safari when closing the `searchreplace` plugin dialog. #TINY-8166
- The `autolink` plugin did not convert URLs to links when starting with a bracket. #TINY-8091
- The `autolink` plugin incorrectly created nested links in some cases. #TINY-8091
- Tables could have an incorrect height set on rows when rendered outside of the editor. #TINY-7699
- In certain circumstances, the table of contents plugin would incorrectly add an extra empty list item. #TINY-4636
- The insert table grid menu displayed an incorrect size when re-opening the grid. #TINY-6532
- The word count plugin was treating the zero width space character (`&#8203;`) as a word. #TINY-7484

## 5.10.0 - 2021-10-11

### Added
- Added a new `URI.isDomSafe(uri)` API to check if a URI is considered safe to be inserted into the DOM. #TINY-7998
- Added the `ESC` key code constant to the `VK` API. #TINY-7917
- Added a new `deprecation_warnings` setting for turning off deprecation console warning messages. #TINY-8049

### Improved
- The `element` argument of the `editor.selection.scrollIntoView()` API is now optional, and if it is not provided the current selection will be scrolled into view. #TINY-7291

### Changed
- The deprecated `scope` attribute is no longer added to `td` cells when converting a row to a header row. #TINY-7731
- The number of `col` elements is normalized to match the number of columns in a table after a table action. #TINY-8011

### Fixed
- Fixed a regression that caused block wrapper formats to apply and remove incorrectly when using a collapsed selection with multiple words. #TINY-8036
- Resizing table columns in some scenarios would resize the column to an incorrect position. #TINY-7731
- Inserting a table where the parent element had padding would cause the table width to be incorrect. #TINY-7991
- The resize backdrop element did not have the `data-mce-bogus="all"` attribute set to prevent it being included in output. #TINY-7854
- Resize handles appeared on top of dialogs and menus when using an inline editor. #TINY-3263
- Fixed the `autoresize` plugin incorrectly scrolling to the top of the editor content in some cases when changing content. #TINY-7291
- Fixed the `editor.selection.scrollIntoView()` type signature, as it incorrectly required an `Element` instead of `HTMLElement`. #TINY-7291
- Table cells that were both row and column headers did not retain the correct state when converting back to a regular row or column. #TINY-7709
- Clicking beside a non-editable element could cause the editor to incorrectly scroll to the top of the content. #TINY-7062
- Clicking in a table cell, with a non-editable element in an adjacent cell, incorrectly caused the non-editable element to be selected. #TINY-7736
- Split toolbar buttons incorrectly had nested `tabindex="-1"` attributes. #TINY-7879
- Fixed notifications rendering in the wrong place initially and when the page was scrolled. #TINY-7894
- Fixed an exception getting thrown when the number of `col` elements didn't match the number of columns in a table. #TINY-7041 #TINY-8011
- The table selection state could become incorrect after selecting a noneditable table cell. #TINY-8053
- As of Mozilla Firefox 91, toggling fullscreen mode with `toolbar_sticky` enabled would cause the toolbar to disappear. #TINY-7873
- Fixed URLs not cleaned correctly in some cases in the `link` and `image` plugins. #TINY-7998
- Fixed the `image` and `media` toolbar buttons incorrectly appearing to be in an inactive state in some cases. #TINY-3463
- Fixed the `editor.selection.selectorChanged` API not firing if the selector matched the current selection when registered in some cases. #TINY-3463
- Inserting content into a `contenteditable="true"` element that was contained within a `contenteditable="false"` element would move the selection to an incorrect location. #TINY-7842
- Dragging and dropping `contenteditable="false"` elements could result in the element being placed in an unexpected location. #TINY-7917
- Pressing the Escape key would not cancel a drag action that started on a `contenteditable="false"` element within the editor. #TINY-7917
- `video` and `audio` elements were unable to be played when the `media` plugin live embeds were enabled in some cases. #TINY-7674
- Pasting images would throw an exception if the clipboard `items` were not files (for example, screenshots taken from gnome-software). Patch contributed by cedric-anne. #TINY-8079

### Deprecated
- Several APIs have been deprecated. See the release notes section for information. #TINY-8023 #TINY-8063
- Several Editor settings have been deprecated. See the release notes section for information. #TINY-8086
- The Table of Contents and Image Tools plugins will be classified as Premium plugins in the next major release. #TINY-8087
- Word support in the `paste` plugin has been deprecated and will be removed in the next major release. #TINY-8087

## 5.9.2 - 2021-09-08

### Fixed
- Fixed an exception getting thrown when disabling events and setting content. #TINY-7956
- Delete operations could behave incorrectly if the selection crossed a table boundary. #TINY-7596

## 5.9.1 - 2021-08-27

### Fixed
- Published TinyMCE types failed to compile in strict mode. #TINY-7915
- The `TableModified` event sometimes didn't fire when performing certain table actions. #TINY-7916

## 5.9.0 - 2021-08-26

### Added
- Added a new `mceFocus` command that focuses the editor. Equivalent to using `editor.focus()`. #TINY-7373
- Added a new `mceTableToggleClass` command which toggles the provided class on the currently selected table. #TINY-7476
- Added a new `mceTableCellToggleClass` command which toggles the provided class on the currently selected table cells. #TINY-7476
- Added a new `tablecellvalign` toolbar button and menu item for vertical table cell alignment. #TINY-7477
- Added a new `tablecellborderwidth` toolbar button and menu item to change table cell border width. #TINY-7478
- Added a new `tablecellborderstyle` toolbar button and menu item to change table cell border style. #TINY-7478
- Added a new `tablecaption` toolbar button and menu item to toggle captions on tables. #TINY-7479
- Added a new `mceTableToggleCaption` command that toggles captions on a selected table. #TINY-7479
- Added a new `tablerowheader` toolbar button and menu item to toggle the header state of row cells. #TINY-7478
- Added a new `tablecolheader` toolbar button and menu item to toggle the header state of column cells. #TINY-7482
- Added a new `tablecellbordercolor` toolbar button and menu item to select table cell border colors, with an accompanying setting `table_border_color_map` to customize the available values. #TINY-7480
- Added a new `tablecellbackgroundcolor` toolbar button and menu item to select table cell background colors, with an accompanying setting `table_background_color_map` to customize the available values. #TINY-7480
- Added a new `language` menu item and toolbar button to add `lang` attributes to content, with an accompanying `content_langs` setting to specify the languages available. #TINY-6149
- A new `lang` format is now available that can be used with `editor.formatter`, or applied with the `Lang` editor command. #TINY-6149
- Added a new `language` icon for the `language` toolbar button. #TINY-7670
- Added a new `table-row-numbering` icon. #TINY-7327
- Added new plugin commands: `mceEmoticons` (Emoticons), `mceWordCount` (Word Count), and `mceTemplate` (Template). #TINY-7619
- Added a new `iframe_aria_text` setting to set the iframe title attribute. #TINY-1264
- Added a new DomParser `Node.children()` API to return all the children of a `Node`. #TINY-7756

### Improved
- Sticky toolbars can now be offset from the top of the page using the new `toolbar_sticky_offset` setting. #TINY-7337
- Fancy menu items now accept an `initData` property to allow custom initialization data. #TINY-7480
- Improved the load time of the `fullpage` plugin by using the existing editor schema rather than creating a new one. #TINY-6504
- Improved the performance when UI components are rendered. #TINY-7572
- The context toolbar no longer unnecessarily repositions to the top of large elements when scrolling. #TINY-7545
- The context toolbar will now move out of the way when it overlaps with the selection, such as in table cells. #TINY-7192
- The context toolbar now uses a short animation when transitioning between different locations. #TINY-7740
- `Env.browser` now uses the User-Agent Client Hints API where it is available. #TINY-7785
- Icons with a `-rtl` suffix in their name will now automatically be used when the UI is rendered in right-to-left mode. #TINY-7782
- The `formatter.match` API now accepts an optional `similar` parameter to check if the format partially matches. #TINY-7712
- The `formatter.formatChanged` API now supports providing format variables when listening for changes. #TINY-7713
- The formatter will now fire `FormatApply` and `FormatRemove` events for the relevant actions. #TINY-7713
- The `autolink` plugin link detection now permits custom protocols. #TINY-7714
- The `autolink` plugin valid link detection has been improved. #TINY-7714

### Changed
- Changed the load order so content CSS is loaded before the editor is populated with content. #TINY-7249
- Changed the `emoticons`, `wordcount`, `code`, `codesample`, and `template` plugins to open dialogs using commands. #TINY-7619
- The context toolbar will no longer show an arrow when it overlaps the content, such as in table cells. #TINY-7665
- The context toolbar will no longer overlap the statusbar for toolbars using `node` or `selection` positions. #TINY-7666

### Fixed
- The `editor.fire` API was incorrectly mutating the original `args` provided. #TINY-3254
- Unbinding an event handler did not take effect immediately while the event was firing. #TINY-7436
- Binding an event handler incorrectly took effect immediately while the event was firing. #TINY-7436
- Unbinding a native event handler inside the `remove` event caused an exception that blocked editor removal. #TINY-7730
- The `SetContent` event contained the incorrect `content` when using the `editor.selection.setContent()` API. #TINY-3254
- The editor content could be edited after calling `setProgressState(true)` in iframe mode. #TINY-7373
- Tabbing out of the editor after calling `setProgressState(true)` behaved inconsistently in iframe mode. #TINY-7373
- Flash of unstyled content while loading the editor because the content CSS was loaded after the editor content was rendered. #TINY-7249
- Partially transparent RGBA values provided in the `color_map` setting were given the wrong hex value. #TINY-7163
- HTML comments with mismatched quotes were parsed incorrectly under certain circumstances. #TINY-7589
- The editor could crash when inserting certain HTML content. #TINY-7756
- Inserting certain HTML content into the editor could result in invalid HTML once parsed. #TINY-7756
- Links in notification text did not show the correct mouse pointer. #TINY-7661
- Using the Tab key to navigate into the editor on Microsoft Internet Explorer 11 would incorrectly focus the toolbar. #TINY-3707
- The editor selection could be placed in an incorrect location when undoing or redoing changes in a document containing `contenteditable="false"` elements. #TINY-7663
- Menus and context menus were not closed when clicking into a different editor. #TINY-7399
- Context menus on Android were not displayed when more than one HTML element was selected. #TINY-7688
- Disabled nested menu items could still be opened. #TINY-7700
- The nested menu item chevron icon was not fading when the menu item was disabled. #TINY-7700
- `imagetools` buttons were incorrectly enabled for remote images without `imagetools_proxy` set. #TINY-7772
- Only table content would be deleted when partially selecting a table and content outside the table. #TINY-6044
- The table cell selection handling was incorrect in some cases when dealing with nested tables. #TINY-6298
- Removing a table row or column could result in the cursor getting placed in an invalid location. #TINY-7695
- Pressing the Tab key to navigate through table cells did not skip noneditable cells. #TINY-7705
- Clicking on a noneditable table cell did not show a visual selection like other noneditable elements. #TINY-7724
- Some table operations would incorrectly cause table row attributes and styles to be lost. #TINY-6666
- The selection was incorrectly lost when using the `mceTableCellType` and `mceTableRowType` commands. #TINY-6666
- The `mceTableRowType` was reversing the order of the rows when converting multiple header rows back to body rows. #TINY-6666
- The table dialog did not always respect the `table_style_with_css` option. #TINY-4926
- Pasting into a table with multiple cells selected could cause the content to be pasted in the wrong location. #TINY-7485
- The `TableModified` event was not fired when pasting cells into a table. #TINY-6939
- The table paste column before and after icons were not flipped in RTL mode. #TINY-7851
- Fixed table corruption when deleting a `contenteditable="false"` cell. #TINY-7891
- The `dir` attribute was being incorrectly applied to list items. #TINY-4589
- Applying selector formats would sometimes not apply the format correctly to elements in a list. #TINY-7393
- For formats that specify an attribute or style that should be removed, the formatter `match` API incorrectly returned `false`. #TINY-6149
- The type signature on the `formatter.matchNode` API had the wrong return type (was `boolean` but should have been `Formatter | undefined`). #TINY-6149
- The `formatter.formatChanged` API would ignore the `similar` parameter if another callback had already been registered for the same format. #TINY-7713
- The `formatter.formatChanged` API would sometimes not run the callback the first time the format was removed. #TINY-7713
- Base64 encoded images with spaces or line breaks in the data URI were not displayed correctly. Patch contributed by RoboBurned.

### Deprecated
- The `bbcode`, `fullpage`, `legacyoutput`, and `spellchecker` plugins have been deprecated and marked for removal in the next major release. #TINY-7260

## 5.8.2 - 2021-06-23

### Fixed
- Fixed an issue when pasting cells from tables containing `colgroup`s into tables without `colgroup`s. #TINY-6675
- Fixed an issue that could cause an invalid toolbar button state when multiple inline editors were on a single page. #TINY-6297

## 5.8.1 - 2021-05-20

### Fixed
- An unexpected exception was thrown when switching to readonly mode and adjusting the editor width. #TINY-6383
- Content could be lost when the `pagebreak_split_block` setting was enabled. #TINY-3388
- The `list-style-type: none;` style on nested list items was incorrectly removed when clearing formatting. #TINY-6264
- URLs were not always detected when pasting over a selection. Patch contributed by jwcooper. #TINY-6997
- Properties on the `OpenNotification` event were incorrectly namespaced. #TINY-7486

## 5.8.0 - 2021-05-06

### Added
- Added the `PAGE_UP` and `PAGE_DOWN` key code constants to the `VK` API. #TINY-4612
- The editor resize handle can now be controlled using the keyboard. #TINY-4823
- Added a new `fixed_toolbar_container_target` setting which renders the toolbar in the specified `HTMLElement`. Patch contributed by pvrobays.

### Improved
- The `inline_boundaries` feature now supports the `home`, `end`, `pageup`, and `pagedown` keys. #TINY-4612
- Updated the `formatter.matchFormat` API to support matching formats with variables in the `classes` property. #TINY-7227
- Added HTML5 `audio` and `video` elements to the default alignment formats. #TINY-6633
- Added support for alpha list numbering to the list properties dialog. #TINY-6891

### Changed
- Updated the `image` dialog to display the class list dropdown as full-width if the caption checkbox is not present. #TINY-6400
- Renamed the "H Align" and "V Align" input labels in the Table Cell Properties dialog to "Horizontal align" and "Vertical align" respectively. #TINY-7285

### Deprecated
- The undocumented `setIconStroke` Split Toolbar Button API has been deprecated and will be removed in a future release. #TINY-3551

### Fixed
- Fixed a bug where it wasn't possible to align nested list items. #TINY-6567
- The RGB fields in the color picker dialog were not staying in sync with the color palette and hue slider. #TINY-6952
- The color preview box in the color picker dialog was not correctly displaying the saturation and value of the chosen color. #TINY-6952
- The color picker dialog will now show an alert if it is submitted with an invalid hex color code. #TINY-2814
- Fixed a bug where the `TableModified` event was not fired when adding a table row with the Tab key. #TINY-7006
- Added missing `images_file_types` setting to the exported TypeScript types. #GH-6607
- Fixed a bug where lists pasted from Word with Roman numeral markers were not displayed correctly. Patch contributed by aautio. #GH-6620
- The `editor.insertContent` API was incorrectly handling nested `span` elements with matching styles. #TINY-6263
- The HTML5 `small` element could not be removed when clearing text formatting. #TINY-6633
- The Oxide button text transform variable was incorrectly using `capitalize` instead of `none`. Patch contributed by dakur. #GH-6341
- Fix dialog button text that was using title-style capitalization. #TINY-6816
- Table plugin could perform operations on tables containing the inline editor. #TINY-6625
- Fixed Tab key navigation inside table cells with a ranged selection. #TINY-6638
- The foreground and background toolbar button color indicator is no longer blurry. #TINY-3551
- Fixed a regression in the `tinymce.create()` API that caused issues when multiple objects were created. #TINY-7358
- Fixed the `LineHeight` command causing the `change` event to be fired inconsistently. #TINY-7048

## 5.7.1 - 2021-03-17

### Fixed
- Fixed the `help` dialog incorrectly linking to the changelog of TinyMCE 4 instead of TinyMCE 5. #TINY-7031
- Fixed a bug where error messages were displayed incorrectly in the image dialog. #TINY-7099
- Fixed an issue where URLs were not correctly filtered in some cases. #TINY-7025
- Fixed a bug where context menu items with names that contained uppercase characters were not displayed. #TINY-7072
- Fixed context menu items lacking support for the `disabled` and `shortcut` properties. #TINY-7073
- Fixed a regression where the width and height were incorrectly set when embedding content using the `media` dialog. #TINY-7074

## 5.7.0 - 2021-02-10

### Added
- Added IPv6 address support to the URI API. Patch contributed by dev7355608. #GH-4409
- Added new `structure` and `style` properties to the `TableModified` event to indicate what kinds of modifications were made. #TINY-6643
- Added `video` and `audio` live embed support for the `media` plugin. #TINY-6229
- Added the ability to resize `video` and `iframe` media elements. #TINY-6229
- Added a new `font_css` setting for adding fonts to both the editor and the parent document. #TINY-6199
- Added a new `ImageUploader` API to simplify uploading image data to the configured `images_upload_url` or `images_upload_handler`. #TINY-4601
- Added an Oxide variable to define the container background color in fullscreen mode. #TINY-6903
- Added Oxide variables for setting the toolbar background colors for inline and sticky toolbars. #TINY-6009
- Added a new `AfterProgressState` event that is fired after `editor.setProgressState` calls complete. #TINY-6686
- Added support for `table_column_resizing` when inserting or deleting columns. #TINY-6711

### Changed
- Changed table and table column copy behavior to retain an appropriate width when pasted. #TINY-6664
- Changed the `lists` plugin to apply list styles to all text blocks within a selection. #TINY-3755
- Changed the `advlist` plugin to log a console error message when the `list` plugin isn't enabled. #TINY-6585
- Changed the z-index of the `setProgressState(true)` throbber so it does not hide notifications. #TINY-6686
- Changed the type signature for `editor.selection.getRng()` incorrectly returning `null`. #TINY-6843
- Changed some `SaxParser` regular expressions to improve performance. #TINY-6823
- Changed `editor.setProgressState(true)` to close any open popups. #TINY-6686

### Fixed
- Fixed `codesample` highlighting performance issues for some languages. #TINY-6996
- Fixed an issue where cell widths were lost when merging table cells. #TINY-6901
- Fixed `col` elements incorrectly transformed to `th` elements when converting columns to header columns. #TINY-6715
- Fixed a number of table operations not working when selecting 2 table cells on Mozilla Firefox. #TINY-3897
- Fixed a memory leak by backporting an upstream Sizzle fix. #TINY-6859
- Fixed table `width` style was removed when copying. #TINY-6664
- Fixed focus lost while typing in the `charmap` or `emoticons` dialogs when the editor is rendered in a shadow root. #TINY-6904
- Fixed corruption of base64 URLs used in style attributes when parsing HTML. #TINY-6828
- Fixed the order of CSS precedence of `content_style` and `content_css` in the `preview` and `template` plugins. `content_style` now has precedence. #TINY-6529
- Fixed an issue where the image dialog tried to calculate image dimensions for an empty image URL. #TINY-6611
- Fixed an issue where `scope` attributes on table cells would not change as expected when merging or unmerging cells. #TINY-6486
- Fixed the plugin documentation links in the `help` plugin. #DOC-703
- Fixed events bound using `DOMUtils` not returning the correct result for `isDefaultPrevented` in some cases. #TINY-6834
- Fixed the "Dropped file type is not supported" notification incorrectly showing when using an inline editor. #TINY-6834
- Fixed an issue with external styles bleeding into TinyMCE. #TINY-6735
- Fixed an issue where parsing malformed comments could cause an infinite loop. #TINY-6864
- Fixed incorrect return types on `editor.selection.moveToBookmark`. #TINY-6504
- Fixed the type signature for `editor.selection.setCursorLocation()` incorrectly allowing a node with no `offset`. #TINY-6843
- Fixed incorrect behavior when editor is destroyed while loading stylesheets. #INT-2282
- Fixed figure elements incorrectly splitting from a valid parent element when editing the image within. #TINY-6592
- Fixed inserting multiple rows or columns in a table cloning from the incorrect source row or column. #TINY-6906
- Fixed an issue where new lines were not scrolled into view when pressing Shift+Enter or Shift+Return. #TINY-6964
- Fixed an issue where list elements would not be removed when outdenting using the Enter or Return key. #TINY-5974
- Fixed an issue where file extensions with uppercase characters were treated as invalid. #TINY-6940
- Fixed dialog block messages were not passed through TinyMCE's translation system. #TINY-6971

## 5.6.2 - 2020-12-08

### Fixed
- Fixed a UI rendering regression when the document body is using `display: flex`. #TINY-6783

## 5.6.1 - 2020-11-25

### Fixed
- Fixed the `mceTableRowType` and `mceTableCellType` commands were not firing the `newCell` event. #TINY-6692
- Fixed the HTML5 `s` element was not recognized when editing or clearing text formatting. #TINY-6681
- Fixed an issue where copying and pasting table columns resulted in invalid HTML when using colgroups. #TINY-6684
- Fixed an issue where the toolbar would render with the wrong width for inline editors in some situations. #TINY-6683

## 5.6.0 - 2020-11-18

### Added
- Added new `BeforeOpenNotification` and `OpenNotification` events which allow internal notifications to be captured and modified before display. #TINY-6528
- Added support for `block` and `unblock` methods on inline dialogs. #TINY-6487
- Added new `TableModified` event which is fired whenever changes are made to a table. #TINY-6629
- Added new `images_file_types` setting to determine which image file formats will be automatically processed into `img` tags on paste when using the `paste` plugin. #TINY-6306
- Added support for `images_file_types` setting in the image file uploader to determine which image file extensions are valid for upload. #TINY-6224
- Added new `format_empty_lines` setting to control if empty lines are formatted in a ranged selection. #TINY-6483
- Added template support to the `autocompleter` for customizing the autocompleter items. #TINY-6505
- Added new user interface `enable`, `disable`, and `isDisabled` methods. #TINY-6397
- Added new `closest` formatter API to get the closest matching selection format from a set of formats. #TINY-6479
- Added new `emojiimages` emoticons database that uses the twemoji CDN by default. #TINY-6021
- Added new `emoticons_database` setting to configure which emoji database to use. #TINY-6021
- Added new `name` field to the `style_formats` setting object to enable specifying a name for the format. #TINY-4239

### Changed
- Changed `readonly` mode to allow hyperlinks to be clickable. #TINY-6248

### Fixed
- Fixed the `change` event not firing after a successful image upload. #TINY-6586
- Fixed the type signature for the `entity_encoding` setting not accepting delimited lists. #TINY-6648
- Fixed layout issues when empty `tr` elements were incorrectly removed from tables. #TINY-4679
- Fixed image file extensions lost when uploading an image with an alternative extension, such as `.jfif`. #TINY-6622
- Fixed a security issue where URLs in attributes weren't correctly sanitized. #TINY-6518
- Fixed `DOMUtils.getParents` incorrectly including the shadow root in the array of elements returned. #TINY-6540
- Fixed an issue where the root document could be scrolled while an editor dialog was open inside a shadow root. #TINY-6363
- Fixed `getContent` with text format returning a new line when the editor is empty. #TINY-6281
- Fixed table column and row resizers not respecting the `data-mce-resize` attribute. #TINY-6600
- Fixed inserting a table via the `mceInsertTable` command incorrectly creating 2 undo levels. #TINY-6656
- Fixed nested tables with `colgroup` elements incorrectly always resizing the inner table. #TINY-6623
- Fixed the `visualchars` plugin causing the editor to steal focus when initialized. #TINY-6282
- Fixed `fullpage` plugin altering text content in `editor.getContent()`. #TINY-6541
- Fixed `fullscreen` plugin not working correctly with multiple editors and shadow DOM. #TINY-6280
- Fixed font size keywords such as `medium` not displaying correctly in font size menus. #TINY-6291
- Fixed an issue where some attributes in table cells were not copied over to new rows or columns. #TINY-6485
- Fixed incorrectly removing formatting on adjacent spaces when removing formatting on a ranged selection. #TINY-6268
- Fixed the `Cut` menu item not working in the latest version of Mozilla Firefox. #TINY-6615
- Fixed some incorrect types in the new TypeScript declaration file. #TINY-6413
- Fixed a regression where a fake offscreen selection element was incorrectly created for the editor root node. #TINY-6555
- Fixed an issue where menus would incorrectly collapse in small containers. #TINY-3321
- Fixed an issue where only one table column at a time could be converted to a header. #TINY-6326
- Fixed some minor memory leaks that prevented garbage collection for editor instances. #TINY-6570
- Fixed resizing a `responsive` table not working when using the column resize handles. #TINY-6601
- Fixed incorrectly calculating table `col` widths when resizing responsive tables. #TINY-6646
- Fixed an issue where spaces were not preserved in pre-blocks when getting text content. #TINY-6448
- Fixed a regression that caused the selection to be difficult to see in tables with backgrounds. #TINY-6495
- Fixed content pasted multiple times in the editor when using Microsoft Internet Explorer 11. Patch contributed by mattford. #GH-4905

## 5.5.1 - 2020-10-01

### Fixed
- Fixed pressing the down key near the end of a document incorrectly raising an exception. #TINY-6471
- Fixed incorrect Typescript types for the `Tools` API. #TINY-6475

## 5.5.0 - 2020-09-29

### Added
- Added a TypeScript declaration file to the bundle output for TinyMCE core. #TINY-3785
- Added new `table_column_resizing` setting to control how table columns are resized when using the resize bars. #TINY-6001
- Added the ability to remove images on a failed upload using the `images_upload_handler` failure callback. #TINY-6011
- Added `hasPlugin` function to the editor API to determine if a plugin exists or not. #TINY-766
- Added new `ToggleToolbarDrawer` command and query state handler to allow the toolbar drawer to be programmatically toggled and the toggle state to be checked. #TINY-6032
- Added the ability to use `colgroup` elements in tables. #TINY-6050
- Added a new setting `table_use_colgroups` for toggling whether colgroups are used in new tables. #TINY-6050
- Added the ability to delete and navigate HTML media elements without the `media` plugin. #TINY-4211
- Added `fullscreen_native` setting to the `fullscreen` plugin to enable use of the entire monitor. #TINY-6284
- Added table related oxide variables to the Style API for more granular control over table cell selection appearance. #TINY-6311
- Added new `toolbar_persist` setting to control the visibility of the inline toolbar. #TINY-4847
- Added new APIs to allow for programmatic control of the inline toolbar visibility. #TINY-4847
- Added the `origin` property to the `ObjectResized` and `ObjectResizeStart` events, to specify which handle the resize was performed on. #TINY-6242
- Added new StyleSheetLoader `unload` and `unloadAll` APIs to allow loaded stylesheets to be removed. #TINY-3926
- Added the `LineHeight` query command and action to the editor. #TINY-4843
- Added the `lineheight` toolbar and menu items, and added `lineheight` to the default format menu. #TINY-4843
- Added a new `contextmenu_avoid_overlap` setting to allow context menus to avoid overlapping matched nodes. #TINY-6036
- Added new listbox dialog UI component for rendering a dropdown that allows nested options. #TINY-2236
- Added back the ability to use nested items in the `image_class_list`, `link_class_list`, `link_list`, `table_class_list`, `table_cell_class_list`, and `table_row_class_list` settings. #TINY-2236

### Changed
- Changed how CSS manipulates table cells when selecting multiple cells to achieve a semi-transparent selection. #TINY-6311
- Changed the `target` property on fired events to use the native event target. The original target for an open shadow root can be obtained using `event.getComposedPath()`. #TINY-6128
- Changed the editor to clean-up loaded CSS stylesheets when all editors using the stylesheet have been removed. #TINY-3926
- Changed `imagetools` context menu icon for accessing the `image` dialog to use the `image` icon. #TINY-4141
- Changed the `editor.insertContent()` and `editor.selection.setContent()` APIs to retain leading and trailing whitespace. #TINY-5966
- Changed the `table` plugin `Column` menu to include the cut, copy and paste column menu items. #TINY-6374
- Changed the default table styles in the content CSS files to better support the styling options available in the `table` dialog. #TINY-6179

### Deprecated
- Deprecated the `Env.experimentalShadowDom` flag. #TINY-6128

### Fixed
- Fixed tables with no borders displaying with the default border styles in the `preview` dialog. #TINY-6179
- Fixed loss of whitespace when inserting content after a non-breaking space. #TINY-5966
- Fixed the `event.getComposedPath()` function throwing an exception for events fired from the editor. #TINY-6128
- Fixed notifications not appearing when the editor is within a ShadowRoot. #TINY-6354
- Fixed focus issues with inline dialogs when the editor is within a ShadowRoot. #TINY-6360
- Fixed the `template` plugin previews missing some content styles. #TINY-6115
- Fixed the `media` plugin not saving the alternative source url in some situations. #TINY-4113
- Fixed an issue where column resizing using the resize bars was inconsistent between fixed and relative table widths. #TINY-6001
- Fixed an issue where dragging and dropping within a table would select table cells. #TINY-5950
- Fixed up and down keyboard navigation not working for inline `contenteditable="false"` elements. #TINY-6226
- Fixed dialog not retrieving `close` icon from icon pack. #TINY-6445
- Fixed the `unlink` toolbar button not working when selecting multiple links. #TINY-4867
- Fixed the `link` dialog not showing the "Text to display" field in some valid cases. #TINY-5205
- Fixed the `DOMUtils.split()` API incorrectly removing some content. #TINY-6294
- Fixed pressing the escape key not focusing the editor when using multiple toolbars. #TINY-6230
- Fixed the `dirty` flag not being correctly set during an `AddUndo` event. #TINY-4707
- Fixed `editor.selection.setCursorLocation` incorrectly placing the cursor outside `pre` elements in some circumstances. #TINY-4058
- Fixed an exception being thrown when pressing the enter key inside pre elements while `br_in_pre` setting is false. #TINY-4058

## 5.4.2 - 2020-08-17

### Fixed
- Fixed the editor not resizing when resizing the browser window in fullscreen mode. #TINY-3511
- Fixed clicking on notifications causing inline editors to hide. #TINY-6058
- Fixed an issue where link URLs could not be deleted or edited in the link dialog in some cases. #TINY-4706
- Fixed a regression where setting the `anchor_top` or `anchor_bottom` options to `false` was not working. #TINY-6256
- Fixed the `anchor` plugin not supporting the `allow_html_in_named_anchor` option. #TINY-6236
- Fixed an exception thrown when removing inline formats that contained additional styles or classes. #TINY-6288
- Fixed an exception thrown when positioning the context toolbar on Internet Explorer 11 in some edge cases. #TINY-6271
- Fixed inline formats not removed when more than one `removeformat` format rule existed. #TINY-6216
- Fixed an issue where spaces were sometimes removed when removing formating on nearby text. #TINY-6251
- Fixed the list toolbar buttons not showing as active when a list is selected. #TINY-6286
- Fixed an issue where the UI would sometimes not be shown or hidden when calling the show or hide API methods on the editor. #TINY-6048
- Fixed the list type style not retained when copying list items. #TINY-6289
- Fixed the Paste plugin converting tabs in plain text to a single space character. A `paste_tab_spaces` option has been included for setting the number of spaces used to replace a tab character. #TINY-6237

## 5.4.1 - 2020-07-08

### Fixed
- Fixed the Search and Replace plugin incorrectly including zero-width caret characters in search results. #TINY-4599
- Fixed dragging and dropping unsupported files navigating the browser away from the editor. #TINY-6027
- Fixed undo levels not created on browser handled drop or paste events. #TINY-6027
- Fixed content in an iframe element parsing as DOM elements instead of text content. #TINY-5943
- Fixed Oxide checklist styles not showing when printing. #TINY-5139
- Fixed bug with `scope` attribute not being added to the cells of header rows. #TINY-6206

## 5.4.0 - 2020-06-30

### Added
- Added keyboard navigation support to menus and toolbars when the editor is in a ShadowRoot. #TINY-6152
- Added the ability for menus to be clicked when the editor is in an open shadow root. #TINY-6091
- Added the `Editor.ui.styleSheetLoader` API for loading stylesheets within the Document or ShadowRoot containing the editor UI. #TINY-6089
- Added the `StyleSheetLoader` module to the public API. #TINY-6100
- Added Oxide variables for styling the `select` element and headings in dialog content. #TINY-6070
- Added icons for `table` column and row cut, copy, and paste toolbar buttons. #TINY-6062
- Added all `table` menu items to the UI registry, so they can be used by name in other menus. #TINY-4866
- Added new `mceTableApplyCellStyle` command to the `table` plugin. #TINY-6004
- Added new `table` cut, copy, and paste column editor commands and menu items. #TINY-6006
- Added font related Oxide variables for secondary buttons, allowing for custom styling. #TINY-6061
- Added new `table_header_type` setting to control how table header rows are structured. #TINY-6007
- Added new `table_sizing_mode` setting to replace the `table_responsive_width` setting, which has now been deprecated. #TINY-6051
- Added new `mceTableSizingMode` command for changing the sizing mode of a table. #TINY-6000
- Added new `mceTableRowType`, `mceTableColType`, and `mceTableCellType` commands and value queries. #TINY-6150

### Changed
- Changed `advlist` toolbar buttons to only show a dropdown list if there is more than one option. #TINY-3194
- Changed `mceInsertTable` command and `insertTable` API method to take optional header rows and columns arguments. #TINY-6012
- Changed stylesheet loading, so that UI skin stylesheets can load in a ShadowRoot if required. #TINY-6089
- Changed the DOM location of menus so that they display correctly when the editor is in a ShadowRoot. #TINY-6093
- Changed the table plugin to correctly detect all valid header row structures. #TINY-6007

### Fixed
- Fixed tables with no defined width being converted to a `fixed` width table when modifying the table. #TINY-6051
- Fixed the `autosave` `isEmpty` API incorrectly detecting non-empty content as empty. #TINY-5953
- Fixed table `Paste row after` and `Paste row before` menu items not disabled when nothing was available to paste. #TINY-6006
- Fixed a selection performance issue with large tables on Microsoft Internet Explorer and Edge. #TINY-6057
- Fixed filters for screening commands from the undo stack to be case-insensitive. #TINY-5946
- Fixed `fullscreen` plugin now removes all classes when the editor is closed. #TINY-4048
- Fixed handling of mixed-case icon identifiers (names) for UI elements. #TINY-3854
- Fixed leading and trailing spaces lost when using `editor.selection.getContent({ format: 'text' })`. #TINY-5986
- Fixed an issue where changing the URL with the quicklink toolbar caused unexpected undo behavior. #TINY-5952
- Fixed an issue where removing formatting within a table cell would cause Internet Explorer 11 to scroll to the end of the table. #TINY-6049
- Fixed an issue where the `allow_html_data_urls` setting was not correctly applied. #TINY-5951
- Fixed the `autolink` feature so that it no longer treats a string with multiple "@" characters as an email address. #TINY-4773
- Fixed an issue where removing the editor would leave unexpected attributes on the target element. #TINY-4001
- Fixed the `link` plugin now suggest `mailto:` when the text contains an '@' and no slashes (`/`). #TINY-5941
- Fixed the `valid_children` check of custom elements now allows a wider range of characters in names. #TINY-5971

## 5.3.2 - 2020-06-10

### Fixed
- Fixed a regression introduced in 5.3.0, where `images_dataimg_filter` was no-longer called. #TINY-6086

## 5.3.1 - 2020-05-27

### Fixed
- Fixed the image upload error alert also incorrectly closing the image dialog. #TINY-6020
- Fixed editor content scrolling incorrectly on focus in Firefox by reverting default content CSS html and body heights added in 5.3.0. #TINY-6019

## 5.3.0 - 2020-05-21

### Added
- Added html and body height styles to the default oxide content CSS. #TINY-5978
- Added `uploadUri` and `blobInfo` to the data returned by `editor.uploadImages()`. #TINY-4579
- Added a new function to the `BlobCache` API to lookup a blob based on the base64 data and mime type. #TINY-5988
- Added the ability to search and replace within a selection. #TINY-4549
- Added the ability to set the list start position for ordered lists and added new `lists` context menu item. #TINY-3915
- Added `icon` as an optional config option to the toggle menu item API. #TINY-3345
- Added `auto` mode for `toolbar_location` which positions the toolbar and menu bar at the bottom if there is no space at the top. #TINY-3161

### Changed
- Changed the default `toolbar_location` to `auto`. #TINY-3161
- Changed toggle menu items and choice menu items to have a dedicated icon with the checkmark displayed on the far right side of the menu item. #TINY-3345
- Changed the `link`, `image`, and `paste` plugins to use Promises to reduce the bundle size. #TINY-4710
- Changed the default icons to be lazy loaded during initialization. #TINY-4729
- Changed the parsing of content so base64 encoded urls are converted to blob urls. #TINY-4727
- Changed context toolbars so they concatenate when more than one is suitable for the current selection. #TINY-4495
- Changed inline style element formats (strong, b, em, i, u, strike) to convert to a span on format removal if a `style` or `class` attribute is present. #TINY-4741

### Fixed
- Fixed the `selection.setContent()` API not running parser filters. #TINY-4002
- Fixed formats incorrectly applied or removed when table cells were selected. #TINY-4709
- Fixed the `quickimage` button not restricting the file types to images. #TINY-4715
- Fixed search and replace ignoring text in nested contenteditable elements. #TINY-5967
- Fixed resize handlers displaying in the wrong location sometimes for remote images. #TINY-4732
- Fixed table picker breaking in Firefox on low zoom levels. #TINY-4728
- Fixed issue with loading or pasting contents with large base64 encoded images on Safari. #TINY-4715
- Fixed supplementary special characters being truncated when inserted into the editor. Patch contributed by mlitwin. #TINY-4791
- Fixed toolbar buttons not set to disabled when the editor is in readonly mode. #TINY-4592
- Fixed the editor selection incorrectly changing when removing caret format containers. #TINY-3438
- Fixed bug where title, width, and height would be set to empty string values when updating an image and removing those attributes using the image dialog. #TINY-4786
- Fixed `ObjectResized` event firing when an object wasn't resized. #TINY-4161
- Fixed `ObjectResized` and `ObjectResizeStart` events incorrectly fired when adding or removing table rows and columns. #TINY-4829
- Fixed the placeholder not hiding when pasting content into the editor. #TINY-4828
- Fixed an issue where the editor would fail to load if local storage was disabled. #TINY-5935
- Fixed an issue where an uploaded image would reuse a cached image with a different mime type. #TINY-5988
- Fixed bug where toolbars and dialogs would not show if the body element was replaced (e.g. with Turbolinks). Patch contributed by spohlenz. #GH-5653
- Fixed an issue where multiple formats would be removed when removing a single format at the end of lines or on empty lines. #TINY-1170
- Fixed zero-width spaces incorrectly included in the `wordcount` plugin character count. #TINY-5991
- Fixed a regression introduced in 5.2.0 whereby the desktop `toolbar_mode` setting would incorrectly override the mobile default setting. #TINY-5998
- Fixed an issue where deleting all content in a single cell table would delete the entire table. #TINY-1044

## 5.2.2 - 2020-04-23

### Fixed
- Fixed an issue where anchors could not be inserted on empty lines. #TINY-2788
- Fixed text decorations (underline, strikethrough) not consistently inheriting the text color. #TINY-4757
- Fixed `format` menu alignment buttons inconsistently applying to images. #TINY-4057
- Fixed the floating toolbar drawer height collapsing when the editor is rendered in modal dialogs or floating containers. #TINY-4837
- Fixed `media` embed content not processing safely in some cases. #TINY-4857

## 5.2.1 - 2020-03-25

### Fixed
- Fixed the "is decorative" checkbox in the image dialog clearing after certain dialog events. #FOAM-11
- Fixed possible uncaught exception when a `style` attribute is removed using a content filter on `setContent`. #TINY-4742
- Fixed the table selection not functioning correctly in Microsoft Edge 44 or higher. #TINY-3862
- Fixed the table resize handles not functioning correctly in Microsoft Edge 44 or higher. #TINY-4160
- Fixed the floating toolbar drawer disconnecting from the toolbar when adding content in inline mode. #TINY-4725 #TINY-4765
- Fixed `readonly` mode not returning the appropriate boolean value. #TINY-3948
- Fixed the `forced_root_block_attrs` setting not applying attributes to new blocks consistently. #TINY-4564
- Fixed the editor incorrectly stealing focus during initialization in Microsoft Internet Explorer. #TINY-4697
- Fixed dialogs stealing focus when opening an alert or confirm dialog using an `onAction` callback. #TINY-4014
- Fixed inline dialogs incorrectly closing when clicking on an opened alert or confirm dialog. #TINY-4012
- Fixed the context toolbar overlapping the menu bar and toolbar. #TINY-4586
- Fixed notification and inline dialog positioning issues when using `toolbar_location: 'bottom'`. #TINY-4586
- Fixed the `colorinput` popup appearing offscreen on mobile devices. #TINY-4711
- Fixed special characters not being found when searching by "whole words only". #TINY-4522
- Fixed an issue where dragging images could cause them to be duplicated. #TINY-4195
- Fixed context toolbars activating without the editor having focus. #TINY-4754
- Fixed an issue where removing the background color of text did not always work. #TINY-4770
- Fixed an issue where new rows and columns in a table did not retain the style of the previous row or column. #TINY-4788

## 5.2.0 - 2020-02-13

### Added
- Added the ability to apply formats to spaces. #TINY-4200
- Added new `toolbar_location` setting to allow for positioning the menu and toolbar at the bottom of the editor. #TINY-4210
- Added new `toolbar_groups` setting to allow a custom floating toolbar group to be added to the toolbar when using `floating` toolbar mode. #TINY-4229
- Added new `link_default_protocol` setting to `link` and `autolink` plugin to allow a protocol to be used by default. #TINY-3328
- Added new `placeholder` setting to allow a placeholder to be shown when the editor is empty. #TINY-3917
- Added new `tinymce.dom.TextSeeker` API to allow searching text across different DOM nodes. #TINY-4200
- Added a drop shadow below the toolbar while in sticky mode and introduced Oxide variables to customize it when creating a custom skin. #TINY-4343
- Added `quickbars_image_toolbar` setting to allow for the image quickbar to be turned off. #TINY-4398
- Added iframe and img `loading` attribute to the default schema. Patch contributed by ataylor32. #GH-5112
- Added new `getNodeFilters`/`getAttributeFilters` functions to the `editor.serializer` instance. #TINY-4344
- Added new `a11y_advanced_options` setting to allow additional accessibility options to be added. #FOAM-11
- Added new accessibility options and behaviours to the image dialog using `a11y_advanced_options`. #FOAM-11
- Added the ability to use the window `PrismJS` instance for the `codesample` plugin instead of the bundled version to allow for styling custom languages. #TINY-4504
- Added error message events that fire when a resource loading error occurs. #TINY-4509

### Changed
- Changed the default schema to disallow `onchange` for select elements. #TINY-4614
- Changed default `toolbar_mode` value from false to `wrap`. The value false has been deprecated. #TINY-4617
- Changed `toolbar_drawer` setting to `toolbar_mode`. `toolbar_drawer` has been deprecated. #TINY-4416
- Changed iframe mode to set selection on content init if selection doesn't exist. #TINY-4139
- Changed table related icons to align them with the visual style of the other icons. #TINY-4341
- Changed and improved the visual appearance of the color input field. #TINY-2917
- Changed fake caret container to use `forced_root_block` when possible. #TINY-4190
- Changed the `requireLangPack` API to wait until the plugin has been loaded before loading the language pack. #TINY-3716
- Changed the formatter so `style_formats` are registered before the initial content is loaded into the editor. #TINY-4238
- Changed media plugin to use https protocol for media urls by default. #TINY-4577
- Changed the parser to treat CDATA nodes as bogus HTML comments to match the HTML parsing spec. A new `preserve_cdata` setting has been added to preserve CDATA nodes if required. #TINY-4625

### Fixed
- Fixed incorrect parsing of malformed/bogus HTML comments. #TINY-4625
- Fixed `quickbars` selection toolbar appearing on non-editable elements. #TINY-4359
- Fixed bug with alignment toolbar buttons sometimes not changing state correctly. #TINY-4139
- Fixed the `codesample` toolbar button not toggling when selecting code samples other than HTML. #TINY-4504
- Fixed content incorrectly scrolling to the top or bottom when pressing enter if when the content was already in view. #TINY-4162
- Fixed `scrollIntoView` potentially hiding elements behind the toolbar. #TINY-4162
- Fixed editor not respecting the `resize_img_proportional` setting due to legacy code. #TINY-4236
- Fixed flickering floating toolbar drawer in inline mode. #TINY-4210
- Fixed an issue where the template plugin dialog would be indefinitely blocked on a failed template load. #TINY-2766
- Fixed the `mscontrolselect` event not being unbound on IE/Edge. #TINY-4196
- Fixed Confirm dialog footer buttons so only the "Yes" button is highlighted. #TINY-4310
- Fixed `file_picker_callback` functionality for Image, Link and Media plugins. #TINY-4163
- Fixed issue where floating toolbar drawer sometimes would break if the editor is resized while the drawer is open. #TINY-4439
- Fixed incorrect `external_plugins` loading error message. #TINY-4503
- Fixed resize handler was not hidden for ARIA purposes. Patch contributed by Parent5446. #GH-5195
- Fixed an issue where content could be lost if a misspelled word was selected and spellchecking was disabled. #TINY-3899
- Fixed validation errors in the CSS where certain properties had the wrong default value. #TINY-4491
- Fixed an issue where forced root block attributes were not applied when removing a list. #TINY-4272
- Fixed an issue where the element path isn't being cleared when there are no parents. #TINY-4412
- Fixed an issue where width and height in svg icons containing `rect` elements were overridden by the CSS reset. #TINY-4408
- Fixed an issue where uploading images with `images_reuse_filename` enabled and that included a query parameter would generate an invalid URL. #TINY-4638
- Fixed the `closeButton` property not working when opening notifications. #TINY-4674
- Fixed keyboard flicker when opening a context menu on mobile. #TINY-4540
- Fixed issue where plus icon svg contained strokes. #TINY-4681

## 5.1.6 - 2020-01-28

### Fixed
- Fixed `readonly` mode not blocking all clicked links. #TINY-4572
- Fixed legacy font sizes being calculated inconsistently for the `FontSize` query command value. #TINY-4555
- Fixed changing a tables row from `Header` to `Body` incorrectly moving the row to the bottom of the table. #TINY-4593
- Fixed the context menu not showing in certain cases with hybrid devices. #TINY-4569
- Fixed the context menu opening in the wrong location when the target is the editor body. #TINY-4568
- Fixed the `image` plugin not respecting the `automatic_uploads` setting when uploading local images. #TINY-4287
- Fixed security issue related to parsing HTML comments and CDATA. #TINY-4544

## 5.1.5 - 2019-12-19

### Fixed
- Fixed the UI not working with hybrid devices that accept both touch and mouse events. #TNY-4521
- Fixed the `charmap` dialog initially focusing the first tab of the dialog instead of the search input field. #TINY-4342
- Fixed an exception being raised when inserting content if the caret was directly before or after a `contenteditable="false"` element. #TINY-4528
- Fixed a bug with pasting image URLs when paste as text is enabled. #TINY-4523

## 5.1.4 - 2019-12-11

### Fixed
- Fixed dialog contents disappearing when clicking a checkbox for right-to-left languages. #TINY-4518
- Fixed the `legacyoutput` plugin registering legacy formats after editor initialization, causing legacy content to be stripped on the initial load. #TINY-4447
- Fixed search and replace not cycling through results when searching using special characters. #TINY-4506
- Fixed the `visualchars` plugin converting HTML-like text to DOM elements in certain cases. #TINY-4507
- Fixed an issue with the `paste` plugin not sanitizing content in some cases. #TINY-4510
- Fixed HTML comments incorrectly being parsed in certain cases. #TINY-4511

## 5.1.3 - 2019-12-04

### Fixed
- Fixed sticky toolbar not undocking when fullscreen mode is activated. #TINY-4390
- Fixed the "Current Window" target not applying when updating links using the link dialog. #TINY-4063
- Fixed disabled menu items not highlighting when focused. #TINY-4339
- Fixed touch events passing through dialog collection items to the content underneath on Android devices. #TINY-4431
- Fixed keyboard navigation of the Help dialog's Keyboard Navigation tab. #TINY-4391
- Fixed search and replace dialog disappearing when finding offscreen matches on iOS devices. #TINY-4350
- Fixed performance issues where sticky toolbar was jumping while scrolling on slower browsers. #TINY-4475

## 5.1.2 - 2019-11-19

### Fixed
- Fixed desktop touch devices using `mobile` configuration overrides. #TINY-4345
- Fixed unable to disable the new scrolling toolbar feature. #TINY-4345
- Fixed touch events passing through any pop-up items to the content underneath on Android devices. #TINY-4367
- Fixed the table selector handles throwing JavaScript exceptions for non-table selections. #TINY-4338
- Fixed `cut` operations not removing selected content on Android devices when the `paste` plugin is enabled. #TINY-4362
- Fixed inline toolbar not constrained to the window width by default. #TINY-4314
- Fixed context toolbar split button chevrons pointing right when they should be pointing down. #TINY-4257
- Fixed unable to access the dialog footer in tabbed dialogs on small screens. #TINY-4360
- Fixed mobile table selectors were hard to select with touch by increasing the size. #TINY-4366
- Fixed mobile table selectors moving when moving outside the editor. #TINY-4366
- Fixed inline toolbars collapsing when using sliding toolbars. #TINY-4389
- Fixed block textpatterns not treating NBSPs as spaces. #TINY-4378
- Fixed backspace not merging blocks when the last element in the preceding block was a `contenteditable="false"` element. #TINY-4235
- Fixed toolbar buttons that only contain text labels overlapping on mobile devices. #TINY-4395
- Fixed quickbars quickimage picker not working on mobile. #TINY-4377
- Fixed fullscreen not resizing in an iOS WKWebView component. #TINY-4413

## 5.1.1 - 2019-10-28

### Fixed
- Fixed font formats containing spaces being wrapped in `&quot;` entities instead of single quotes. #TINY-4275
- Fixed alert and confirm dialogs losing focus when clicked. #TINY-4248
- Fixed clicking outside a modal dialog focusing on the document body. #TINY-4249
- Fixed the context toolbar not hiding when scrolled out of view. #TINY-4265

## 5.1.0 - 2019-10-17

### Added
- Added touch selector handles for table selections on touch devices. #TINY-4097
- Added border width field to Table Cell dialog. #TINY-4028
- Added touch event listener to media plugin to make embeds playable. #TINY-4093
- Added oxide styling options to notifications and tweaked the default variables. #TINY-4153
- Added additional padding to split button chevrons on touch devices, to make them easier to interact with. #TINY-4223
- Added new platform detection functions to `Env` and deprecated older detection properties. #TINY-4184
- Added `inputMode` config field to specify inputmode attribute of `input` dialog components. #TINY-4062
- Added new `inputMode` property to relevant plugins/dialogs. #TINY-4102
- Added new `toolbar_sticky` setting to allow the iframe menubar/toolbar to stick to the top of the window when scrolling. #TINY-3982

### Changed
- Changed default setting for `toolbar_drawer` to `floating`. #TINY-3634
- Changed mobile phones to use the `silver` theme by default. #TINY-3634
- Changed some editor settings to default to `false` on touch devices:
  - `menubar`(phones only). #TINY-4077
  - `table_grid`. #TINY-4075
  - `resize`. #TINY-4157
  - `object_resizing`. #TINY-4157
- Changed toolbars and context toolbars to sidescroll on mobile. #TINY-3894 #TINY-4107
- Changed context menus to render as horizontal menus on touch devices. #TINY-4107
- Changed the editor to use the `VisualViewport` API of the browser where possible. #TINY-4078
- Changed visualblocks toolbar button icon and renamed `paragraph` icon to `visualchars`. #TINY-4074
- Changed Oxide default for `@toolbar-button-chevron-color` to follow toolbar button icon color. #TINY-4153
- Changed the `urlinput` dialog component to use the `url` type attribute. #TINY-4102

### Fixed
- Fixed Safari desktop visual viewport fires resize on fullscreen breaking the restore function. #TINY-3976
- Fixed scroll issues on mobile devices. #TINY-3976
- Fixed context toolbar unable to refresh position on iOS12. #TINY-4107
- Fixed ctrl+left click not opening links on readonly mode and the preview dialog. #TINY-4138
- Fixed Slider UI component not firing `onChange` event on touch devices. #TINY-4092
- Fixed notifications overlapping instead of stacking. #TINY-3478
- Fixed inline dialogs positioning incorrectly when the page is scrolled. #TINY-4018
- Fixed inline dialogs and menus not repositioning when resizing. #TINY-3227
- Fixed inline toolbar incorrectly stretching to the full width when a width value was provided. #TINY-4066
- Fixed menu chevrons color to follow the menu text color. #TINY-4153
- Fixed table menu selection grid from staying black when using dark skins, now follows border color. #TINY-4153
- Fixed Oxide using the wrong text color variable for menubar button focused state. #TINY-4146
- Fixed the autoresize plugin not keeping the selection in view when resizing. #TINY-4094
- Fixed textpattern plugin throwing exceptions when using `forced_root_block: false`. #TINY-4172
- Fixed missing CSS fill styles for toolbar button icon active state. #TINY-4147
- Fixed an issue where the editor selection could end up inside a short ended element (such as `br`). #TINY-3999
- Fixed browser selection being lost in inline mode when opening split dropdowns. #TINY-4197
- Fixed backspace throwing an exception when using `forced_root_block: false`. #TINY-4099
- Fixed floating toolbar drawer expanding outside the bounds of the editor. #TINY-3941
- Fixed the autocompleter not activating immediately after a `br` or `contenteditable=false` element. #TINY-4194
- Fixed an issue where the autocompleter would incorrectly close on IE 11 in certain edge cases. #TINY-4205

## 5.0.16 - 2019-09-24

### Added
- Added new `referrer_policy` setting to add the `referrerpolicy` attribute when loading scripts or stylesheets. #TINY-3978
- Added a slight background color to dialog tab links when focused to aid keyboard navigation. #TINY-3877

### Fixed
- Fixed media poster value not updating on change. #TINY-4013
- Fixed openlink was not registered as a toolbar button. #TINY-4024
- Fixed failing to initialize if a script tag was used inside a SVG. #TINY-4087
- Fixed double top border showing on toolbar without menubar when toolbar_drawer is enabled. #TINY-4118
- Fixed unable to drag inline dialogs to the bottom of the screen when scrolled. #TINY-4154
- Fixed notifications appearing on top of the toolbar when scrolled in inline mode. #TINY-4159
- Fixed notifications displaying incorrectly on IE 11. #TINY-4169

## 5.0.15 - 2019-09-02

### Added
- Added a dark `content_css` skin to go with the dark UI skin. #TINY-3743

### Changed
- Changed the enabled state on toolbar buttons so they don't get the hover effect. #TINY-3974

### Fixed
- Fixed missing CSS active state on toolbar buttons. #TINY-3966
- Fixed `onChange` callback not firing for the colorinput dialog component. #TINY-3968
- Fixed context toolbars not showing in fullscreen mode. #TINY-4023

## 5.0.14 - 2019-08-19

### Added
- Added an API to reload the autocompleter menu with additional fetch metadata #MENTIONS-17

### Fixed
- Fixed missing toolbar button border styling options. #TINY-3965
- Fixed image upload progress notification closing before the upload is complete. #TINY-3963
- Fixed inline dialogs not closing on escape when no dialog component is in focus. #TINY-3936
- Fixed plugins not being filtered when defaulting to mobile on phones. #TINY-3537
- Fixed toolbar more drawer showing the content behind it when transitioning between opened and closed states. #TINY-3878
- Fixed focus not returning to the dialog after pressing the "Replace all" button in the search and replace dialog. #TINY-3961

### Removed
- Removed Oxide variable `@menubar-select-disabled-border-color` and replaced it with `@menubar-select-disabled-border`. #TINY-3965

## 5.0.13 - 2019-08-06

### Changed
- Changed modal dialogs to prevent dragging by default and added new `draggable_modal` setting to restore dragging. #TINY-3873
- Changed the nonbreaking plugin to insert nbsp characters wrapped in spans to aid in filtering. This can be disabled using the `nonbreaking_wrap` setting. #TINY-3647
- Changed backspace behaviour in lists to outdent nested list items when the cursor is at the start of the list item. #TINY-3651

### Fixed
- Fixed sidebar growing beyond editor bounds in IE 11. #TINY-3937
- Fixed issue with being unable to keyboard navigate disabled toolbar buttons. #TINY-3350
- Fixed issues with backspace and delete in nested contenteditable true and false elements. #TINY-3868
- Fixed issue with losing keyboard navigation in dialogs due to disabled buttons. #TINY-3914
- Fixed `MouseEvent.mozPressure is deprecated` warning in Firefox. #TINY-3919
- Fixed `default_link_target` not being respected when `target_list` is disabled. #TINY-3757
- Fixed mobile plugin filter to only apply to the mobile theme, rather than all mobile platforms. #TINY-3405
- Fixed focus switching to another editor during mode changes. #TINY-3852
- Fixed an exception being thrown when clicking on an uninitialized inline editor. #TINY-3925
- Fixed unable to keyboard navigate to dialog menu buttons. #TINY-3933
- Fixed dialogs being able to be dragged outside the window viewport. #TINY-3787
- Fixed inline dialogs appearing above modal dialogs. #TINY-3932

## 5.0.12 - 2019-07-18

### Added
- Added ability to utilize UI dialog panels inside other panels. #TINY-3305
- Added help dialog tab explaining keyboard navigation of the editor. #TINY-3603

### Changed
- Changed the "Find and Replace" design to an inline dialog. #TINY-3054

### Fixed
- Fixed issue where autolink spacebar event was not being fired on Edge. #TINY-3891
- Fixed table selection missing the background color. #TINY-3892
- Fixed removing shortcuts not working for function keys. #TINY-3871
- Fixed non-descriptive UI component type names. #TINY-3349
- Fixed UI registry components rendering as the wrong type when manually specifying a different type. #TINY-3385
- Fixed an issue where dialog checkbox, input, selectbox, textarea and urlinput components couldn't be disabled. #TINY-3708
- Fixed the context toolbar not using viable screen space in inline/distraction free mode. #TINY-3717
- Fixed the context toolbar overlapping the toolbar in various conditions. #TINY-3205
- Fixed IE11 edge case where items were being inserted into the wrong location. #TINY-3884

## 5.0.11 - 2019-07-04

### Fixed
- Fixed packaging errors caused by a rollup treeshaking bug (https://github.com/rollup/rollup/issues/2970). #TINY-3866
- Fixed the customeditor component not able to get data from the dialog api. #TINY-3866
- Fixed collection component tooltips not being translated. #TINY-3855

## 5.0.10 - 2019-07-02

### Added
- Added support for all HTML color formats in `color_map` setting. #TINY-3837

### Changed
- Changed backspace key handling to outdent content in appropriate circumstances. #TINY-3685
- Changed default palette for forecolor and backcolor to include some lighter colors suitable for highlights. #TINY-2865
- Changed the search and replace plugin to cycle through results. #TINY-3800

### Fixed
- Fixed inconsistent types causing some properties to be unable to be used in dialog components. #TINY-3778
- Fixed an issue in the Oxide skin where dialog content like outlines and shadows were clipped because of overflow hidden. #TINY-3566
- Fixed the search and replace plugin not resetting state when changing the search query. #TINY-3800
- Fixed backspace in lists not creating an undo level. #TINY-3814
- Fixed the editor to cancel loading in quirks mode where the UI is not supported. #TINY-3391
- Fixed applying fonts not working when the name contained spaces and numbers. #TINY-3801
- Fixed so that initial content is retained when initializing on list items. #TINY-3796
- Fixed inefficient font name and font size current value lookup during rendering. #TINY-3813
- Fixed mobile font copied into the wrong folder for the oxide-dark skin. #TINY-3816
- Fixed an issue where resizing the width of tables would produce inaccurate results. #TINY-3827
- Fixed a memory leak in the Silver theme. #TINY-3797
- Fixed alert and confirm dialogs using incorrect markup causing inconsistent padding. #TINY-3835
- Fixed an issue in the Table plugin with `table_responsive_width` not enforcing units when resizing. #TINY-3790
- Fixed leading, trailing and sequential spaces being lost when pasting plain text. #TINY-3726
- Fixed exception being thrown when creating relative URIs. #TINY-3851
- Fixed focus is no longer set to the editor content during mode changes unless the editor already had focus. #TINY-3852

## 5.0.9 - 2019-06-26

### Fixed
- Fixed print plugin not working in Firefox. #TINY-3834

## 5.0.8 - 2019-06-18

### Added
- Added back support for multiple toolbars. #TINY-2195
- Added support for .m4a files to the media plugin. #TINY-3750
- Added new base_url and suffix editor init options. #TINY-3681

### Fixed
- Fixed incorrect padding for select boxes with visible values. #TINY-3780
- Fixed selection incorrectly changing when programmatically setting selection on contenteditable false elements. #TINY-3766
- Fixed sidebar background being transparent. #TINY-3727
- Fixed the build to remove duplicate iife wrappers. #TINY-3689
- Fixed bogus autocompleter span appearing in content when the autocompleter menu is shown. #TINY-3752
- Fixed toolbar font size select not working with legacyoutput plugin. #TINY-2921
- Fixed the legacyoutput plugin incorrectly aligning images. #TINY-3660
- Fixed remove color not working when using the legacyoutput plugin. #TINY-3756
- Fixed the font size menu applying incorrect sizes when using the legacyoutput plugin. #TINY-3773
- Fixed scrollIntoView not working when the parent window was out of view. #TINY-3663
- Fixed the print plugin printing from the wrong window in IE11. #TINY-3762
- Fixed content CSS loaded over CORS not loading in the preview plugin with content_css_cors enabled. #TINY-3769
- Fixed the link plugin missing the default "None" option for link list. #TINY-3738
- Fixed small dot visible with menubar and toolbar disabled in inline mode. #TINY-3623
- Fixed space key properly inserts a nbsp before/after block elements. #TINY-3745
- Fixed native context menu not showing with images in IE11. #TINY-3392
- Fixed inconsistent browser context menu image selection. #TINY-3789

## 5.0.7 - 2019-06-05

### Added
- Added new toolbar button and menu item for inserting tables via dialog. #TINY-3636
- Added new API for adding/removing/changing tabs in the Help dialog. #TINY-3535
- Added highlighting of matched text in autocompleter items. #TINY-3687
- Added the ability for autocompleters to work with matches that include spaces. #TINY-3704
- Added new `imagetools_fetch_image` callback to allow custom implementations for cors loading of images. #TINY-3658
- Added `'http'` and `https` options to `link_assume_external_targets` to prepend `http://` or `https://` prefixes when URL does not contain a protocol prefix. Patch contributed by francoisfreitag. #GH-4335

### Changed
- Changed annotations navigation to work the same as inline boundaries. #TINY-3396
- Changed tabpanel API by adding a `name` field and changing relevant methods to use it. #TINY-3535

### Fixed
- Fixed text color not updating all color buttons when choosing a color. #TINY-3602
- Fixed the autocompleter not working with fragmented text. #TINY-3459
- Fixed the autosave plugin no longer overwrites window.onbeforeunload. #TINY-3688
- Fixed infinite loop in the paste plugin when IE11 takes a long time to process paste events. Patch contributed by lRawd. #GH-4987
- Fixed image handle locations when using `fixed_toolbar_container`. Patch contributed by t00. #GH-4966
- Fixed the autoresize plugin not firing `ResizeEditor` events. #TINY-3587
- Fixed editor in fullscreen mode not extending to the bottom of the screen. #TINY-3701
- Fixed list removal when pressing backspace after the start of the list item. #TINY-3697
- Fixed autocomplete not triggering from compositionend events. #TINY-3711
- Fixed `file_picker_callback` could not set the caption field on the insert image dialog. #TINY-3172
- Fixed the autocompleter menu showing up after a selection had been made. #TINY-3718
- Fixed an exception being thrown when a file or number input has focus during initialization. Patch contributed by t00. #GH-2194

## 5.0.6 - 2019-05-22

### Added
- Added `icons_url` editor settings to enable icon packs to be loaded from a custom url. #TINY-3585
- Added `image_uploadtab` editor setting to control the visibility of the upload tab in the image dialog. #TINY-3606
- Added new api endpoints to the wordcount plugin and improved character count logic. #TINY-3578

### Changed
- Changed plugin, language and icon loading errors to log in the console instead of a notification. #TINY-3585

### Fixed
- Fixed the textpattern plugin not working with fragmented text. #TINY-3089
- Fixed various toolbar drawer accessibility issues and added an animation. #TINY-3554
- Fixed issues with selection and ui components when toggling readonly mode. #TINY-3592
- Fixed so readonly mode works with inline editors. #TINY-3592
- Fixed docked inline toolbar positioning when scrolled. #TINY-3621
- Fixed initial value not being set on bespoke select in quickbars and toolbar drawer. #TINY-3591
- Fixed so that nbsp entities aren't trimmed in white-space: pre-line elements. #TINY-3642
- Fixed `mceInsertLink` command inserting spaces instead of url encoded characters. #GH-4990
- Fixed text content floating on top of dialogs in IE11. #TINY-3640

## 5.0.5 - 2019-05-09

### Added
- Added menu items to match the forecolor/backcolor toolbar buttons. #TINY-2878
- Added default directionality based on the configured language. #TINY-2621
- Added styles, icons and tests for rtl mode. #TINY-2621

### Fixed
- Fixed autoresize not working with floating elements or when media elements finished loading. #TINY-3545
- Fixed incorrect vertical caret positioning in IE 11. #TINY-3188
- Fixed submenu anchoring hiding overflowed content. #TINY-3564

### Removed
- Removed unused and hidden validation icons to avoid displaying phantom tooltips. #TINY-2329

## 5.0.4 - 2019-04-23

### Added
- Added back URL dialog functionality, which is now available via `editor.windowManager.openUrl()`. #TINY-3382
- Added the missing throbber functionality when calling `editor.setProgressState(true)`. #TINY-3453
- Added function to reset the editor content and undo/dirty state via `editor.resetContent()`. #TINY-3435
- Added the ability to set menu buttons as active. #TINY-3274
- Added `editor.mode` API, featuring a custom editor mode API. #TINY-3406
- Added better styling to floating toolbar drawer. #TINY-3479
- Added the new premium plugins to the Help dialog plugins tab. #TINY-3496
- Added the linkchecker context menu items to the default configuration. #TINY-3543

### Fixed
- Fixed image context menu items showing on placeholder images. #TINY-3280
- Fixed dialog labels and text color contrast within notifications/alert banners to satisfy WCAG 4.5:1 contrast ratio for accessibility. #TINY-3351
- Fixed selectbox and colorpicker items not being translated. #TINY-3546
- Fixed toolbar drawer sliding mode to correctly focus the editor when tabbing via keyboard navigation. #TINY-3533
- Fixed positioning of the styleselect menu in iOS while using the mobile theme. #TINY-3505
- Fixed the menubutton `onSetup` callback to be correctly executed when rendering the menu buttons. #TINY-3547
- Fixed `default_link_target` setting to be correctly utilized when creating a link. #TINY-3508
- Fixed colorpicker floating marginally outside its container. #TINY-3026
- Fixed disabled menu items displaying as active when hovered. #TINY-3027

### Removed
- Removed redundant mobile wrapper. #TINY-3480

## 5.0.3 - 2019-03-19

### Changed
- Changed empty nested-menu items within the style formats menu to be disabled or hidden if the value of `style_formats_autohide` is `true`. #TINY-3310
- Changed the entire phrase 'Powered by Tiny' in the status bar to be a link instead of just the word 'Tiny'. #TINY-3366
- Changed `formatselect`, `styleselect` and `align` menus to use the `mceToggleFormat` command internally. #TINY-3428

### Fixed
- Fixed toolbar keyboard navigation to work as expected when `toolbar_drawer` is configured. #TINY-3432
- Fixed text direction buttons to display the correct pressed state in selections that have no explicit `dir` property. #TINY-3138
- Fixed the mobile editor to clean up properly when removed. #TINY-3445
- Fixed quickbar toolbars to add an empty box to the screen when it is set to `false`. #TINY-3439
- Fixed an issue where pressing the **Delete/Backspace** key at the edge of tables was creating incorrect selections. #TINY-3371
- Fixed an issue where dialog collection items (emoticon and special character dialogs) couldn't be selected with touch devices. #TINY-3444
- Fixed a type error introduced in TinyMCE version 5.0.2 when calling `editor.getContent()` with nested bookmarks. #TINY-3400
- Fixed an issue that prevented default icons from being overridden. #TINY-3449
- Fixed an issue where **Home/End** keys wouldn't move the caret correctly before or after `contenteditable=false` inline elements. #TINY-2995
- Fixed styles to be preserved in IE 11 when editing via the `fullpage` plugin. #TINY-3464
- Fixed the `link` plugin context toolbar missing the open link button. #TINY-3461
- Fixed inconsistent dialog component spacing. #TINY-3436

## 5.0.2 - 2019-03-05

### Added
- Added presentation and document presets to `htmlpanel` dialog component. #TINY-2694
- Added missing fixed_toolbar_container setting has been reimplemented in the Silver theme. #TINY-2712
- Added a new toolbar setting `toolbar_drawer` that moves toolbar groups which overflow the editor width into either a `sliding` or `floating` toolbar section. #TINY-2874

### Changed
- Updated the build process to include package lock files in the dev distribution archive. #TINY-2870

### Fixed
- Fixed inline dialogs did not have aria attributes. #TINY-2694
- Fixed default icons are now available in the UI registry, allowing use outside of toolbar buttons. #TINY-3307
- Fixed a memory leak related to select toolbar items. #TINY-2874
- Fixed a memory leak due to format changed listeners that were never unbound. #TINY-3191
- Fixed an issue where content may have been lost when using permanent bookmarks. #TINY-3400
- Fixed the quicklink toolbar button not rendering in the quickbars plugin. #TINY-3125
- Fixed an issue where menus were generating invalid HTML in some cases. #TINY-3323
- Fixed an issue that could cause the mobile theme to show a blank white screen when the editor was inside an `overflow:hidden` element. #TINY-3407
- Fixed mobile theme using a transparent background and not taking up the full width on iOS. #TINY-3414
- Fixed the template plugin dialog missing the description field. #TINY-3337
- Fixed input dialog components using an invalid default type attribute. #TINY-3424
- Fixed an issue where backspace/delete keys after/before pagebreak elements wouldn't move the caret. #TINY-3097
- Fixed an issue in the table plugin where menu items and toolbar buttons weren't showing correctly based on the selection. #TINY-3423
- Fixed inconsistent button focus styles in Firefox. #TINY-3377
- Fixed the resize icon floating left when all status bar elements were disabled. #TINY-3340
- Fixed the resize handle to not show in fullscreen mode. #TINY-3404

## 5.0.1 - 2019-02-21

### Added
- Added H1-H6 toggle button registration to the silver theme. #TINY-3070
- Added code sample toolbar button will now toggle on when the cursor is in a code section. #TINY-3040
- Added new settings to the emoticons plugin to allow additional emoticons to be added. #TINY-3088

### Fixed
- Fixed an issue where adding links to images would replace the image with text. #TINY-3356
- Fixed an issue where the inline editor could use fractional pixels for positioning. #TINY-3202
- Fixed an issue where uploading non-image files in the Image Plugin upload tab threw an error. #TINY-3244
- Fixed an issue in the media plugin that was causing the source url and height/width to be lost in certain circumstances. #TINY-2858
- Fixed an issue with the Context Toolbar not being removed when clicking outside of the editor. #TINY-2804
- Fixed an issue where clicking 'Remove link' wouldn't remove the link in certain circumstances. #TINY-3199
- Fixed an issue where the media plugin would fail when parsing dialog data. #TINY-3218
- Fixed an issue where retrieving the selected content as text didn't create newlines. #TINY-3197
- Fixed incorrect keyboard shortcuts in the Help dialog for Windows. #TINY-3292
- Fixed an issue where JSON serialization could produce invalid JSON. #TINY-3281
- Fixed production CSS including references to source maps. #TINY-3920
- Fixed development CSS was not included in the development zip. #TINY-3920
- Fixed the autocompleter matches predicate not matching on the start of words by default. #TINY-3306
- Fixed an issue where the page could be scrolled with modal dialogs open. #TINY-2252
- Fixed an issue where autocomplete menus would show an icon margin when no items had icons. #TINY-3329
- Fixed an issue in the quickbars plugin where images incorrectly showed the text selection toolbar. #TINY-3338
- Fixed an issue that caused the inline editor to fail to render when the target element already had focus. #TINY-3353

### Removed
- Removed paste as text notification banner and paste_plaintext_inform setting. #POW-102

## 5.0.0 - 2019-02-04

Full documentation for the version 5 features and changes is available at https://www.tiny.cloud/docs/tinymce/5/release-notes/release-notes50/

### Added
- Added links and registered names with * to denote premium plugins in Plugins tab of Help dialog. #TINY-3223

### Changed
- Changed Tiny 5 mobile skin to look more uniform with desktop. #TINY-2650
- Blacklisted table, th and td as inline editor target. #TINY-717

### Fixed
- Fixed an issue where tab panel heights weren't sizing properly on smaller screens and weren't updating on resize. #TINY-3242
- Fixed image tools not having any padding between the label and slider. #TINY-3220
- Fixed context toolbar toggle buttons not showing the correct state. #TINY-3022
- Fixed missing separators in the spellchecker context menu between the suggestions and actions. #TINY-3217
- Fixed notification icon positioning in alert banners. #TINY-2196
- Fixed a typo in the word count plugin name. #TINY-3062
- Fixed charmap and emoticons dialogs not having a primary button. #TINY-3233
- Fixed an issue where resizing wouldn't work correctly depending on the box-sizing model. #TINY-3278

## 5.0.0-rc-2 - 2019-01-22

### Added
- Added screen reader accessibility for sidebar and statusbar. #TINY-2699

### Changed
- Changed formatting menus so they are registered and made the align toolbar button use an icon instead of text. #TINY-2880
- Changed checkboxes to use a boolean for its state, instead of a string. #TINY-2848
- Updated the textpattern plugin to properly support nested patterns and to allow running a command with a value for a pattern with a start and an end. #TINY-2991
- Updated Emoticons and Charmap dialogs to be screen reader accessible. #TINY-2693

### Fixed
- Fixed the link dialog such that it will now retain class attributes when updating links. #TINY-2825
- Fixed "Find and replace" not showing in the "Edit" menu by default. #TINY-3061
- Fixed dropdown buttons missing the 'type' attribute, which could cause forms to be incorrectly submitted. #TINY-2826
- Fixed emoticon and charmap search not returning expected results in certain cases. #TINY-3084
- Fixed blank rel_list values throwing an exception in the link plugin. #TINY-3149

### Removed
- Removed unnecessary 'flex' and unused 'colspan' properties from the new dialog APIs. #TINY-2973

## 5.0.0-rc-1 - 2019-01-08

### Added
- Added editor settings functionality to specify title attributes for toolbar groups. #TINY-2690
- Added icons instead of button text to improve Search and Replace dialog footer appearance. #TINY-2654
- Added `tox-dialog__table` instead of `mce-table-striped` class to enhance Help dialog appearance. #TINY-2360
- Added title attribute to iframes so, screen readers can announce iframe labels. #TINY-2692
- Added a wordcount menu item, that defaults to appearing in the tools menu. #TINY-2877

### Changed
- Updated the font select dropdown logic to try to detect the system font stack and show "System Font" as the font name. #TINY-2710
- Updated the autocompleter to only show when it has matched items. #TINY-2350
- Updated SizeInput labels to "Height" and "Width" instead of Dimensions. #TINY-2833
- Updated the build process to minify and generate ASCII only output for the emoticons database. #TINY-2744

### Fixed
- Fixed readonly mode not fully disabling editing content. #TINY-2287
- Fixed accessibility issues with the font select, font size, style select and format select toolbar dropdowns. #TINY-2713
- Fixed accessibility issues with split dropdowns. #TINY-2697
- Fixed the legacyoutput plugin to be compatible with TinyMCE 5.0. #TINY-2301
- Fixed icons not showing correctly in the autocompleter popup. #TINY-3029
- Fixed an issue where preview wouldn't show anything in Edge under certain circumstances. #TINY-3035
- Fixed the height being incorrectly calculated for the autoresize plugin. #TINY-2807

## 5.0.0-beta-1 - 2018-11-30

### Added
- Added a new `addNestedMenuItem()` UI registry function and changed all nested menu items to use the new registry functions. #TINY-2230
- Added title attribute to color swatch colors. #TINY-2669
- Added anchorbar component to anchor inline toolbar dialogs to instead of the toolbar. #TINY-2040
- Added support for toolbar<n> and toolbar array config options to be squashed into a single toolbar and not create multiple toolbars. #TINY-2195
- Added error handling for when forced_root_block config option is set to true. #TINY-2261
- Added functionality for the removed_menuitems config option. #TINY-2184
- Added the ability to use a string to reference menu items in menu buttons and submenu items. #TINY-2253

### Changed
- Changed the name of the "inlite" plugin to "quickbars". #TINY-2831
- Changed the background color icon to highlight background icon. #TINY-2258
- Changed Help dialog to be accessible to screen readers. #TINY-2687
- Changed the color swatch to save selected custom colors to local storage for use across sessions. #TINY-2722
- Changed `WindowManager` API - methods `getParams`, `setParams` and `getWindows`, and the legacy `windows` property, have been removed. `alert` and `confirm` dialogs are no longer tracked in the window list. #TINY-2603

### Fixed
- Fixed an inline mode issue where the save plugin upon saving can cause content loss. #TINY-2659
- Fixed an issue in IE 11 where calling selection.getContent() would return an empty string when the editor didn't have focus. #TINY-2325

### Removed
- Removed compat3x plugin. #TINY-2815

## 5.0.0-preview-4 - 2018-11-12

### Added
- Added width and height placeholder text to image and media dialog dimensions input. #AP-296
- Added the ability to keyboard navigate through menus, toolbars, sidebar and the status bar sequentially. #AP-381
- Added translation capability back to the editor's UI. #AP-282
- Added `label` component type for dialogs to group components under a label.

### Changed
- Changed the editor resize handle so that it should be disabled when the autoresize plugin is turned on. #AP-424
- Changed UI text for microcopy improvements. #TINY-2281

### Fixed
- Fixed distraction free plugin. #AP-470
- Fixed contents of the input field being selected on focus instead of just recieving an outline highlight. #AP-464
- Fixed styling issues with dialogs and menus in IE 11. #AP-456
- Fixed custom style format control not honoring custom formats. #AP-393
- Fixed context menu not appearing when clicking an image with a caption. #AP-382
- Fixed directionality of UI when using an RTL language. #AP-423
- Fixed page responsiveness with multiple inline editors. #AP-430
- Fixed empty toolbar groups appearing through invalid configuration of the `toolbar` property. #AP-450
- Fixed text not being retained when updating links through the link dialog. #AP-293
- Fixed edit image context menu, context toolbar and toolbar items being incorrectly enabled when selecting invalid images. #AP-323
- Fixed emoji type ahead being shown when typing URLs. #AP-366
- Fixed toolbar configuration properties incorrectly expecting string arrays instead of strings. #AP-342
- Fixed the block formatting toolbar item not showing a "Formatting" title when there is no selection. #AP-321
- Fixed clicking disabled toolbar buttons hiding the toolbar in inline mode. #AP-380
- Fixed `EditorResize` event not being fired upon editor resize. #AP-327
- Fixed tables losing styles when updating through the dialog. #AP-368
- Fixed context toolbar positioning to be more consistent near the edges of the editor. #AP-318
- Fixed table of contents plugin now works with v5 toolbar APIs correctly. #AP-347
- Fixed the `link_context_toolbar` configuration not disabling the context toolbar. #AP-458
- Fixed the link context toolbar showing incorrect relative links. #AP-435
- Fixed the alignment of the icon in alert banner dialog components. #TINY-2220
- Fixed the visual blocks and visual char menu options not displaying their toggled state. #TINY-2238
- Fixed the editor not displaying as fullscreen when toggled. #TINY-2237

### Removed
- Removed the tox-custom-editor class that was added to the wrapping element of codemirror. #TINY-2211

## 5.0.0-preview-3 - 2018-10-18

### Changed
- Changed editor layout to use modern CSS properties over manually calculating dimensions. #AP-324
- Changed `autoresize_min_height` and `autoresize_max_height` configurations to `min_height` and `max_height`. #AP-324
- Changed `Whole word` label in Search and Replace dialog to `Find whole words only`. #AP-387

### Fixed
- Fixed bugs with editor width jumping when resizing and the iframe not resizing to smaller than 150px in height. #AP-324
- Fixed mobile theme bug that prevented the editor from loading. #AP-404
- Fixed long toolbar groups extending outside of the editor instead of wrapping.
- Fixed dialog titles so they are now proper case. #AP-384
- Fixed color picker default to be #000000 instead of #ff00ff. #AP-216
- Fixed "match case" option on the Find and Replace dialog is no longer selected by default. #AP-298
- Fixed vertical alignment of toolbar icons. #DES-134
- Fixed toolbar icons not appearing on IE11. #DES-133

## 5.0.0-preview-2 - 2018-10-10

### Added
- Added swatch is now shown for colorinput fields, instead of the colorpicker directly. #AP-328
- Added fontformats and fontsizes menu items. #AP-390

### Changed
- Changed configuration of color options has been simplified to `color_map`, `color_cols`, and `custom_colors`. #AP-328
- Changed `height` configuration to apply to the editor frame (including menubar, toolbar, status bar) instead of the content area. #AP-324

### Fixed
- Fixed styleselect not updating the displayed item as the cursor moved. #AP-388
- Fixed preview iframe not expanding to the dialog size. #AP-252
- Fixed 'meta' shortcuts not translated into platform-specific text. #AP-270
- Fixed tabbed dialogs (Charmap and Emoticons) shrinking when no search results returned.
- Fixed a bug where alert banner icons were not retrieved from icon pack. #AP-330
- Fixed component styles to flex so they fill large dialogs. #AP-252
- Fixed editor flashing unstyled during load (still in progress). #AP-349

### Removed
- Removed `colorpicker` plugin, it is now in the theme. #AP-328
- Removed `textcolor` plugin, it is now in the theme. #AP-328

## 5.0.0-preview-1 - 2018-10-01

Developer preview 1.

Initial list of features and changes is available at https://www.tiny.cloud/docs/tinymce/5/release-notes/release-notes50/.

## 4.9.11 - 2020-07-13

### Fixed
- Fixed the `selection.setContent()` API not running parser filters. #TINY-4002
- Fixed content in an iframe element parsing as DOM elements instead of text content. #TINY-5943
- Fixed up and down keyboard navigation not working for inline `contenteditable="false"` elements. #TINY-6226

## 4.9.10 - 2020-04-23

### Fixed
- Fixed an issue where the editor selection could end up inside a short ended element (eg br). #TINY-3999
- Fixed a security issue related to CDATA sanitization during parsing. #TINY-4669
- Fixed `media` embed content not processing safely in some cases. #TINY-4857

## 4.9.9 - 2020-03-25

### Fixed
- Fixed the table selection not functioning correctly in Microsoft Edge 44 or higher. #TINY-3862
- Fixed the table resize handles not functioning correctly in Microsoft Edge 44 or higher. #TINY-4160
- Fixed the `forced_root_block_attrs` setting not applying attributes to new blocks consistently. #TINY-4564
- Fixed the editor failing to initialize if a script tag was used inside an SVG. #TINY-4087

## 4.9.8 - 2020-01-28

### Fixed
- Fixed the `mobile` theme failing to load due to a bundling issue. #TINY-4613
- Fixed security issue related to parsing HTML comments and CDATA. #TINY-4544

## 4.9.7 - 2019-12-19

### Fixed
- Fixed the `visualchars` plugin converting HTML-like text to DOM elements in certain cases. #TINY-4507
- Fixed an issue with the `paste` plugin not sanitizing content in some cases. #TINY-4510
- Fixed HTML comments incorrectly being parsed in certain cases. #TINY-4511

## 4.9.6 - 2019-09-02

### Fixed
- Fixed image browse button sometimes displaying the browse window twice. #TINY-3959

## 4.9.5 - 2019-07-02

### Changed
- Changed annotations navigation to work the same as inline boundaries. #TINY-3396

### Fixed
- Fixed the print plugin printing from the wrong window in IE11. #TINY-3762
- Fixed an exception being thrown when a file or number input has focus during initialization. Patch contributed by t00. #GH-2194
- Fixed positioning of the styleselect menu in iOS while using the mobile theme. #TINY-3505
- Fixed native context menu not showing with images in IE11. #TINY-3392
- Fixed selection incorrectly changing when programmatically setting selection on contenteditable false elements. #TINY-3766
- Fixed image browse button not working on touch devices. #TINY-3751
- Fixed so that nbsp entities aren't trimmed in white-space: pre-line elements. #TINY-3642
- Fixed space key properly inserts a nbsp before/after block elements. #TINY-3745
- Fixed infinite loop in the paste plugin when IE11 takes a long time to process paste events. Patch contributed by lRawd. #GH-4987

## 4.9.4 - 2019-03-20

### Fixed
- Fixed an issue where **Home/End** keys wouldn't move the caret correctly before or after `contenteditable=false` inline elements. #TINY-2995
- Fixed an issue where content may have been lost when using permanent bookmarks. #TINY-3400
- Fixed the mobile editor to clean up properly when removed. #TINY-3445
- Fixed an issue where retrieving the selected content as text didn't create newlines. #TINY-3197
- Fixed an issue where typing space between images would cause issues with nbsp not being inserted. #TINY-3346

## 4.9.3 - 2019-01-31

### Added
- Added a visualchars_default_state setting to the Visualchars Plugin. Patch contributed by mat3e.

### Fixed
- Fixed a bug where scrolling on a page with more than one editor would cause a ResizeWindow event to fire. #TINY-3247
- Fixed a bug where if a plugin threw an error during initialisation the whole editor would fail to load. #TINY-3243
- Fixed a bug where getContent would include bogus elements when valid_elements setting was set up in a specific way. #TINY-3213
- Fixed a bug where only a few function key names could be used when creating keyboard shortcuts. #TINY-3146
- Fixed a bug where it wasn't possible to enter spaces into an editor after pressing shift+enter. #TINY-3099
- Fixed a bug where no caret would be rendered after backspacing to a contenteditable false element. #TINY-2998
- Fixed a bug where deletion to/from indented lists would leave list fragments in the editor. #TINY-2981

## 4.9.2 - 2018-12-17

### Fixed
- Fixed a bug with pressing the space key on IE 11 would result in nbsp characters being inserted between words at the end of a block. #TINY-2996
- Fixed a bug where character composition using quote and space on US International keyboards would produce a space instead of a quote. #TINY-2999
- Fixed a bug where remove format wouldn't remove the inner most inline element in some situations. #TINY-2982
- Fixed a bug where outdenting an list item would affect attributes on other list items within the same list. #TINY-2971
- Fixed a bug where the DomParser filters wouldn't be applied for elements created when parsing invalid html. #TINY-2978
- Fixed a bug where setProgressState wouldn't automatically close floating ui elements like menus. #TINY-2896
- Fixed a bug where it wasn't possible to navigate out of a figcaption element using the arrow keys. #TINY-2894
- Fixed a bug where enter key before an image inside a link would remove the image. #TINY-2780

## 4.9.1 - 2018-12-04

### Added
- Added functionality to insert html to the replacement feature of the Textpattern Plugin. #TINY-2839

### Fixed
- Fixed a bug where `editor.selection.getContent({format: 'text'})` didn't work as expected in IE11 on an unfocused editor. #TINY-2862
- Fixed a bug in the Textpattern Plugin where the editor would get an incorrect selection after inserting a text pattern on Safari. #TINY-2838
- Fixed a bug where the space bar didn't work correctly in editors with the forced_root_block setting set to false. #TINY-2816

## 4.9.0 - 2018-11-27

### Added
- Added a replace feature to the Textpattern Plugin. #TINY-1908
- Added functionality to the Lists Plugin that improves the indentation logic. #TINY-1790

### Fixed
- Fixed a bug where it wasn't possible to delete/backspace when the caret was between a contentEditable=false element and a BR. #TINY-2372
- Fixed a bug where copying table cells without a text selection would fail to copy anything. #TINY-1789
- Implemented missing `autosave_restore_when_empty` functionality in the Autosave Plugin. Patch contributed by gzzo. #GH-4447
- Reduced insertion of unnecessary nonbreaking spaces in the editor. #TINY-1879

## 4.8.5 - 2018-10-30

### Added
- Added a content_css_cors setting to the editor that adds the crossorigin="anonymous" attribute to link tags added by the StyleSheetLoader. #TINY-1909

### Fixed
- Fixed a bug where trying to remove formatting with a collapsed selection range would throw an exception. #GH-4636
- Fixed a bug in the image plugin that caused updating figures to split contenteditable elements. #GH-4563
- Fixed a bug that was causing incorrect viewport calculations for fixed position UI elements. #TINY-1897
- Fixed a bug where inline formatting would cause the delete key to do nothing. #TINY-1900

## 4.8.4 - 2018-10-23

### Added
- Added support for the HTML5 `main` element. #TINY-1877

### Changed
- Changed the keyboard shortcut to move focus to contextual toolbars to Ctrl+F9. #TINY-1812

### Fixed
- Fixed a bug where content css could not be loaded from another domain. #TINY-1891
- Fixed a bug on FireFox where the cursor would get stuck between two contenteditable false inline elements located inside of the same block element divided by a BR. #TINY-1878
- Fixed a bug with the insertContent method where nonbreaking spaces would be inserted incorrectly. #TINY-1868
- Fixed a bug where the toolbar of the inline editor would not be visible in some scenarios. #TINY-1862
- Fixed a bug where removing the editor while more than one notification was open would throw an error. #TINY-1845
- Fixed a bug where the menubutton would be rendered on top of the menu if the viewport didn't have enough height. #TINY-1678
- Fixed a bug with the annotations api where annotating collapsed selections caused problems. #TBS-2449
- Fixed a bug where wbr elements were being transformed into whitespace when using the Paste Plugin's paste as text setting. #GH-4638
- Fixed a bug where the Search and Replace didn't replace spaces correctly. #GH-4632
- Fixed a bug with sublist items not persisting selection. #GH-4628
- Fixed a bug with mceInsertRawHTML command not working as expected. #GH-4625

## 4.8.3 - 2018-09-13

### Fixed
- Fixed a bug where the Wordcount Plugin didn't correctly count words within tables on IE11. #TINY-1770
- Fixed a bug where it wasn't possible to move the caret out of a table on IE11 and Firefox. #TINY-1682
- Fixed a bug where merging empty blocks didn't work as expected, sometimes causing content to be deleted. #TINY-1781
- Fixed a bug where the Textcolor Plugin didn't show the correct current color. #TINY-1810
- Fixed a bug where clear formatting with a collapsed selection would sometimes clear formatting from more content than expected. #TINY-1813 #TINY-1821
- Fixed a bug with the Table Plugin where it wasn't possible to keyboard navigate to the caption. #TINY-1818

## 4.8.2 - 2018-08-09

### Changed
- Moved annotator from "experimental" to "annotator" object on editor. #TBS-2398
- Improved the multiclick normalization across browsers. #TINY-1788

### Fixed
- Fixed a bug where running getSelectedBlocks with a collapsed selection between block elements would produce incorrect results. #TINY-1787
- Fixed a bug where the ScriptLoaders loadScript method would not work as expected in FireFox when loaded on the same page as a ShadowDOM polyfill. #TINY-1786
- Removed reference to ShadowDOM event.path as Blink based browsers now support event.composedPath. #TINY-1785
- Fixed a bug where a reference to localStorage would throw an "access denied" error in IE11 with strict security settings. #TINY-1782
- Fixed a bug where pasting using the toolbar button on an inline editor in IE11 would cause a looping behaviour. #TINY-1768

## 4.8.1 - 2018-07-26

### Fixed
- Fixed a bug where the content of inline editors was being cleaned on every call of `editor.save()`. #TINY-1783
- Fixed a bug where the arrow of the Inlite Theme toolbar was being rendered incorrectly in RTL mode. #TINY-1776
- Fixed a bug with the Paste Plugin where pasting after inline contenteditable false elements moved the caret to the end of the line. #TINY-1758

## 4.8.0 - 2018-06-27

### Added
- Added new "experimental" object in editor, with initial Annotator API. #TBS-2374

### Fixed
- Fixed a bug where deleting paragraphs inside of table cells would delete the whole table cell. #TINY-1759
- Fixed a bug in the Table Plugin where removing row height set on the row properties dialog did not update the table. #TINY-1730
- Fixed a bug with the font select toolbar item didn't update correctly. #TINY-1683
- Fixed a bug where all bogus elements would not be deleted when removing an inline editor. #TINY-1669

## 4.7.13 - 2018-05-16

### Added
- Added missing code menu item from the default menu config. #TINY-1648
- Added new align button for combining the separate align buttons into a menu button. #TINY-1652

### Fixed
- Fixed a bug where Edge 17 wouldn't be able to select images or tables. #TINY-1679
- Fixed issue where whitespace wasn't preserved when the editor was initialized on pre elements. #TINY-1649
- Fixed a bug with the fontselect dropdowns throwing an error if the editor was hidden in Firefox. #TINY-1664
- Fixed a bug where it wasn't possible to merge table cells on IE 11. #TINY-1671
- Fixed a bug where textcolor wasn't applying properly on IE 11 in some situations. #TINY-1663
- Fixed a bug where the justifyfull command state wasn't working correctly. #TINY-1677
- Fixed a bug where the styles wasn't updated correctly when resizing some tables. #TINY-1668

## 4.7.12 - 2018-05-03

### Added
- Added an option to filter out image svg data urls.
- Added support for html5 details and summary elements.

### Changed
- Changed so the mce-abs-layout-item css rule targets html instead of body. Patch contributed by nazar-pc.

### Fixed
- Fixed a bug where the "read" step on the mobile theme was still present on android mobile browsers.
- Fixed a bug where all images in the editor document would reload on any editor change.
- Fixed a bug with the Table Plugin where ObjectResized event wasn't being triggered on column resize.
- Fixed so the selection is set to the first suitable caret position after editor.setContent called.
- Fixed so links with xlink:href attributes are filtered correctly to prevent XSS.
- Fixed a bug on IE11 where pasting content into an inline editor initialized on a heading element would create new editable elements.
- Fixed a bug where readonly mode would not work as expected when the editor contained contentEditable=true elements.
- Fixed a bug where the Link Plugin would throw an error when used together with the webcomponents polyfill. Patch contributed by 4esnog.
- Fixed a bug where the "Powered by TinyMCE" branding link would break on XHTML pages. Patch contributed by tistre.
- Fixed a bug where the same id would be used in the blobcache for all pasted images. Patch contributed by thorn0.

## 4.7.11 - 2018-04-11

### Added
- Added a new imagetools_credentials_hosts option to the Imagetools Plugin.

### Fixed
- Fixed a bug where toggling a list containing empty LIs would throw an error. Patch contributed by bradleyke.
- Fixed a bug where applying block styles to a text with the caret at the end of the paragraph would select all text in the paragraph.
- Fixed a bug where toggling on the Spellchecker Plugin would trigger isDirty on the editor.
- Fixed a bug where it was possible to enter content into selection bookmark spans.
- Fixed a bug where if a non paragraph block was configured in forced_root_block the editor.getContent method would return incorrect values with an empty editor.
- Fixed a bug where dropdown menu panels stayed open and fixed in position when dragging dialog windows.
- Fixed a bug where it wasn't possible to extend table cells with the space button in Safari.
- Fixed a bug where the setupeditor event would thrown an error when using the Compat3x Plugin.
- Fixed a bug where an error was thrown in FontInfo when called on a detached element.

## 4.7.10 - 2018-04-03

### Added
- Added normalization of triple clicks across browsers in the editor.
- Added a `hasFocus` method to the editor that checks if the editor has focus.
- Added correct icon to the Nonbreaking Plugin menu item.

### Fixed
- Fixed so the `getContent`/`setContent` methods work even if the editor is not initialized.
- Fixed a bug with the Media Plugin where query strings were being stripped from youtube links.
- Fixed a bug where image styles were changed/removed when opening and closing the Image Plugin dialog.
- Fixed a bug in the Table Plugin where some table cell styles were not correctly added to the content html.
- Fixed a bug in the Spellchecker Plugin where it wasn't possible to change the spellchecker language.
- Fixed so the the unlink action in the Link Plugin has a menu item and can be added to the contextmenu.
- Fixed a bug where it wasn't possible to keyboard navigate to the start of an inline element on a new line within the same block element.
- Fixed a bug with the Text Color Plugin where if used with an inline editor located at the bottom of the screen the colorpicker could appear off screen.
- Fixed a bug with the UndoManager where undo levels were being added for nbzwsp characters.
- Fixed a bug with the Table Plugin where the caret would sometimes be lost when keyboard navigating up through a table.
- Fixed a bug where FontInfo.getFontFamily would throw an error when called on a removed editor.
- Fixed a bug in Firefox where undo levels were not being added correctly for some specific operations.
- Fixed a bug where initializing an inline editor inside of a table would make the whole table resizeable.
- Fixed a bug where the fake cursor that appears next to tables on Firefox was positioned incorrectly when switching to fullscreen.
- Fixed a bug where zwsp's weren't trimmed from the output from `editor.getContent({ format: 'text' })`.
- Fixed a bug where the fontsizeselect/fontselect toolbar items showed the body info rather than the first possible caret position info on init.
- Fixed a bug where it wasn't possible to select all content if the editor only contained an inline boundary element.
- Fixed a bug where `content_css` urls with query strings wasn't working.
- Fixed a bug in the Table Plugin where some table row styles were removed when changing other styles in the row properties dialog.

### Removed
- Removed the "read" step from the mobile theme.

## 4.7.9 - 2018-02-27

### Fixed
- Fixed a bug where the editor target element didn't get the correct style when removing the editor.

## 4.7.8 - 2018-02-26

### Fixed
- Fixed an issue with the Help Plugin where the menuitem name wasn't lowercase.
- Fixed an issue on MacOS where text and bold text did not have the same line-height in the autocomplete dropdown in the Link Plugin dialog.
- Fixed a bug where the "paste as text" option in the Paste Plugin didn't work.
- Fixed a bug where dialog list boxes didn't get positioned correctly in documents with scroll.
- Fixed a bug where the Inlite Theme didn't use the Table Plugin api to insert correct tables.
- Fixed a bug where the Inlite Theme panel didn't hide on blur in a correct way.
- Fixed a bug where placing the cursor before a table in Firefox would scroll to the bottom of the table.
- Fixed a bug where selecting partial text in table cells with rowspans and deleting would produce faulty tables.
- Fixed a bug where the Preview Plugin didn't work on Safari due to sandbox security.
- Fixed a bug where table cell selection using the keyboard threw an error.
- Fixed so the font size and font family doesn't toggle the text but only sets the selected format on the selected text.
- Fixed so the built-in spellchecking on Chrome and Safari creates an undo level when replacing words.

## 4.7.7 - 2018-02-19

### Added
- Added a border style selector to the advanced tab of the Image Plugin.
- Added better controls for default table inserted by the Table Plugin.
- Added new `table_responsive_width` option to the Table Plugin that controls whether to use pixel or percentage widths.

### Fixed
- Fixed a bug where the Link Plugin text didn't update when a URL was pasted using the context menu.
- Fixed a bug with the Spellchecker Plugin where using "Add to dictionary" in the context menu threw an error.
- Fixed a bug in the Media Plugin where the preview node for iframes got default width and height attributes that interfered with width/height styles.
- Fixed a bug where backslashes were being added to some font family names in Firefox in the fontselect toolbar item.
- Fixed a bug where errors would be thrown when trying to remove an editor that had not yet been fully initialized.
- Fixed a bug where the Imagetools Plugin didn't update the images atomically.
- Fixed a bug where the Fullscreen Plugin was throwing errors when being used on an inline editor.
- Fixed a bug where drop down menus weren't positioned correctly in inline editors on scroll.
- Fixed a bug with a semicolon missing at the end of the bundled javascript files.
- Fixed a bug in the Table Plugin with cursor navigation inside of tables where the cursor would sometimes jump into an incorrect table cells.
- Fixed a bug where indenting a table that is a list item using the "Increase indent" button would create a nested table.
- Fixed a bug where text nodes containing only whitespace were being wrapped by paragraph elements.
- Fixed a bug where whitespace was being inserted after br tags inside of paragraph tags.
- Fixed a bug where converting an indented paragraph to a list item would cause the list item to have extra padding.
- Fixed a bug where Copy/Paste in an editor with a lot of content would cause the editor to scroll to the top of the content in IE11.
- Fixed a bug with a memory leak in the DragHelper. Path contributed by ben-mckernan.
- Fixed a bug where the advanced tab in the Media Plugin was being shown even if it didn't contain anything. Patch contributed by gabrieeel.
- Fixed an outdated eventname in the EventUtils. Patch contributed by nazar-pc.
- Fixed an issue where the Json.parse function would throw an error when being used on a page with strict CSP settings.
- Fixed so you can place the curser before and after table elements within the editor in Firefox and Edge/IE.

## 4.7.6 - 2018-01-29

### Fixed
- Fixed a bug in the jquery integration where it threw an error saying that "global is not defined".
- Fixed a bug where deleting a table cell whose previous sibling was set to contenteditable false would create a corrupted table.
- Fixed a bug where highlighting text in an unfocused editor did not work correctly in IE11/Edge.
- Fixed a bug where the table resize handles were not being repositioned when activating the Fullscreen Plugin.
- Fixed a bug where the Imagetools Plugin dialog didn't honor editor RTL settings.
- Fixed a bug where block elements weren't being merged correctly if you deleted from after a contenteditable false element to the beginning of another block element.
- Fixed a bug where TinyMCE didn't work with module loaders like webpack.

## 4.7.5 - 2018-01-22

### Fixed
- Fixed bug with the Codesample Plugin where it wasn't possible to edit codesamples when the editor was in inline mode.
- Fixed bug where focusing on the status bar broke the keyboard navigation functionality.
- Fixed bug where an error would be thrown on Edge by the Table Plugin when pasting using the PowerPaste Plugin.
- Fixed bug in the Table Plugin where selecting row border style from the dropdown menu in advanced row properties would throw an error.
- Fixed bug with icons being rendered incorrectly on Chrome on Mac OS.
- Fixed bug in the Textcolor Plugin where the font color and background color buttons wouldn't trigger an ExecCommand event.
- Fixed bug in the Link Plugin where the url field wasn't forced LTR.
- Fixed bug where the Nonbreaking Plugin incorrectly inserted spaces into tables.
- Fixed bug with the inline theme where the toolbar wasn't repositioned on window resize.

## 4.7.4 - 2017-12-05

### Fixed
- Fixed bug in the Nonbreaking Plugin where the nonbreaking_force_tab setting was being ignored.
- Fixed bug in the Table Plugin where changing row height incorrectly converted column widths to pixels.
- Fixed bug in the Table Plugin on Edge and IE11 where resizing the last column after resizing the table would cause invalid column heights.
- Fixed bug in the Table Plugin where keyboard navigation was not normalized between browsers.
- Fixed bug in the Table Plugin where the colorpicker button would show even without defining the colorpicker_callback.
- Fixed bug in the Table Plugin where it wasn't possible to set the cell background color.
- Fixed bug where Firefox would throw an error when intialising an editor on an element that is hidden or not yet added to the DOM.
- Fixed bug where Firefox would throw an error when intialising an editor inside of a hidden iframe.

## 4.7.3 - 2017-11-23

### Added
- Added functionality to open the Codesample Plugin dialog when double clicking on a codesample. Patch contributed by dakuzen.

### Fixed
- Fixed bug where undo/redo didn't work correctly with some formats and caret positions.
- Fixed bug where the color picker didn't show up in Table Plugin dialogs.
- Fixed bug where it wasn't possible to change the width of a table through the Table Plugin dialog.
- Fixed bug where the Charmap Plugin couldn't insert some special characters.
- Fixed bug where editing a newly inserted link would not actually edit the link but insert a new link next to it.
- Fixed bug where deleting all content in a table cell made it impossible to place the caret into it.
- Fixed bug where the vertical alignment field in the Table Plugin cell properties dialog didn't do anything.
- Fixed bug where an image with a caption showed two sets of resize handles in IE11.
- Fixed bug where pressing the enter button inside of an h1 with contenteditable set to true would sometimes produce a p tag.
- Fixed bug with backspace not working as expected before a noneditable element.
- Fixed bug where operating on tables with invalid rowspans would cause an error to be thrown.
- Fixed so a real base64 representation of the image is available on the blobInfo that the images_upload_handler gets called with.
- Fixed so the image upload tab is available when the images_upload_handler is defined (and not only when the images_upload_url is defined).

## 4.7.2 - 2017-11-07

### Added
- Added newly rewritten Table Plugin.
- Added support for attributes with colon in valid_elements and addValidElements.
- Added support for dailymotion short url in the Media Plugin. Patch contributed by maat8.
- Added support for converting to half pt when converting font size from px to pt. Patch contributed by danny6514.
- Added support for location hash to the Autosave plugin to make it work better with SPAs using hash routing.
- Added support for merging table cells when pasting a table into another table.

### Changed
- Changed so the language packs are only loaded once. Patch contributed by 0xor1.
- Simplified the css for inline boundaries selection by switching to an attribute selector.

### Fixed
- Fixed bug where an error would be thrown on editor initialization if the window.getSelection() returned null.
- Fixed bug where holding down control or alt keys made the keyboard navigation inside an inline boundary not work as expected.
- Fixed bug where applying formats in IE11 produced extra, empty paragraphs in the editor.
- Fixed bug where the Word Count Plugin didn't count some mathematical operators correctly.
- Fixed bug where removing an inline editor removed the element that the editor had been initialized on.
- Fixed bug where setting the selection to the end of an editable container caused some formatting problems.
- Fixed bug where an error would be thrown sometimes when an editor was removed because of the selection bookmark was being stored asynchronously.
- Fixed a bug where an editor initialized on an empty list did not contain any valid cursor positions.
- Fixed a bug with the Context Menu Plugin and webkit browsers on Mac where right-clicking inside a table would produce an incorrect selection.
- Fixed bug where the Image Plugin constrain proportions setting wasn't working as expected.
- Fixed bug where deleting the last character in a span with decorations produced an incorrect element when typing.
- Fixed bug where focusing on inline editors made the toolbar flicker when moving between elements quickly.
- Fixed bug where the selection would be stored incorrectly in inline editors when the mouseup event was fired outside the editor body.
- Fixed bug where toggling bold at the end of an inline boundary would toggle off the whole word.
- Fixed bug where setting the skin to false would not stop the loading of some skin css files.
- Fixed bug in mobile theme where pinch-to-zoom would break after exiting the editor.
- Fixed bug where sublists of a fully selected list would not be switched correctly when changing list style.
- Fixed bug where inserting media by source would break the UndoManager.
- Fixed bug where inserting some content into the editor with a specific selection would replace some content incorrectly.
- Fixed bug where selecting all content with ctrl+a in IE11 caused problems with untoggling some formatting.
- Fixed bug where the Search and Replace Plugin left some marker spans in the editor when undoing and redoing after replacing some content.
- Fixed bug where the editor would not get a scrollbar when using the Fullscreen and Autoresize plugins together.
- Fixed bug where the font selector would stop working correctly after selecting fonts three times.
- Fixed so pressing the enter key inside of an inline boundary inserts a br after the inline boundary element.
- Fixed a bug where it wasn't possible to use tab navigation inside of a table that was inside of a list.
- Fixed bug where end_container_on_empty_block would incorrectly remove elements.
- Fixed bug where content_styles weren't added to the Preview Plugin iframe.
- Fixed so the beforeSetContent/beforeGetContent events are preventable.
- Fixed bug where changing height value in Table Plugin advanced tab didn't do anything.
- Fixed bug where it wasn't possible to remove formatting from content in beginning of table cell.

## 4.7.1 - 2017-10-09

### Fixed
- Fixed bug where theme set to false on an inline editor produced an extra div element after the target element.
- Fixed bug where the editor drag icon was misaligned with the branding set to false.
- Fixed bug where doubled menu items were not being removed as expected with the removed_menuitems setting.
- Fixed bug where the Table of contents plugin threw an error when initialized.
- Fixed bug where it wasn't possible to add inline formats to text selected right to left.
- Fixed bug where the paste from plain text mode did not work as expected.
- Fixed so the style previews do not set color and background color when selected.
- Fixed bug where the Autolink plugin didn't work as expected with some formats applied on an empty editor.
- Fixed bug where the Textpattern plugin were throwing errors on some patterns.
- Fixed bug where the Save plugin saved all editors instead of only the active editor. Patch contributed by dannoe.

## 4.7.0 - 2017-10-03

### Added
- Added new mobile ui that is specifically designed for mobile devices.

### Changed
- Updated the default skin to be more modern and white since white is preferred by most implementations.
- Restructured the default menus to be more similar to common office suites like Google Docs.

### Fixed
- Fixed so theme can be set to false on both inline and iframe editor modes.
- Fixed bug where inline editor would add/remove the visualblocks css multiple times.
- Fixed bug where selection wouldn't be properly restored when editor lost focus and commands where invoked.
- Fixed bug where toc plugin would generate id:s for headers even though a toc wasn't inserted into the content.
- Fixed bug where is wasn't possible to drag/drop contents within the editor if paste_data_images where set to true.
- Fixed bug where getParam and close in WindowManager would get the first opened window instead of the last opened window.
- Fixed bug where delete would delete between cells inside a table in Firefox.

## 4.6.7 - 2017-09-18

### Added
- Added some missing translations to Image, Link and Help plugins.

### Fixed
- Fixed bug where paste wasn't working in IOS.
- Fixed bug where the Word Count Plugin didn't count some mathematical operators correctly.
- Fixed bug where inserting a list in a table caused the cell to expand in height.
- Fixed bug where pressing enter in a list located inside of a table deleted list items instead of inserting new list item.
- Fixed bug where copy and pasting table cells produced inconsistent results.
- Fixed bug where initializing an editor with an ID of 'length' would throw an exception.
- Fixed bug where it was possible to split a non merged table cell.
- Fixed bug where copy and pasting a list with a very specific selection into another list would produce a nested list.
- Fixed bug where copy and pasting ordered lists sometimes produced unordered lists.
- Fixed bug where padded elements inside other elements would be treated as empty.
- Fixed so you can resize images inside a figure element.
- Fixed bug where an inline TinyMCE editor initialized on a table did not set selection on load in Chrome.
- Fixed the positioning of the inlite toolbar when the target element wasn't big enough to fit the toolbar.

## 4.6.6 - 2017-08-30

### Fixed
- Fixed so that notifications wrap long text content instead of bleeding outside the notification element.
- Fixed so the content_style css is added after the skin and custom stylesheets.
- Fixed bug where it wasn't possible to remove a table with the Cut button.
- Fixed bug where the center format wasn't getting the same font size as the other formats in the format preview.
- Fixed bug where the wordcount plugin wasn't counting hyphenated words correctly.
- Fixed bug where all content pasted into the editor was added to the end of the editor.
- Fixed bug where enter keydown on list item selection only deleted content and didn't create a new line.
- Fixed bug where destroying the editor while the content css was still loading caused error notifications on Firefox.
- Fixed bug where undoing cut operation in IE11 left some unwanted html in the editor content.
- Fixed bug where enter keydown would throw an error in IE11.
- Fixed bug where duplicate instances of an editor were added to the editors array when using the createEditor API.
- Fixed bug where the formatter applied formats on the wrong content when spellchecker was activated.
- Fixed bug where switching formats would reset font size on child nodes.
- Fixed bug where the table caption element weren't always the first descendant to the table tag.
- Fixed bug where pasting some content into the editor on chrome some newlines were removed.
- Fixed bug where it wasn't possible to remove a list if a list item was a table element.
- Fixed bug where copy/pasting partial selections of tables wouldn't produce a proper table.
- Fixed bug where the searchreplace plugin could not find consecutive spaces.
- Fixed bug where background color wasn't applied correctly on some partially selected contents.

## 4.6.5 - 2017-08-02

### Added
- Added new inline_boundaries_selector that allows you to specify the elements that should have boundaries.
- Added new local upload feature this allows the user to upload images directly from the image dialog.
- Added a new api for providing meta data for plugins. It will show up in the help dialog if it's provided.

### Fixed
- Fixed so that the notifications created by the notification manager are more screen reader accessible.
- Fixed bug where changing the list format on multiple selected lists didn't change all of the lists.
- Fixed bug where the nonbreaking plugin would insert multiple undo levels when pressing the tab key.
- Fixed bug where delete/backspace wouldn't render a caret when all editor contents where deleted.
- Fixed bug where delete/backspace wouldn't render a caret if the deleted element was a single contentEditable false element.
- Fixed bug where the wordcount plugin wouldn't count words correctly if word where typed after applying a style format.
- Fixed bug where the wordcount plugin would count mathematical formulas as multiple words for example 1+1=2.
- Fixed bug where formatting of triple clicked blocks on Chrome/Safari would result in styles being added outside the visual selection.
- Fixed bug where paste would add the contents to the end of the editor area when inline mode was used.
- Fixed bug where toggling off bold formatting on text entered in a new paragraph would add an extra line break.
- Fixed bug where autolink plugin would only produce a link on every other consecutive link on Firefox.
- Fixed bug where it wasn't possible to select all contents if the content only had one pre element.
- Fixed bug where sizzle would produce lagging behavior on some sites due to repaints caused by feature detection.
- Fixed bug where toggling off inline formats wouldn't include the space on selected contents with leading or trailing spaces.
- Fixed bug where the cut operation in UI wouldn't work in Chrome.
- Fixed bug where some legacy editor initialization logic would throw exceptions about editor settings not being defined.
- Fixed bug where it wasn't possible to apply text color to links if they where part of a non collapsed selection.
- Fixed bug where an exception would be thrown if the user selected a video element and then moved the focus outside the editor.
- Fixed bug where list operations didn't work if there where block elements inside the list items.
- Fixed bug where applying block formats to lists wrapped in block elements would apply to all elements in that wrapped block.

## 4.6.4 - 2017-06-13

### Fixed
- Fixed bug where the editor would move the caret when clicking on the scrollbar next to a content editable false block.
- Fixed bug where the text color select dropdowns wasn't placed correctly when they didn't fit the width of the screen.
- Fixed bug where the default editor line height wasn't working for mixed font size contents.
- Fixed bug where the content css files for inline editors were loaded multiple times for multiple editor instances.
- Fixed bug where the initial value of the font size/font family dropdowns wasn't displayed.
- Fixed bug where the I18n api was not supporting arrays as the translation replacement values.
- Fixed bug where chrome would display "The given range isn't in document." errors for invalid ranges passed to setRng.
- Fixed bug where the compat3x plugin wasn't working since the global tinymce references wasn't resolved correctly.
- Fixed bug where the preview plugin wasn't encoding the base url passed into the iframe contents producing a xss bug.
- Fixed bug where the dom parser/serializer wasn't handling some special elements like noframes, title and xmp.
- Fixed bug where the dom parser/serializer wasn't handling cdata sections with comments inside.
- Fixed bug where the editor would scroll to the top of the editable area if a dialog was closed in inline mode.
- Fixed bug where the link dialog would not display the right rel value if rel_list was configured.
- Fixed bug where the context menu would select images on some platforms but not others.
- Fixed bug where the filenames of images were not retained on dragged and drop into the editor from the desktop.
- Fixed bug where the paste plugin would misrepresent newlines when pasting plain text and having forced_root_block configured.
- Fixed so that the error messages for the imagetools plugin is more human readable.
- Fixed so the internal validate setting for the parser/serializer can't be set from editor initialization settings.

## 4.6.3 - 2017-05-30

### Fixed
- Fixed bug where the arrow keys didn't work correctly when navigating on nested inline boundary elements.
- Fixed bug where delete/backspace didn't work correctly on nested inline boundary elements.
- Fixed bug where image editing didn't work on subsequent edits of the same image.
- Fixed bug where charmap descriptions wouldn't properly wrap if they exceeded the width of the box.
- Fixed bug where the default image upload handler only accepted 200 as a valid http status code.
- Fixed so rel on target=_blank links gets forced with only noopener instead of both noopener and noreferrer.

## 4.6.2 - 2017-05-23

### Fixed
- Fixed bug where the SaxParser would run out of memory on very large documents.
- Fixed bug with formatting like font size wasn't applied to del elements.
- Fixed bug where various api calls would be throwing exceptions if they where invoked on a removed editor instance.
- Fixed bug where the branding position would be incorrect if the editor was inside a hidden tab and then later showed.
- Fixed bug where the color levels feature in the imagetools dialog wasn't working properly.
- Fixed bug where imagetools dialog wouldn't pre-load images from CORS domains, before trying to prepare them for editing.
- Fixed bug where the tab key would move the caret to the next table cell if being pressed inside a list inside a table.
- Fixed bug where the cut/copy operations would loose parent context like the current format etc.
- Fixed bug with format preview not working on invalid elements excluded by valid_elements.
- Fixed bug where blocks would be merged in incorrect order on backspace/delete.
- Fixed bug where zero length text nodes would cause issues with the undo logic if there where iframes present.
- Fixed bug where the font size/family select lists would throw errors if the first node was a comment.
- Fixed bug with csp having to allow local script evaluation since it was used to detect global scope.
- Fixed bug where CSP required a relaxed option for javascript: URLs in unsupported legacy browsers.
- Fixed bug where a fake caret would be rendered for td with the contenteditable=false.
- Fixed bug where typing would be blocked on IE 11 when within a nested contenteditable=true/false structure.

## 4.6.1 - 2017-05-10

### Added
- Added configuration option to list plugin to disable tab indentation.

### Fixed
- Fixed bug where format change on very specific content could cause the selection to change.
- Fixed bug where TinyMCE could not be lazyloaded through jquery integration.
- Fixed bug where entities in style attributes weren't decoded correctly on paste in webkit.
- Fixed bug where fontsize_formats option had been renamed incorrectly.
- Fixed bug with broken backspace/delete behaviour between contenteditable=false blocks.
- Fixed bug where it wasn't possible to backspace to the previous line with the inline boundaries functionality turned on.
- Fixed bug where is wasn't possible to move caret left and right around a linked image with the inline boundaries functionality turned on.
- Fixed bug where pressing enter after/before hr element threw exception. Patch contributed bradleyke.
- Fixed so the CSS in the visualblocks plugin doesn't overwrite background color. Patch contributed by Christian Rank.
- Fixed bug where multibyte characters weren't encoded correctly. Patch contributed by James Tarkenton.
- Fixed bug where shift-click to select within contenteditable=true fields wasn't working.

## 4.6.0 - 2017-05-04

### Added
- Added an inline boundary caret position feature that makes it easier to type at the beginning/end of links/code elements.
- Added a help plugin that adds a button and a dialog showing the editor shortcuts and loaded plugins.
- Added an inline_boundaries option that allows you to disable the inline boundary feature if it's not desired.
- Added a new ScrollIntoView event that allows you to override the default scroll to element behavior.
- Added role and aria- attributes as valid elements in the default valid elements config.
- Added new internal flag for PastePreProcess/PastePostProcess this is useful to know if the paste was coming from an external source.
- Added new ignore function to UndoManager this works similar to transact except that it doesn't add an undo level by default.

### Fixed
- Fixed so that urls gets retained for images when being edited. This url is then passed on to the upload handler.
- Fixed so that the editors would be initialized on readyState interactive instead of complete.
- Fixed so that the init event of the editor gets fired once all contentCSS files have been properly loaded.
- Fixed so that width/height of the editor gets taken from the textarea element if it's explicitly specified in styles.
- Fixed so that keep_styles set to false no longer clones class/style from the previous paragraph on enter.
- Fixed so that the default line-height is 1.2em to avoid zwnbsp characters from producing text rendering glitches on Windows.
- Fixed so that loading errors of content css gets presented by a notification message.
- Fixed so figure image elements can be linked when selected this wraps the figure image in a anchor element.
- Fixed bug where it wasn't possible to copy/paste rows with colspans by using the table copy/paste feature.
- Fixed bug where the protect setting wasn't properly applied to header/footer parts when using the fullpage plugin.
- Fixed bug where custom formats that specified upper case element names where not applied correctly.
- Fixed bug where some screen readers weren't reading buttons due to an aria specific fix for IE 8.
- Fixed bug where cut wasn't working correctly on iOS due to it's clipboard API not working correctly.
- Fixed bug where Edge would paste div elements instead of paragraphs when pasting plain text.
- Fixed bug where the textpattern plugin wasn't dealing with trailing punctuations correctly.
- Fixed bug where image editing would some times change the image format from jpg to png.
- Fixed bug where some UI elements could be inserted into the toolbar even if they where not registered.
- Fixed bug where it was possible to click the TD instead of the character in the character map and that caused an exception.
- Fixed bug where the font size/font family dropdowns would sometimes show an incorrect value due to css not being loaded in time.
- Fixed bug with the media plugin inserting undefined instead of retaining size when media_dimensions was set to false.
- Fixed bug with deleting images when forced_root_blocks where set to false.
- Fixed bug where input focus wasn't properly handled on nested content editable elements.
- Fixed bug where Chrome/Firefox would throw an exception when selecting images due to recent change of setBaseAndExtent support.
- Fixed bug where malformed blobs would throw exceptions now they are simply ignored.
- Fixed bug where backspace/delete wouldn't work properly in some cases where all contents was selected in WebKit.
- Fixed bug with Angular producing errors since it was expecting events objects to be patched with their custom properties.
- Fixed bug where the formatter would apply formatting to spellchecker errors now all bogus elements are excluded.
- Fixed bug with backspace/delete inside table caption elements wouldn't behave properly on IE 11.
- Fixed bug where typing after a contenteditable false inline element could move the caret to the end of that element.
- Fixed bug where backspace before/after contenteditable false blocks wouldn't properly remove the right element.
- Fixed bug where backspace before/after contenteditable false inline elements wouldn't properly empty the current block element.
- Fixed bug where vertical caret navigation with a custom line-height would sometimes match incorrect positions.
- Fixed bug with paste on Edge where character encoding wasn't handled properly due to a browser bug.
- Fixed bug with paste on Edge where extra fragment data was inserted into the contents when pasting.
- Fixed bug with pasting contents when having a whole block element selected on WebKit could cause WebKit spans to appear.
- Fixed bug where the visualchars plugin wasn't working correctly showing invisible nbsp characters.
- Fixed bug where browsers would hang if you tried to load some malformed html contents.
- Fixed bug where the init call promise wouldn't resolve if the specified selector didn't find any matching elements.
- Fixed bug where the Schema isValidChild function was case sensitive.

### Removed
- Dropped support for IE 8-10 due to market share and lack of support from Microsoft. See tinymce docs for details.

## 4.5.3 - 2017-02-01

### Added
- Added keyboard navigation for menu buttons when the menu is in focus.
- Added api to the list plugin for setting custom classes/attributes on lists.
- Added validation for the anchor plugin input field according to W3C id naming specifications.

### Fixed
- Fixed bug where media placeholders were removed after resize with the forced_root_block setting set to false.
- Fixed bug where deleting selections with similar sibling nodes sometimes deleted the whole document.
- Fixed bug with inlite theme where several toolbars would appear scrolling when more than one instance of the editor was in use.
- Fixed bug where the editor would throw error with the fontselect plugin on hidden editor instances in Firefox.
- Fixed bug where the background color would not stretch to the font size.
- Fixed bug where font size would be removed when changing background color.
- Fixed bug where the undomanager trimmed away whitespace between nodes on undo/redo.
- Fixed bug where media_dimensions=false in media plugin caused the editor to throw an error.
- Fixed bug where IE was producing font/u elements within links on paste.
- Fixed bug where some button tooltips were broken when compat3x was in use.
- Fixed bug where backspace/delete/typeover would remove the caption element.
- Fixed bug where powerspell failed to function when compat3x was enabled.
- Fixed bug where it wasn't possible to apply sub/sup on text with large font size.
- Fixed bug where pre tags with spaces weren't treated as content.
- Fixed bug where Meta+A would select the entire document instead of all contents in nested ce=true elements.

## 4.5.2 - 2017-01-04

### Fixed
- Added missing keyboard shortcut description for the underline menu item in the format menu.
- Fixed bug where external blob urls wasn't properly handled by editor upload logic. Patch contributed by David Oviedo.
- Fixed bug where urls wasn't treated as a single word by the wordcount plugin.
- Fixed bug where nbsp characters wasn't treated as word delimiters by the wordcount plugin.
- Fixed bug where editor instance wasn't properly passed to the format preview logic. Patch contributed by NullQuery.
- Fixed bug where the fake caret wasn't hidden when you moved selection to a cE=false element.
- Fixed bug where it wasn't possible to edit existing code sample blocks.
- Fixed bug where it wasn't possible to delete editor contents if the selection included an empty block.
- Fixed bug where the formatter wasn't expanding words on some international characters. Patch contributed by Martin Larochelle.
- Fixed bug where the open link feature wasn't working correctly on IE 11.
- Fixed bug where enter before/after a cE=false block wouldn't properly padd the paragraph with an br element.
- Fixed so font size and font family select boxes always displays a value by using the runtime style as a fallback.
- Fixed so missing plugins will be logged to console as warnings rather than halting the initialization of the editor.
- Fixed so splitbuttons become normal buttons in advlist plugin if styles are empty. Patch contributed by René Schleusner.
- Fixed so you can multi insert rows/cols by selecting table cells and using insert rows/columns.

## 4.5.1 - 2016-12-07

### Fixed
- Fixed bug where the lists plugin wouldn't initialize without the advlist plugins if served from cdn.
- Fixed bug where selectors with "*" would cause the style format preview to throw an error.
- Fixed bug with toggling lists off on lists with empty list items would throw an error.
- Fixed bug where editing images would produce non existing blob uris.
- Fixed bug where the offscreen toc selection would be treated as the real toc element.
- Fixed bug where the aria level attribute for element path would have an incorrect start index.
- Fixed bug where the offscreen selection of cE=false that where very wide would be shown onscreen. Patch contributed by Steven Bufton.
- Fixed so the default_link_target gets applied to links created by the autolink plugin.
- Fixed so that the name attribute gets removed by the anchor plugin if editing anchors.

## 4.5.0 - 2016-11-23

### Added
- Added new toc plugin allows you to insert table of contents based on editor headings.
- Added new auto complete menu to all url fields. Adds history, link to anchors etc.
- Added new sidebar api that allows you to add custom sidebar panels and buttons to toggle these.
- Added new insert menu button that allows you to have multiple insert functions under the same menu button.
- Added new open link feature to ctrl+click, alt+enter and context menu.
- Added new media_embed_handler option to allow the media plugin to be populated with custom embeds.
- Added new support for editing transparent images using the image tools dialog.
- Added new images_reuse_filename option to allow filenames of images to be retained for upload.
- Added new security feature where links with target="_blank" will by default get rel="noopener noreferrer".
- Added new allow_unsafe_link_target to allow you to opt-out of the target="_blank" security feature.
- Added new style_formats_autohide option to automatically hide styles based on context.
- Added new codesample_content_css option to specify where the code sample prism css is loaded from.
- Added new support for Japanese/Chinese word count following the unicode standards on this.
- Added new fragmented undo levels this dramatically reduces flicker on contents with iframes.
- Added new live previews for complex elements like table or lists.

### Fixed
- Fixed bug where it wasn't possible to properly tab between controls in a dialog with a disabled form item control.
- Fixed bug where firefox would generate a rectangle on elements produced after/before a cE=false elements.
- Fixed bug with advlist plugin not switching list element format properly in some edge cases.
- Fixed bug where col/rowspans wasn't correctly computed by the table plugin in some cases.
- Fixed bug where the table plugin would thrown an error if object_resizing was disabled.
- Fixed bug where some invalid markup would cause issues when running in XHTML mode. Patch contributed by Charles Bourasseau.
- Fixed bug where the fullscreen class wouldn't be removed properly when closing dialogs.
- Fixed bug where the PastePlainTextToggle event wasn't fired by the paste plugin when the state changed.
- Fixed bug where table the row type wasn't properly updated in table row dialog. Patch contributed by Matthias Balmer.
- Fixed bug where select all and cut wouldn't place caret focus back to the editor in WebKit. Patch contributed by Daniel Jalkut.
- Fixed bug where applying cell/row properties to multiple cells/rows would reset other unchanged properties.
- Fixed bug where some elements in the schema would have redundant/incorrect children.
- Fixed bug where selector and target options would cause issues if used together.
- Fixed bug where drag/drop of images from desktop on chrome would thrown an error.
- Fixed bug where cut on WebKit/Blink wouldn't add an undo level.
- Fixed bug where IE 11 would scroll to the cE=false elements when they where selected.
- Fixed bug where keys like F5 wouldn't work when a cE=false element was selected.
- Fixed bug where the undo manager wouldn't stop the typing state when commands where executed.
- Fixed bug where unlink on wrapped links wouldn't work properly.
- Fixed bug with drag/drop of images on WebKit where the image would be deleted form the source editor.
- Fixed bug where the visual characters mode would be disabled when contents was extracted from the editor.
- Fixed bug where some browsers would toggle of formats applied to the caret when clicking in the editor toolbar.
- Fixed bug where the custom theme function wasn't working correctly.
- Fixed bug where image option for custom buttons required you to have icon specified as well.
- Fixed bug where the context menu and contextual toolbars would be visible at the same time and sometimes overlapping.
- Fixed bug where the noneditable plugin would double wrap elements when using the noneditable_regexp option.
- Fixed bug where tables would get padding instead of margin when you used the indent button.
- Fixed bug where the charmap plugin wouldn't properly insert non breaking spaces.
- Fixed bug where the color previews in color input boxes wasn't properly updated.
- Fixed bug where the list items of previous lists wasn't merged in the right order.
- Fixed bug where it wasn't possible to drag/drop inline-block cE=false elements on IE 11.
- Fixed bug where some table cell merges would produce incorrect rowspan/colspan.
- Fixed so the font size of the editor defaults to 14px instead of 11px this can be overridden by custom css.
- Fixed so wordcount is debounced to reduce cpu hogging on larger texts.
- Fixed so tinymce global gets properly exported as a module when used with some module bundlers.
- Fixed so it's possible to specify what css properties you want to preview on specific formats.
- Fixed so anchors are contentEditable=false while within the editor.
- Fixed so selected contents gets wrapped in a inline code element by the codesample plugin.
- Fixed so conditional comments gets properly stripped independent of case. Patch contributed by Georgii Dolzhykov.
- Fixed so some escaped css sequences gets properly handled. Patch contributed by Georgii Dolzhykov.
- Fixed so notifications with the same message doesn't get displayed at the same time.
- Fixed so F10 can be used as an alternative key to focus to the toolbar.
- Fixed various api documentation issues and typos.

### Removed
- Removed layer plugin since it wasn't really ported from 3.x and there doesn't seem to be much use for it.
- Removed moxieplayer.swf from the media plugin since it wasn't used by the media plugin.
- Removed format state from the advlist plugin to be more consistent with common word processors.

## 4.4.3 - 2016-09-01

### Fixed
- Fixed bug where copy would produce an exception on Chrome.
- Fixed bug where deleting lists on IE 11 would merge in correct text nodes.
- Fixed bug where deleting partial lists with indentation wouldn't cause proper normalization.

## 4.4.2 - 2016-08-25

### Added
- Added new importcss_exclusive option to disable unique selectors per group.
- Added new group specific selector_converter option to importcss plugin.
- Added new codesample_languages option to apply custom languages to codesample plugin.
- Added new codesample_dialog_width/codesample_dialog_height options.

### Fixed
- Fixed bug where fullscreen button had an incorrect keyboard shortcut.
- Fixed bug where backspace/delete wouldn't work correctly from a block to a cE=false element.
- Fixed bug where smartpaste wasn't detecting links with special characters in them like tilde.
- Fixed bug where the editor wouldn't get proper focus if you clicked on a cE=false element.
- Fixed bug where it wasn't possible to copy/paste table rows that had merged cells.
- Fixed bug where merging cells could some times produce invalid col/rowspan attibute values.
- Fixed bug where getBody would sometimes thrown an exception now it just returns null if the iframe is clobbered.
- Fixed bug where drag/drop of cE=false element wasn't properly constrained to viewport.
- Fixed bug where contextmenu on Mac would collapse any selection to a caret.
- Fixed bug where rtl mode wasn't rendered properly when loading a language pack with the rtl flag.
- Fixed bug where Kamer word bounderies would be stripped from contents.
- Fixed bug where lists would sometimes render two dots or numbers on the same line.
- Fixed bug where the skin_url wasn't used by the inlite theme.
- Fixed so data attributes are ignored when comparing formats in the formatter.
- Fixed so it's possible to disable inline toolbars in the inlite theme.
- Fixed so template dialog gets resized if it doesn't fit the window viewport.

## 4.4.1 - 2016-07-26

### Added
- Added smart_paste option to paste plugin to allow disabling the paste behavior if needed.

### Fixed
- Fixed bug where png urls wasn't properly detected by the smart paste logic.
- Fixed bug where the element path wasn't working properly when multiple editor instances where used.
- Fixed bug with creating lists out of multiple paragraphs would just create one list item instead of multiple.
- Fixed bug where scroll position wasn't properly handled by the inlite theme to place the toolbar properly.
- Fixed bug where multiple instances of the editor using the inlite theme didn't render the toolbar properly.
- Fixed bug where the shortcut label for fullscreen mode didn't match the actual shortcut key.
- Fixed bug where it wasn't possible to select cE=false blocks using touch devices on for example iOS.
- Fixed bug where it was possible to select the child image within a cE=false on IE 11.
- Fixed so inserts of html containing lists doesn't merge with any existing lists unless it's a paste operation.

## 4.4.0 - 2016-06-30

### Added
- Added new inlite theme this is a more lightweight inline UI.
- Added smarter paste logic that auto detects urls in the clipboard and inserts images/links based on that.
- Added a better image resize algorithm for better image quality in the imagetools plugin.

### Fixed
- Fixed bug where it wasn't possible to drag/dropping cE=false elements on FF.
- Fixed bug where backspace/delete before/after a cE=false block would produce a new paragraph.
- Fixed bug where list style type css property wasn't preserved when indenting lists.
- Fixed bug where merging of lists where done even if the list style type was different.
- Fixed bug where the image_dataimg_filter function wasn't used when pasting images.
- Fixed bug where nested editable within a non editable element would cause scroll on focus in Chrome.
- Fixed so invalid targets for inline mode is blocked on initialization. We only support elements that can have children.

## 4.3.13 - 2016-06-08

### Added
- Added characters with a diacritical mark to charmap plugin. Patch contributed by Dominik Schilling.
- Added better error handling if the image proxy service would produce errors.

### Fixed
- Fixed issue with pasting list items into list items would produce nested list rather than a merged list.
- Fixed bug where table selection could get stuck in selection mode for inline editors.
- Fixed bug where it was possible to place the caret inside the resize grid elements.
- Fixed bug where it wasn't possible to place in elements horizontally adjacent cE=false blocks.
- Fixed bug where multiple notifications wouldn't be properly placed on screen.
- Fixed bug where multiple editor instance of the same id could be produces in some specific integrations.

## 4.3.12 - 2016-05-10

### Fixed
- Fixed bug where focus calls couldn't be made inside the editors PostRender event handler.
- Fixed bug where some translations wouldn't work as expected due to a bug in editor.translate.
- Fixed bug where the node change event could fire with a node out side the root of the editor.
- Fixed bug where Chrome wouldn't properly present the keyboard paste clipboard details when paste was clicked.
- Fixed bug where merged cells in tables couldn't be selected from right to left.
- Fixed bug where insert row wouldn't properly update a merged cells rowspan property.
- Fixed bug where the color input boxes preview field wasn't properly set on initialization.
- Fixed bug where IME composition inside table cells wouldn't work as expected on IE 11.
- Fixed so all shadow dom support is under and experimental flag due to flaky browser support.

## 4.3.11 - 2016-04-25

### Fixed
- Fixed bug where it wasn't possible to insert empty blocks though the API unless they where padded.
- Fixed bug where you couldn't type the Euro character on Windows.
- Fixed bug where backspace/delete from a cE=false element to a text block didn't work properly.
- Fixed bug where the text color default grid would render incorrectly.
- Fixed bug where the codesample plugin wouldn't load the css in the editor for multiple editors.
- Fixed so the codesample plugin textarea gets focused by default.

## 4.3.10 - 2016-04-12

### Fixed
- Fixed bug where the key "y" on WebKit couldn't be entered due to conflict with keycode for F10 on keypress.

## 4.3.9 - 2016-04-12

### Added
- Added support for focusing the contextual toolbars using keyboard.
- Added keyboard support for slider UI controls. You can no increase/decrease using arrow keys.
- Added url pattern matching for Dailymotion to media plugin. Patch contributed by Bertrand Darbon.
- Added body_class to template plugin preview. Patch contributed by Milen Petrinski.
- Added options to better override textcolor pickers with custom colors. Patch contributed by Xavier Boubert.
- Added visual arrows to inline contextual toolbars so that they point to the element being active.

### Changed
- Changed the Meta+Shift+F shortcut to Ctrl+Shift+F since Czech, Slovak, Polish languages used the first one for input.

### Fixed
- Fixed so toolbars for tables or other larger elements get better positioned below the scrollable viewport.
- Fixed bug where it was possible to click links inside cE=false blocks.
- Fixed bug where event targets wasn't properly handled in Safari Technical Preview.
- Fixed bug where drag/drop text in FF 45 would make the editor caret invisible.
- Fixed bug where the remove state wasn't properly set on editor instances when detected as clobbered.
- Fixed bug where offscreen selection of some cE=false elements would render onscreen. Patch contributed by Steven Bufton
- Fixed bug where enter would clone styles out side the root on editors inside a span. Patch contributed by ChristophKaser.
- Fixed bug where drag/drop of images into the editor didn't work correctly in FF.
- Fixed so the first item in panels for the imagetools dialog gets proper keyboard focus.

## 4.3.8 - 2016-03-15

### Fixed
- Fixed bug where inserting HR at the end of a block element would produce an extra empty block.
- Fixed bug where links would be clickable when readonly mode was enabled.
- Fixed bug where the formatter would normalize to the wrong node on very specific content.
- Fixed bug where some nested list items couldn't be indented properly.
- Fixed bug where links where clickable in the preview dialog.
- Fixed so the alt attribute doesn't get padded with an empty value by default.
- Fixed so nested alignment works more correctly. You will now alter the alignment to the closest block parent.

## 4.3.7 - 2016-03-02

### Fixed
- Fixed bug where incorrect icons would be rendered for imagetools edit and color levels.
- Fixed bug where navigation using arrow keys inside a SelectBox didn't move up/down.
- Fixed bug where the visualblocks plugin would render borders round internal UI elements.

## 4.3.6 - 2016-03-01

### Added
- Added new paste_remember_plaintext_info option to allow a global disable of the plain text mode notification.
- Added new PastePlainTextToggle event that fires when plain text mode toggles on/off.

### Fixed
- Fixed bug where it wasn't possible to select media elements since the drag logic would snap it to mouse cursor.
- Fixed bug where it was hard to place the caret inside nested cE=true elements when the outer cE=false element was focused.
- Fixed bug where editors wouldn't properly initialize if both selector and mode where used.
- Fixed bug where IME input inside table cells would switch the IME off.
- Fixed bug where selection inside the first table cell would cause the whole table cell to get selected.
- Fixed bug where error handling of images being uploaded wouldn't properly handle faulty statuses.
- Fixed bug where inserting contents before a HR would cause an exception to be thrown.
- Fixed bug where copy/paste of Excel data would be inserted as an image.
- Fixed caret position issues with copy/paste of inline block cE=false elements.
- Fixed issues with various menu item focus bugs in Chrome. Where the focused menu bar item wasn't properly blurred.
- Fixed so the notifications have a solid background since it would be hard to read if there where text under it.
- Fixed so notifications gets animated similar to the ones used by dialogs.
- Fixed so larger images that gets pasted is handled better.
- Fixed so the window close button is more uniform on various platform and also increased it's hit area.

## 4.3.5 - 2016-02-11

Npm version bump due to package not being fully updated.

## 4.3.4 - 2016-02-11

### Added
- Added new OpenWindow/CloseWindow events that gets fired when windows open/close.
- Added new NewCell/NewRow events that gets fired when table cells/rows are created.
- Added new Promise return value to tinymce.init makes it easier to handle initialization.

### Fixed
- Fixed various bugs with drag/drop of contentEditable:false elements.
- Fixed bug where deleting of very specific nested list items would result in an odd list.
- Fixed bug where lists would get merged with adjacent lists outside the editable inline root.
- Fixed bug where MS Edge would crash when closing a dialog then clicking a menu item.
- Fixed bug where table cell selection would add undo levels.
- Fixed bug where table cell selection wasn't removed when inline editor where removed.
- Fixed bug where table cell selection wouldn't work properly on nested tables.
- Fixed bug where table merge menu would be available when merging between thead and tbody.
- Fixed bug where table row/column resize wouldn't get properly removed when the editor was removed.
- Fixed bug where Chrome would scroll to the editor if there where a empty hash value in document url.
- Fixed bug where the cache suffix wouldn't work correctly with the importcss plugin.
- Fixed bug where selection wouldn't work properly on MS Edge on Windows Phone 10.
- Fixed so adjacent pre blocks gets joined into one pre block since that seems like the user intent.
- Fixed so events gets properly dispatched in shadow dom. Patch provided by Nazar Mokrynskyi.

### Removed
- Removed the jQuery version the jQuery plugin is now moved into the main package.
- Removed jscs from build process since eslint can now handle code style checking.

## 4.3.3 - 2016-01-14

### Added
- Added new table_resize_bars configuration setting.  This setting allows you to disable the table resize bars.
- Added new beforeInitialize event to tinymce.util.XHR lets you modify XHR properties before open. Patch contributed by Brent Clintel.
- Added new autolink_pattern setting to autolink plugin. Enables you to override the default autolink formats. Patch contributed by Ben Tiedt.
- Added new charmap option that lets you override the default charmap of the charmap plugin.
- Added new charmap_append option that lets you add new characters to the default charmap of the charmap plugin.
- Added new insertCustomChar event that gets fired when a character is inserted by the charmap plugin.

### Fixed
- Fixed bug where table cells started with a superfluous &nbsp; in IE10+.
- Fixed bug where table plugin would retain all BR tags when cells were merged.
- Fixed bug where media plugin would strip underscores from youtube urls.
- Fixed bug where IME input would fail on IE 11 if you typed within a table.
- Fixed bug where double click selection of a word would remove the space before the word on insert contents.
- Fixed bug where table plugin would produce exceptions when hovering tables with invalid structure.
- Fixed bug where fullscreen wouldn't scroll back to it's original position when untoggled.
- Fixed so the template plugins templates setting can be a function that gets a callback that can provide templates.

## 4.3.2 - 2015-12-14

### Fixed
- Fixed bug where the resize bars for table cells were not affected by the object_resizing property.
- Fixed bug where the contextual table toolbar would appear incorrectly if TinyMCE was initialized inline inside a table.
- Fixed bug where resizing table cells did not fire a node change event or add an undo level.
- Fixed bug where double click selection of text on IE 11 wouldn't work properly.
- Fixed bug where codesample plugin would incorrectly produce br elements inside code elements.
- Fixed bug where media plugin would strip dashes from youtube urls.
- Fixed bug where it was possible to move the caret into the table resize bars.
- Fixed bug where drag/drop into a cE=false element was possible on IE.

## 4.3.1 - 2015-11-30

### Fixed
- Fixed so it's possible to disable the table inline toolbar by setting it to false or an empty string.
- Fixed bug where it wasn't possible to resize some tables using the drag handles.
- Fixed bug where unique id:s would clash for multiple editor instances and cE=false selections.
- Fixed bug where the same plugin could be initialized multiple times.
- Fixed bug where the table inline toolbars would be displayed at the same time as the image toolbars.
- Fixed bug where the table selection rect wouldn't be removed when selecting another control element.

## 4.3.0 - 2015-11-23

### Added
- Added new table column/row resize support. Makes it a lot more easy to resize the columns/rows in a table.
- Added new table inline toolbar. Makes it easier to for example add new rows or columns to a table.
- Added new notification API. Lets you display floating notifications to the end user.
- Added new codesample plugin that lets you insert syntax highlighted pre elements into the editor.
- Added new image_caption to images. Lets you create images with captions using a HTML5 figure/figcaption elements.
- Added new live previews of embeded videos. Lets you play the video right inside the editor.
- Added new setDirty method and "dirty" event to the editor. Makes it easier to track the dirty state change.
- Added new setMode method to Editor instances that lets you dynamically switch between design/readonly.
- Added new core support for contentEditable=false elements within the editor overrides the browsers broken behavior.

### Changed
- Rewrote the noneditable plugin to use the new contentEditable false core logic.

### Fixed
- Fixed so the dirty state doesn't set to false automatically when the undo index is set to 0.
- Fixed the Selection.placeCaretAt so it works better on IE when the coordinate is between paragraphs.
- Fixed bug where data-mce-bogus="all" element contents where counted by the word count plugin.
- Fixed bug where contentEditable=false elements would be indented by the indent buttons.
- Fixed bug where images within contentEditable=false would be selected in WebKit on mouse click.
- Fixed bug in DOMUntils split method where the replacement parameter wouldn't work on specific cases.
- Fixed bug where the importcss plugin would import classes from the skin content css file.
- Fixed so all button variants have a wrapping span for it's text to make it easier to skin.
- Fixed so it's easier to exit pre block using the arrow keys.
- Fixed bug where listboxes with fix widths didn't render correctly.

## 4.2.8 - 2015-11-13

### Fixed
- Fixed bug where it was possible to delete tables as the inline root element if all columns where selected.
- Fixed bug where the UI buttons active state wasn't properly updated due to recent refactoring of that logic.

## 4.2.7 - 2015-10-27

### Fixed
- Fixed bug where backspace/delete would remove all formats on the last paragraph character in WebKit/Blink.
- Fixed bug where backspace within a inline format element with a bogus caret container would move the caret.
- Fixed bug where backspace/delete on selected table cells wouldn't add an undo level.
- Fixed bug where script tags embedded within the editor could sometimes get a mce- prefix prepended to them
- Fixed bug where validate: false option could produce an error to be thrown from the Serialization step.
- Fixed bug where inline editing of a table as the root element could let the user delete that table.
- Fixed bug where inline editing of a table as the root element wouldn't properly handle enter key.
- Fixed bug where inline editing of a table as the root element would normalize the selection incorrectly.
- Fixed bug where inline editing of a list as the root element could let the user delete that list.
- Fixed bug where inline editing of a list as the root element could let the user split that list.
- Fixed bug where resize handles would be rendered on editable root elements such as table.

## 4.2.6 - 2015-09-28

### Added
- Added capability to set request headers when using XHRs.
- Added capability to upload local images automatically default delay is set to 30 seconds after editing images.
- Added commands ids mceEditImage, mceAchor and mceMedia to be avaiable from execCommand.
- Added Edge browser to saucelabs grunt task. Patch contributed by John-David Dalton.

### Fixed
- Fixed bug where blob uris not produced by tinymce would produce HTML invalid markup.
- Fixed bug where selection of contents of a nearly empty editor in Edge would sometimes fail.
- Fixed bug where color styles woudln't be retained on copy/paste in Blink/Webkit.
- Fixed bug where the table plugin would throw an error when inserting rows after a child table.
- Fixed bug where the template plugin wouldn't handle functions as variable replacements.
- Fixed bug where undo/redo sometimes wouldn't work properly when applying formatting collapsed ranges.
- Fixed bug where shift+delete wouldn't do a cut operation on Blink/WebKit.
- Fixed bug where cut action wouldn't properly store the before selection bookmark for the undo level.
- Fixed bug where backspace in side an empty list element on IE would loose editor focus.
- Fixed bug where the save plugin wouldn't enable the buttons when a change occurred.
- Fixed bug where Edge wouldn't initialize the editor if a document.domain was specified.
- Fixed bug where enter key before nested images would sometimes not properly expand the previous block.
- Fixed bug where the inline toolbars wouldn't get properly hidden when blurring the editor instance.
- Fixed bug where Edge would paste Chinese characters on some Windows 10 installations.
- Fixed bug where IME would loose focus on IE 11 due to the double trailing br bug fix.
- Fixed bug where the proxy url in imagetools was incorrect. Patch contributed by Wong Ho Wang.

## 4.2.5 - 2015-08-31

### Added
- Added fullscreen capability to embedded youtube and vimeo videos.

### Fixed
- Fixed bug where the uploadImages call didn't work on IE 10.
- Fixed bug where image place holders would be uploaded by uploadImages call.
- Fixed bug where images marked with bogus would be uploaded by the uploadImages call.
- Fixed bug where multiple calls to uploadImages would result in decreased performance.
- Fixed bug where pagebreaks were editable to imagetools patch contributed by Rasmus Wallin.
- Fixed bug where the element path could cause too much recursion exception.
- Fixed bug for domains containing ".min". Patch contributed by Loïc Février.
- Fixed so validation of external links to accept a number after www. Patch contributed by Victor Carvalho.
- Fixed so the charmap is exposed though execCommand. Patch contributed by Matthew Will.
- Fixed so that the image uploads are concurrent for improved performance.
- Fixed various grammar problems in inline documentation. Patches provided by nikolas.

## 4.2.4 - 2015-08-17

### Added
- Added picture as a valid element to the HTML 5 schema. Patch contributed by Adam Taylor.

### Fixed
- Fixed bug where contents would be duplicated on drag/drop within the same editor.
- Fixed bug where floating/alignment of images on Edge wouldn't work properly.
- Fixed bug where it wasn't possible to drag images on IE 11.
- Fixed bug where image selection on Edge would sometimes fail.
- Fixed bug where contextual toolbars icons wasn't rendered properly when using the toolbar_items_size.
- Fixed bug where searchreplace dialog doesn't get prefilled with the selected text.
- Fixed bug where fragmented matches wouldn't get properly replaced by the searchreplace plugin.
- Fixed bug where enter key wouldn't place the caret if was after a trailing space within an inline element.
- Fixed bug where the autolink plugin could produce multiple links for the same text on Gecko.
- Fixed bug where EditorUpload could sometimes throw an exception if the blob wasn't found.
- Fixed xss issues with media plugin not properly filtering out some script attributes.

## 4.2.3 - 2015-07-30

### Fixed
- Fixed bug where image selection wasn't possible on Edge due to incompatible setBaseAndExtend API.
- Fixed bug where image blobs urls where not properly destroyed by the imagetools plugin.
- Fixed bug where keyboard shortcuts wasn't working correctly on IE 8.
- Fixed skin issue where the borders of panels where not visible on IE 8.

## 4.2.2 - 2015-07-22

### Fixed
- Fixed bug where float panels were not being hidden on inline editor blur when fixed_toolbar_container config option was in use.
- Fixed bug where combobox states wasn't properly updated if contents where updated without keyboard.
- Fixed bug where pasting into textbox or combobox would move the caret to the end of text.
- Fixed bug where removal of bogus span elements before block elements would remove whitespace between nodes.
- Fixed bug where repositioning of inline toolbars where async and producing errors if the editor was removed from DOM to early. Patch by iseulde.
- Fixed bug where element path wasn't working correctly. Patch contributed by iseulde.
- Fixed bug where menus wasn't rendered correctly when custom images where added to a menu. Patch contributed by Naim Hammadi.

## 4.2.1 - 2015-06-29

### Fixed
- Fixed bug where back/forward buttons in the browser would render blob images as broken images.
- Fixed bug where Firefox would throw regexp to big error when replacing huge base64 chunks.
- Fixed bug rendering issues with resize and context toolbars not being placed properly until next animation frame.
- Fixed bug where the rendering of the image while cropping would some times not be centered correctly.
- Fixed bug where listbox items with submenus would me selected as active.
- Fixed bug where context menu where throwing an error when rendering.
- Fixed bug where resize both option wasn't working due to resent addClass API change. Patch contributed by Jogai.
- Fixed bug where a hideAll call for container rendered inline toolbars would throw an error.
- Fixed bug where onclick event handler on combobox could cause issues if element.id was a function by some polluting libraries.
- Fixed bug where listboxes wouldn't get proper selected sub menu item when using link_list or image_list.
- Fixed so the UI controls are as wide as 4.1.x to avoid wrapping controls in toolbars.
- Fixed so the imagetools dialog is adaptive for smaller screen sizes.

## 4.2.0 - 2015-06-25

### Added
- Added new flat default skin to make the UI more modern.
- Added new imagetools plugin, lets you crop/resize and apply filters to images.
- Added new contextual toolbars support to the API lets you add floating toolbars for specific CSS selectors.
- Added new promise feature fill as tinymce.util.Promise.
- Added new built in image upload feature lets you upload any base64 encoded image within the editor as files.

### Fixed
- Fixed bug where resize handles would appear in the right position in the wrong editor when switching between resizable content in different inline editors.
- Fixed bug where tables would not be inserted in inline mode due to previous float panel fix.
- Fixed bug where floating panels would remain open when focus was lost on inline editors.
- Fixed bug where cut command on Chrome would thrown a browser security exception.
- Fixed bug where IE 11 sometimes would report an incorrect size for images in the image dialog.
- Fixed bug where it wasn't possible to remove inline formatting at the end of block elements.
- Fixed bug where it wasn't possible to delete table cell contents when cell selection was vertical.
- Fixed bug where table cell wasn't emptied from block elements if delete/backspace where pressed in empty cell.
- Fixed bug where cmd+shift+arrow didn't work correctly on Firefox mac when selecting to start/end of line.
- Fixed bug where removal of bogus elements would sometimes remove whitespace between nodes.
- Fixed bug where the resize handles wasn't updated when the main window was resized.
- Fixed so script elements gets removed by default to prevent possible XSS issues in default config implementations.
- Fixed so the UI doesn't need manual reflows when using non native layout managers.
- Fixed so base64 encoded images doesn't slow down the editor on modern browsers while editing.
- Fixed so all UI elements uses touch events to improve mobile device support.
- Removed the touch click quirks patch for iOS since it did more harm than good.
- Removed the non proportional resize handles since. Unproportional resize can still be done by holding the shift key.

## 4.1.10 - 2015-05-05

### Fixed
- Fixed bug where plugins loaded with compat3x would sometimes throw errors when loading using the jQuery version.
- Fixed bug where extra empty paragraphs would get deleted in WebKit/Blink due to recent Quriks fix.
- Fixed bug where the editor wouldn't work properly on IE 12 due to some required browser sniffing.
- Fixed bug where formatting shortcut keys where interfering with Mac OS X screenshot keys.
- Fixed bug where the caret wouldn't move to the next/previous line boundary on Cmd+Left/Right on Gecko.
- Fixed bug where it wasn't possible to remove formats from very specific nested contents.
- Fixed bug where undo levels wasn't produced when typing letters using the shift or alt+ctrl modifiers.
- Fixed bug where the dirty state wasn't properly updated when typing using the shift or alt+ctrl modifiers.
- Fixed bug where an error would be thrown if an autofocused editor was destroyed quickly after its initialization. Patch provided by thorn0.
- Fixed issue with dirty state not being properly updated on redo operation.
- Fixed issue with entity decoder not handling incorrectly written numeric entities.
- Fixed issue where some PI element values wouldn't be properly encoded.

## 4.1.9 - 2015-03-10

### Fixed
- Fixed bug where indentation wouldn't work properly for non list elements.
- Fixed bug with image plugin not pulling the image dimensions out correctly if a custom document_base_url was used.
- Fixed bug where ctrl+alt+[1-9] would conflict with the AltGr+[1-9] on Windows. New shortcuts is ctrl+shift+[1-9].
- Fixed bug with removing formatting on nodes in inline mode would sometimes include nodes outside the editor body.
- Fixed bug where extra nbsp:s would be inserted when you replaced a word surrounded by spaces using insertContent.
- Fixed bug with pasting from Google Docs would produce extra strong elements and line feeds.

## 4.1.8 - 2015-03-05

### Added
- Added new html5 sizes attribute to img elements used together with srcset.
- Added new elementpath option that makes it possible to disable the element path but keep the statusbar.
- Added new option table_style_by_css for the table plugin to set table styling with css rather than table attributes.
- Added new link_assume_external_targets option to prompt the user to prepend http:// prefix if the supplied link does not contain a protocol prefix.
- Added new image_prepend_url option to allow a custom base path/url to be added to images.
- Added new table_appearance_options option to make it possible to disable some options.
- Added new image_title option to make it possible to alter the title of the image, disabled by default.

### Fixed
- Fixed bug where selection starting from out side of the body wouldn't produce a proper selection range on IE 11.
- Fixed bug where pressing enter twice before a table moves the cursor in the table and causes a javascript error.
- Fixed bug where advanced image styles were not respected.
- Fixed bug where the less common Shift+Delete didn't produce a proper cut operation on WebKit browsers.
- Fixed bug where image/media size constrain logic would produce NaN when handling non number values.
- Fixed bug where internal classes where removed by the removeformat command.
- Fixed bug with creating links table cell contents with a specific selection would throw a exceptions on WebKit/Blink.
- Fixed bug where valid_classes option didn't work as expected according to docs. Patch provided by thorn0.
- Fixed bug where jQuery plugin would patch the internal methods multiple times. Patch provided by Drew Martin.
- Fixed bug where backspace key wouldn't delete the current selection of newly formatted content.
- Fixed bug where type over of inline formatting elements wouldn't properly keep the format on WebKit/Blink.
- Fixed bug where selection needed to be properly normalized on modern IE versions.
- Fixed bug where Command+Backspace didn't properly delete the whole line of text but the previous word.
- Fixed bug where UI active states wheren't properly updated on IE if you placed caret within the current range.
- Fixed bug where delete/backspace on WebKit/Blink would remove span elements created by the user.
- Fixed bug where delete/backspace would produce incorrect results when deleting between two text blocks with br elements.
- Fixed bug where captions where removed when pasting from MS Office.
- Fixed bug where lists plugin wouldn't properly remove fully selected nested lists.
- Fixed bug where the ttf font used for icons would throw an warning message on Gecko on Mac OS X.
- Fixed a bug where applying a color to text did not update the undo/redo history.
- Fixed so shy entities gets displayed when using the visualchars plugin.
- Fixed so removeformat removes ins/del by default since these might be used for strikethough.
- Fixed so multiple language packs can be loaded and added to the global I18n data structure.
- Fixed so transparent color selection gets treated as a normal color selection. Patch contributed by Alexander Hofbauer.
- Fixed so it's possible to disable autoresize_overflow_padding, autoresize_bottom_margin options by setting them to false.
- Fixed so the charmap plugin shows the description of the character in the dialog. Patch contributed by Jelle Hissink.
- Removed address from the default list of block formats since it tends to be missused.
- Fixed so the pre block format is called preformatted to make it more verbose.
- Fixed so it's possible to context scope translation strings this isn't needed most of the time.
- Fixed so the max length of the width/height input fields of the media dialog is 5 instead of 3.
- Fixed so drag/dropped contents gets properly processed by paste plugin since it's basically a paste. Patch contributed by Greg Fairbanks.
- Fixed so shortcut keys for headers is ctrl+alt+[1-9] instead of ctrl+[1-9] since these are for switching tabs in the browsers.
- Fixed so "u" doesn't get converted into a span element by the legacy input filter. Since this is now a valid HTML5 element.
- Fixed font families in order to provide appropriate web-safe fonts.

## 4.1.7 - 2014-11-27

### Added
- Added HTML5 schema support for srcset, source and picture. Patch contributed by mattheu.
- Added new cache_suffix setting to enable cache busting by producing unique urls.
- Added new paste_convert_word_fake_lists option to enable users to disable the fake lists convert logic.

### Fixed
- Fixed so advlist style changes adds undo levels for each change.
- Fixed bug where WebKit would sometimes produce an exception when the autolink plugin where looking for URLs.
- Fixed bug where IE 7 wouldn't be rendered properly due to aggressive css compression.
- Fixed bug where DomQuery wouldn't accept window as constructor element.
- Fixed bug where the color picker in 3.x dialogs wouldn't work properly. Patch contributed by Callidior.
- Fixed bug where the image plugin wouldn't respect the document_base_url.
- Fixed bug where the jQuery plugin would fail to append to elements named array prototype names.

## 4.1.6 - 2014-10-08

### Changed
- Replaced jake with grunt since it is more mainstream and has better plugin support.

### Fixed
- Fixed bug with clicking on the scrollbar of the iframe would cause a JS error to be thrown.
- Fixed bug where null would produce an exception if you passed it to selection.setRng.
- Fixed bug where Ctrl/Cmd+Tab would indent the current list item if you switched tabs in the browser.
- Fixed bug where pasting empty cells from Excel would result in a broken table.
- Fixed bug where it wasn't possible to switch back to default list style type.
- Fixed issue where the select all quirk fix would fire for other modifiers than Ctrl/Cmd combinations.


## 4.1.5 - 2014-09-09

### Fixed
- Fixed bug where sometimes the resize rectangles wouldn't properly render on images on WebKit/Blink.
- Fixed bug in list plugin where delete/backspace would merge empty LI elements in lists incorrectly.
- Fixed bug where empty list elements would result in empty LI elements without it's parent container.
- Fixed bug where backspace in empty caret formatted element could produce an type error exception of Gecko.
- Fixed bug where lists pasted from word with a custom start index above 9 wouldn't be properly handled.
- Fixed bug where tabfocus plugin would tab out of the editor instance even if the default action was prevented.
- Fixed bug where tabfocus wouldn't tab properly to other adjacent editor instances.
- Fixed bug where the DOMUtils setStyles wouldn't properly removed or update the data-mce-style attribute.
- Fixed bug where dialog select boxes would be placed incorrectly if document.body wasn't statically positioned.
- Fixed bug where pasting would sometimes scroll to the top of page if the user was using the autoresize plugin.
- Fixed bug where caret wouldn't be properly rendered by Chrome when clicking on the iframes documentElement.
- Fixed so custom images for menubutton/splitbutton can be provided. Patch contributed by Naim Hammadi.
- Fixed so the default action of windows closing can be prevented by blocking the default action of the close event.
- Fixed so nodeChange and focus of the editor isn't automatically performed when opening sub dialogs.

## 4.1.4 - 2014-08-21

### Added
- Added new media_filter_html option to media plugin that blocks any conditional comments, scripts etc within a video element.
- Added new content_security_policy option allows you to set custom policy for iframe contents. Patch contributed by Francois Chagnon.

### Fixed
- Fixed bug where activate/deactivate events wasn't firing properly when switching between editors.
- Fixed bug where placing the caret on iOS was difficult due to a WebKit bug with touch events.
- Fixed bug where the resize helper wouldn't render properly on older IE versions.
- Fixed bug where resizing images inside tables on older IE versions would sometimes fail depending mouse position.
- Fixed bug where editor.insertContent would produce an exception when inserting select/option elements.
- Fixed bug where extra empty paragraphs would be produced if block elements where inserted inside span elements.
- Fixed bug where the spellchecker menu item wouldn't be properly checked if spell checking was started before it was rendered.
- Fixed bug where the DomQuery filter function wouldn't remove non elements from collection.
- Fixed bug where document with custom document.domain wouldn't properly render the editor.
- Fixed bug where IE 8 would throw exception when trying to enter invalid color values into colorboxes.
- Fixed bug where undo manager could incorrectly add an extra undo level when custom resize handles was removed.
- Fixed bug where it wouldn't be possible to alter cell properties properly on table cells on IE 8.
- Fixed so the color picker button in table dialog isn't shown unless you include the colorpicker plugin or add your own custom color picker.
- Fixed so activate/deactivate events fire when windowManager opens a window since.
- Fixed so the table advtab options isn't separated by an underscore to normalize naming with image_advtab option.
- Fixed so the table cell dialog has proper padding when the advanced tab in disabled.

## 4.1.3 - 2014-07-29

### Added
- Added event binding logic to tinymce.util.XHR making it possible to override headers and settings before any request is made.

### Fixed
- Fixed bug where drag events wasn't fireing properly on older IE versions since the event handlers where bound to document.
- Fixed bug where drag/dropping contents within the editor on IE would force the contents into plain text mode even if it was internal content.
- Fixed bug where IE 7 wouldn't open menus properly due to a resize bug in the browser auto closing them immediately.
- Fixed bug where the DOMUtils getPos logic wouldn't produce a valid coordinate inside the body if the body was positioned non static.
- Fixed bug where the element path and format state wasn't properly updated if you had the wordcount plugin enabled.
- Fixed bug where a comment at the beginning of source would produce an exception in the formatter logic.
- Fixed bug where setAttrib/getAttrib on null would throw exception together with any hooked attributes like style.
- Fixed bug where table sizes wasn't properly retained when copy/pasting on WebKit/Blink.
- Fixed bug where WebKit/Blink would produce colors in RGB format instead of the forced HEX format when deleting contents.
- Fixed bug where the width attribute wasn't updated on tables if you changed the size inside the table dialog.
- Fixed bug where control selection wasn't properly handled when the caret was placed directly after an image.
- Fixed bug where selecting the contents of table cells using the selection.select method wouldn't place the caret properly.
- Fixed bug where the selection state for images wasn't removed when placing the caret right after an image on WebKit/Blink.
- Fixed bug where all events wasn't properly unbound when and editor instance was removed or destroyed by some external innerHTML call.
- Fixed bug where it wasn't possible or very hard to select images on iOS when the onscreen keyboard was visible.
- Fixed so auto_focus can take a boolean argument this will auto focus the last initialized editor might be useful for single inits.
- Fixed so word auto detect lists logic works better for faked lists that doesn't have specific markup.
- Fixed so nodeChange gets fired on mouseup as it used to before 4.1.1 we optimized that event to fire less often.

### Removed
- Removed the finish menu item from spellchecker menu since it's redundant you can stop spellchecking by toggling menu item or button.

## 4.1.2 - 2014-07-15

### Added
- Added offset/grep to DomQuery class works basically the same as it's jQuery equivalent.

### Fixed
- Fixed bug where backspace/delete or setContent with an empty string would remove header data when using the fullpage plugin.
- Fixed bug where tinymce.remove with a selector not matching any editors would remove all editors.
- Fixed bug where resizing of the editor didn't work since the theme was calling setStyles instead of setStyle.
- Fixed bug where IE 7 would fail to append html fragments to iframe document when using DomQuery.
- Fixed bug where the getStyle DOMUtils method would produce an exception if it was called with null as it's element.
- Fixed bug where the paste plugin would remove the element if the none of the paste_webkit_styles rules matched the current style.
- Fixed bug where contextmenu table items wouldn't work properly on IE since it would some times fire an incorrect selection change.
- Fixed bug where the padding/border values wasn't used in the size calculation for the body size when using autoresize. Patch contributed by Matt Whelan.
- Fixed bug where conditional word comments wouldn't be properly removed when pasting plain text.
- Fixed bug where resizing would sometime fail on IE 11 when the mouseup occurred inside the resizable element.
- Fixed so the iframe gets initialized without any inline event handlers for better CSP support. Patch contributed by Matt Whelan.
- Fixed so the tinymce.dom.Sizzle is the latest version of sizzle this resolves the document context bug.

## 4.1.1 - 2014-07-08

### Fixed
- Fixed bug where pasting plain text on some WebKit versions would result in an empty line.
- Fixed bug where resizing images inside tables on IE 11 wouldn't work properly.
- Fixed bug where IE 11 would sometimes throw "Invalid argument" exception when editor contents was set to an empty string.
- Fixed bug where document.activeElement would throw exceptions on IE 9 when that element was hidden or removed from dom.
- Fixed bug where WebKit/Blink sometimes produced br elements with the Apple-interchange-newline class.
- Fixed bug where table cell selection wasn't properly removed when copy/pasting table cells.
- Fixed bug where pasting nested list items from Word wouldn't produce proper semantic nested lists.
- Fixed bug where right clicking using the contextmenu plugin on WebKit/Blink on Mac OS X would select the target current word or line.
- Fixed bug where it wasn't possible to alter table cell properties on IE 8 using the context menu.
- Fixed bug where the resize helper wouldn't be correctly positioned on older IE versions.
- Fixed bug where fullpage plugin would produce an error if you didn't specify a doctype encoding.
- Fixed bug where anchor plugin would get the name/id of the current element even if it wasn't anchor element.
- Fixed bug where visual aids for tables wouldn't be properly disabled when changing the border size.
- Fixed bug where some control selection events wasn't properly fired on older IE versions.
- Fixed bug where table cell selection on older IE versions would prevent resizing of images.
- Fixed bug with paste_data_images paste option not working properly on modern IE versions.
- Fixed bug where custom elements with underscores in the name wasn't properly parsed/serialized.
- Fixed bug where applying inline formats to nested list elements would produce an incorrect formatting result.
- Fixed so it's possible to hide items from elements path by using preventDefault/stopPropagation.
- Fixed so inline mode toolbar gets rendered right aligned if the editable element positioned to the documents right edge.
- Fixed so empty inline elements inside empty block elements doesn't get removed if configured to be kept intact.
- Fixed so DomQuery parentsUntil/prevUntil/nextUntil supports selectors/elements/filters etc.
- Fixed so legacyoutput plugin overrides fontselect and fontsizeselect controls and handles font elements properly.

## 4.1.0 - 2014-06-18

### Added
- Added new file_picker_callback option to replace the old file_browser_callback the latter will still work though.
- Added new custom colors to textcolor plugin will be displayed if a color picker is provided also shows the latest colors.
- Added new color_picker_callback option to enable you to add custom color pickers to the editor.
- Added new advanced tabs to table/cell/row dialogs to enable you to select colors for border/background.
- Added new colorpicker plugin that lets you select colors from a hsv color picker.
- Added new tinymce.util.Color class to handle color parsing and converting.
- Added new colorpicker UI widget element lets you add a hsv color picker to any form/window.
- Added new textpattern plugin that allows you to use markdown like text patterns to format contents.
- Added new resize helper element that shows the current width & height while resizing.
- Added new "once" method to Editor and EventDispatcher enables since callback execution events.
- Added new jQuery like class under tinymce.dom.DomQuery it's exposed on editor instances (editor.$) and globally under (tinymce.$).

### Fixed
- Fixed so the default resize method for images are proportional shift/ctrl can be used to make an unproportional size.
- Fixed bug where the image_dimensions option of the image plugin would cause exceptions when it tried to update the size.
- Fixed bug where table cell dialog class field wasn't properly updated when editing an a table cell with an existing class.
- Fixed bug where Safari on Mac would produce webkit-fake-url for pasted images so these are now removed.
- Fixed bug where the nodeChange event would get fired before the selection was changed when clicking inside the current selection range.
- Fixed bug where valid_classes option would cause exception when it removed internal prefixed classes like mce-item-.
- Fixed bug where backspace would cause navigation in IE 8 on an inline element and after a caret formatting was applied.
- Fixed so placeholder images produced by the media plugin gets selected when inserted/edited.
- Fixed so it's possible to drag in images when the paste_data_images option is enabled. Might be useful for mail clients.
- Fixed so images doesn't get a width/height applied if the image_dimensions option is set to false useful for responsive contents.
- Fixed so it's possible to pass in an optional arguments object for the nodeChanged function to be passed to all nodechange event listeners.
- Fixed bug where media plugin embed code didn't update correctly.<|MERGE_RESOLUTION|>--- conflicted
+++ resolved
@@ -6,7 +6,6 @@
 
 ## Unreleased
 
-<<<<<<< HEAD
 ### Improved
 - Colorpicker now includes the Brightness/Saturation selector and hue slider in the keyboard navigable items. #TINY-9287
 - Improved the tooltips of picker buttons for the urlinput components in the "Insert/Edit Image" and "Insert/Edit Link" dialogs. #TINY-10155
@@ -30,14 +29,13 @@
 - Search and replace plugin would incorrectly find matching text inside non-editable root elements. #TINY-10162
 - Search and replace plugin would incorrectly find matching text inside SVG elements. #TINY-10162
 - Removed use of `async` for editor rendering which caused visual blinking when reloading the editor in-place. #TINY-10249
-=======
+
 ## 6.7.2 - 2023-10-25
 
 ### Fixed
 - The function `getModifierState` did not work on events passed through the editor as expected. #TINY-10263
 - Removed use of `async` for editor rendering which caused visual blinking when reloading the editor in-place. #TINY-10249
 - Toggling a list that contains an LI element having another list as its first child would remove the remaining content within that LI element. #TINY-10213
->>>>>>> 403c51d3
 - List items containing a list element surrounded by non list nodes would cause some list operations to fail. #TINY-10268
 
 ## 6.7.1 - 2023-10-19
