--- conflicted
+++ resolved
@@ -65,11 +65,8 @@
 - Removed the `toc` plugin, which is now classified as a Premium plugin #TINY-8250
 - Removed the `tinymce.utils.Promise` API #TINY-8241
 - Removed the `tabfocus` plugin #TINY-8315
-<<<<<<< HEAD
+- Removed the `textpattern` plugin's API as part of moving it to core #TINY-8312
 - Removed the `shortEnded` and `fixed` properties on `tinymce.html.Node` class #TINY-8205
-=======
-- Removed the `textpattern` plugin's API as part of moving it to core #TINY-8312
->>>>>>> 44a56b4f
 
 ### Deprecated
 - The dialog button component `primary` property has been deprecated in favour of the new `buttonType` property #TINY-8304
