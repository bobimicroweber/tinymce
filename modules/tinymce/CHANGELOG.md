--- conflicted
+++ resolved
@@ -6,12 +6,10 @@
 
 ## Unreleased
 
-<<<<<<< HEAD
 ## 5.10.0 - TBD
-=======
+
 ### Improved
 - The `element` argument of the `editor.selection.scrollIntoView()` API is now optional, and if it is not provided the current selection will be scrolled into view #TINY-7291
->>>>>>> 32348a65
 
 ### Changed
 - The deprecated `scope` attribute is no longer added to `td` cells when converting a row to a header row #TINY-7731
