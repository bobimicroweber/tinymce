# Changelog
All notable changes to this project will be documented in this file.

The format is based on [Keep a Changelog](https://keepachangelog.com/en/1.0.0/),
and this project adheres to [Semantic Versioning](https://semver.org/spec/v2.0.0.html).

## Unreleased

<<<<<<< HEAD
### Added
- New `editor.options` API to replace the old `editor.settings` and `editor.getParam` APIs #TINY-8206
- The `tabindex` attribute is now copied from the target element to the iframe #TINY-8315
- New `AutocompleterStart`, `AutocompleterUpdate` and `AutocompleterEnd` events #TINY-8279
- New `mceAutocompleterClose`, `mceAutocompleterReload` commands #TINY-8279
- New `FakeClipboard` API on the `tinymce` global #TINY-8353
- New `slider` dialog component #TINY-8304
- New `buttonType` property on dialog button components, supporting `toolbar` style in addition to `primary` and `secondary` #TINY-8304
- New `imagepreview` dialog component, allowing preview and zoom of any image URL #TINY-8333
- New `editor.annotator.removeAll` API to remove all annotations by name #TINY-8195
- New `Resource.unload` API to make it possible to unload resources #TINY-8431

### Improved
- The `ScriptLoader`, `StyleSheetLoader`, `AddOnManager`, `PluginManager` and `ThemeManager` APIs will now return a `Promise` when loading resources instead of using callbacks #TINY-8325
- A `ThemeLoadError` event is now fired if the theme fails to load #TINY-8325
- The upload results returned from the `editor.uploadImages()` API now includes a `removed` flag, reflecting if the image was removed after a failed upload #TINY-7735
- The `emoticon` plugin dialog, toolbar and menu item has been updated to use the more accurate `Emojis` term #TINY-7631
- The dialog `redial` API will now only rerender the changed components instead of the whole dialog #TINY-8334
- The dialog API `setData` method now uses a deep merge algorithm to support partial nested objects #TINY-8333
- The dialog spec `initialData` type is now `Partial<T>` to match the underlying implementation details #TINY-8334
- Improved support for placing the caret before or after noneditable elements within the editor #TINY-8169
- Notifications no longer require a timeout to disable the close button #TINY-6679
- The editor theme is now fetched in parallel with the icons, language pack and plugins #TINY-8453

### Changed
- The `DomParser` API no longer uses a custom parser internally and instead uses the native `DOMParser` API #TINY-4627
- The `editor.getContent()` API can provide custom content by preventing and overriding `content` in the `BeforeGetContent` event. This makes it consistent with the `editor.selection.getContent()` API #TINY-8018
- The `images_upload_handler` option is no longer passed a `success` or `failure` callback and instead requires a `Promise` to be returned with the upload result #TINY-8325
- RGB colors are no longer converted to hex values when parsing or serializing content #TINY-8163
- The `tinymce.Env.os.isOSX` API has been renamed to `tinymce.Env.os.isMacOS` #TINY-8175
- The `tinymce.Env.browser.isChrome` API has been renamed to `tinymce.Env.browser.isChromium` to better reflect its functionality #TINY-8300
- The `editor.setContent()` API can now be prevented using the `BeforeSetContent` event. This makes it consistent with the `editor.selection.setContent()` API #TINY-8018
- Aligning a table to the left or right will now use margin styling instead of float styling #TINY-6558
- The `tinymce.settings` global property is no longer set upon initialization #TINY-7359
- Add-ons such as plugins and themes are no longer constructed using the `new` operator #TINY-8256
- A number of APIs that were not proper classes, are no longer constructed using the `new` operator #TINY-8322
- The `mceAddEditor` and `mceToggleEditor` commands now take an object as their value to specify the id and editor options #TINY-8138
- The `default_link_target` option has been renamed to `link_default_target` for both `link` and `autolink` plugins #TINY-4603
- The `rel_list` option has been renamed to `link_rel_list` for the `link` plugin #TINY-4603
- The `target_list` option has been renamed to `link_target_list` for the `link` plugin #TINY-4603
- The `element_format` option has been set to `html` by default #TINY-8263
- The `schema` option has been set to `html5` by default #TINY-8261
- The `:` control character has been changed to `~` for the schema `valid_elements` and `extended_valid_elements` options #TINY-6726
- The `primary` property on dialog buttons has been deprecated. Use the new `buttonType` property instead #TINY-8304
- The default value for the `link_default_protocol` option has been changed to `https` instead of `http` #TINY-7824
- Moved the `paste` plugin's functionality to TinyMCE core #TINY-8310
- The `paste_data_images` option now defaults to `true` #TINY-8310
- The `mceInsertClipboardContent` command `content` property has been renamed to `html` to better reflect what data is passed #TINY-8310
- Moved the `noneditable` plugin to TinyMCE core #TINY-8311
- Renamed the `noneditable_noneditable_class` and `noneditable_editable_class` options to `noneditable_class` and `editable_class` #TINY-8311
- Moved the `textpattern` plugin to TinyMCE core #TINY-8312
- Renamed the `textpattern_patterns` option to `text_patterns` #TINY-8312
- Moved the `hr` plugin's functionality to TinyMCE core #TINY-8313
- Moved the `print` plugin's functionality to TinyMCE core #TINY-8314
- The `media` plugin no longer treats `iframe`, `video`, `audio` or `object` elements as "special" and will validate the contents against the schema #TINY-8382
- The `change` event is no longer fired on first modification #TINY-6920
- Renamed the `getShortEndedElements` Schema API to `getVoidElements` #TINY-8344
- Changed the default statusbar element path delimiter from `»` to `›` #TINY-8372
- Changed the default tag for the strikethrough format to the `s` tag when using a html 5 schema #TINY-8262
- The `strike` tag is automatically converted to the `s` tag when using a html 5 schema #TINY-8262
- Renamed the `font_formats` option to `font_family_formats` #TINY-8328
- Renamed the `fontselect` toolbar button and `fontformats` menu item to `fontfamily` #TINY-8328
- Renamed the `fontsize_formats` option to `font_size_formats` #TINY-8328
- Renamed the `fontsizeselect` toolbar button and `fontsizes` menu item to `fontsize` #TINY-8328
- Renamed the `formatselect` toolbar button and `blockformats` menu item to `blocks` #TINY-8328
- Renamed the `styleselect` toolbar button and `formats` menu item to `styles` #TINY-8328
- Renamed the `lineheight_formats` option to `line_height_formats` #TINY-8328
- Replaced the `isDisabled()` function with an `isEnabled()` function for various APIs #TINY-8101
- Replaced the `enable()` and `disable()` functions with a `setEnabled(state)` function in various APIs #TINY-8101
- Replaced the `disabled` property with an `enabled` property in various APIs #TINY-8101
- Replaced the `disable(name)` and `enable(name)` functions with a `setEnabled(name, state)` function in the Dialog APIs #TINY-8101
- The Editor commands APIs will no longer fallback to executing the browsers native command functionality #TINY-7829
- The Editor query command APIs will now return `false` or an empty string on removed editors #TINY-7829
- The `plugins` option now returns a `string` array instead of a space separated string #TINY-8455
- Replaced 'Powered by Tiny' link text with logo #TINY-8371

### Fixed
- The object returned from the `editor.fire()` API was incorrect if the editor had been removed #TINY-8018
- The `editor.selection.getContent()` API did not respect the `no_events` argument #TINY-8018
- The `GetContent` event was not fired when getting `tree` or `text` formats using the `editor.selection.getContent()` API #TINY-8018
- The `table` plugin would sometimes not correctly handle headers in the `tfoot` section #TINY-8104
- The aria labels for the color picker dialog were not translated #TINY-8381
- The `editor.annotator.remove` did not keep selection when removing the annotation #TINY-8195
- The `silver` theme UI was incorrectly rendered before plugins had initialized #TINY-8288
- Dialog labels and other text-based UI properties did not escape HTML markup #TINY-7524
- Deleting content would sometimes not fire `beforeinput` and `input` events as expected #TINY-8168  #TINY-8329
- Alignment would sometimes be removed on parent elements when changing alignment on certain inline nodes, such as images #TINY-8308
- The `fullscreen` plugin would reset the scroll position when exiting fullscreen mode #TINY-8418
- Anchor elements would render incorrectly when using the `allow_html_in_named_anchor` option #TINY-3799
- Fixed sub-menu items not read by screen readers. Patch contributed by westonkd #TINY-8417

### Removed
- Removed the jQuery integration #TINY-4518
- Removed support for the `plugins` option allowing a mixture of a string array and of space separated strings #TINY-8399
- Removed the deprecated `$`, `Class`, `DomQuery` and `Sizzle` APIs #TINY-4520 #TINY-8326
- Removed the deprecated `Color`, `JSON`, `JSONP` and `JSONRequest` #TINY-8162
- Removed the deprecated `XHR` API #TINY-8164
- Removed the legacy browser detection properties from `Env` #TINY-8162
- Removed the deprecated `setIconStroke` Split Toolbar Button API #TINY-8162
- Removed the deprecated `editors` property from `EditorManager` #TINY-8162
- Removed the deprecated `execCallback` and `setMode` APIs from `Editor` #TINY-8162
- Removed the deprecated `addComponents` and `dependencies` APIs from `AddOnManager` #TINY-8162
- Removed the deprecated `clearInterval`, `clearTimeout`, `debounce`, `requestAnimationFrame`, `setInterval`, `setTimeout` and `throttle` APIs from `Delay` #TINY-8162
- Removed the deprecated `Schema` settings #TINY-7821
- Removed the deprecated `file_browser_callback_types`, `force_hex_style_colors` and `images_dataimg_filter` settings #TINY-7823
- Removed the deprecated `filepicker_validator_handler`, `force_p_newlines`, `gecko_spellcheck`, `tab_focus`, `table_responsive_width` and `toolbar_drawer` settings #TINY-7820
- Removed the deprecated `media_scripts` option in the `media` plugin #TINY-8421
- Removed the deprecated `editor_deselector`, `editor_selector`, `elements`, `mode` and `types` legacy TinyMCE init settings #TINY-7822
- Removed the deprecated `content_editable_state` and `padd_empty_with_br` options #TINY-8400
- Removed the deprecated `autoresize_on_init` option from the `autoresize` plugin #TINY-8400
- Removed support for the deprecated `false` value for the `forced_root_block` option #TINY-8260
- Removed the callback for the `EditorUpload` APIs #TINY-8325
- The legacy `mobile` theme has been removed #TINY-7832
- Removed support for Microsoft Internet Explorer 11 #TINY-8194 #TINY-8241
- Removed the deprecated `fullpage`, `spellchecker`, `bbcode`, `legacyoutput`, `colorpicker`, `contextmenu` and `textcolor` plugins #TINY-8192
- Removed support for Word from the `paste` plugin #TINY-7493
- Removed the `imagetools` plugin, which is now classified as a Premium plugin #TINY-8209
- Removed the `imagetools` dialog component #TINY-8333
- Removed the `filterNode` method from `DomParser` #TINY-8249
- Removed the `toc` plugin, which is now classified as a Premium plugin #TINY-8250
- Removed the `tinymce.utils.Promise` API #TINY-8241
- Removed the `toHex` function for the `DOMUtils` and `Styles` APIs #TINY-8163
- Removed the `tabfocus` plugin #TINY-8315
- Removed the `textpattern` plugin's API as part of moving it to core #TINY-8312
- Removed the `editor.settings` property as it's been replaced by the new Options API #TINY-8236
- Removed the `shortEnded` and `fixed` properties on `tinymce.html.Node` class #TINY-8205
- Removed the `mceInsertRawHTML` command #TINY-8214
- Removed the undocumented `editor.editorCommands.hasCustomCommand` API #TINY-7829
- Removed the undocumented `mceResetDesignMode`, `mceRepaint` and `mceBeginUndoLevel` commands #TINY-7829
- Removed the `execCommand` handler function from the plugin and theme interfaces #TINY-7829
- Removed the `SaxParser` API #TINY-8218

### Deprecated
- The dialog button component `primary` property has been deprecated in favour of the new `buttonType` property #TINY-8304
=======
## 5.10.3 - 2022-02-09

### Fixed
- Alignment would sometimes be removed on parent elements when changing alignment on certain inline nodes, such as images #TINY-8308
- The `fullscreen` plugin would reset the scroll position when exiting fullscreen mode #TINY-8418
>>>>>>> 8c610dc2

## 5.10.2 - 2021-11-17

### Fixed
- Internal selectors were appearing in the style list when using the `importcss` plugin #TINY-8238

## 5.10.1 - 2021-11-03

### Fixed
- The iframe aria help text was not read by some screen readers #TINY-8171
- Clicking the `forecolor` or `backcolor` toolbar buttons would do nothing until selecting a color #TINY-7836
- Crop functionality did not work in the `imagetools` plugin when the editor was rendered in a shadow root #TINY-6387
- Fixed an exception thrown on Safari when closing the `searchreplace` plugin dialog #TINY-8166
- The `autolink` plugin did not convert URLs to links when starting with a bracket #TINY-8091
- The `autolink` plugin incorrectly created nested links in some cases #TINY-8091
- Tables could have an incorrect height set on rows when rendered outside of the editor #TINY-7699
- In certain circumstances, the table of contents plugin would incorrectly add an extra empty list item #TINY-4636
- The insert table grid menu displayed an incorrect size when re-opening the grid #TINY-6532
- The word count plugin was treating the zero width space character (`&#8203;`) as a word #TINY-7484

## 5.10.0 - 2021-10-11

### Added
- Added a new `URI.isDomSafe(uri)` API to check if a URI is considered safe to be inserted into the DOM #TINY-7998
- Added the `ESC` key code constant to the `VK` API #TINY-7917
- Added a new `deprecation_warnings` setting for turning off deprecation console warning messages #TINY-8049

### Improved
- The `element` argument of the `editor.selection.scrollIntoView()` API is now optional, and if it is not provided the current selection will be scrolled into view #TINY-7291

### Changed
- The deprecated `scope` attribute is no longer added to `td` cells when converting a row to a header row #TINY-7731
- The number of `col` elements is normalized to match the number of columns in a table after a table action #TINY-8011

### Fixed
- Fixed a regression that caused block wrapper formats to apply and remove incorrectly when using a collapsed selection with multiple words #TINY-8036
- Resizing table columns in some scenarios would resize the column to an incorrect position #TINY-7731
- Inserting a table where the parent element had padding would cause the table width to be incorrect #TINY-7991
- The resize backdrop element did not have the `data-mce-bogus="all"` attribute set to prevent it being included in output #TINY-7854
- Resize handles appeared on top of dialogs and menus when using an inline editor #TINY-3263
- Fixed the `autoresize` plugin incorrectly scrolling to the top of the editor content in some cases when changing content #TINY-7291
- Fixed the `editor.selection.scrollIntoView()` type signature, as it incorrectly required an `Element` instead of `HTMLElement` #TINY-7291
- Table cells that were both row and column headers did not retain the correct state when converting back to a regular row or column #TINY-7709
- Clicking beside a non-editable element could cause the editor to incorrectly scroll to the top of the content #TINY-7062
- Clicking in a table cell, with a non-editable element in an adjacent cell, incorrectly caused the non-editable element to be selected #TINY-7736
- Split toolbar buttons incorrectly had nested `tabindex="-1"` attributes #TINY-7879
- Fixed notifications rendering in the wrong place initially and when the page was scrolled #TINY-7894
- Fixed an exception getting thrown when the number of `col` elements didn't match the number of columns in a table #TINY-7041 #TINY-8011
- The table selection state could become incorrect after selecting a noneditable table cell #TINY-8053
- As of Mozilla Firefox 91, toggling fullscreen mode with `toolbar_sticky` enabled would cause the toolbar to disappear #TINY-7873
- Fixed URLs not cleaned correctly in some cases in the `link` and `image` plugins #TINY-7998
- Fixed the `image` and `media` toolbar buttons incorrectly appearing to be in an inactive state in some cases #TINY-3463
- Fixed the `editor.selection.selectorChanged` API not firing if the selector matched the current selection when registered in some cases #TINY-3463
- Inserting content into a `contenteditable="true"` element that was contained within a `contenteditable="false"` element would move the selection to an incorrect location #TINY-7842
- Dragging and dropping `contenteditable="false"` elements could result in the element being placed in an unexpected location #TINY-7917
- Pressing the Escape key would not cancel a drag action that started on a `contenteditable="false"` element within the editor #TINY-7917
- `video` and `audio` elements were unable to be played when the `media` plugin live embeds were enabled in some cases #TINY-7674
- Pasting images would throw an exception if the clipboard `items` were not files (for example, screenshots taken from gnome-software). Patch contributed by cedric-anne #TINY-8079

### Deprecated
- Several APIs have been deprecated. See the release notes section for information #TINY-8023 #TINY-8063
- Several Editor settings have been deprecated. See the release notes section for information #TINY-8086
- The Table of Contents and Image Tools plugins will be classified as Premium plugins in the next major release #TINY-8087
- Word support in the `paste` plugin has been deprecated and will be removed in the next major release #TINY-8087

## 5.9.2 - 2021-09-08

### Fixed
- Fixed an exception getting thrown when disabling events and setting content #TINY-7956
- Delete operations could behave incorrectly if the selection crossed a table boundary #TINY-7596

## 5.9.1 - 2021-08-27

### Fixed
- Published TinyMCE types failed to compile in strict mode #TINY-7915
- The `TableModified` event sometimes didn't fire when performing certain table actions #TINY-7916

## 5.9.0 - 2021-08-26

### Added
- Added a new `mceFocus` command that focuses the editor. Equivalent to using `editor.focus()` #TINY-7373
- Added a new `mceTableToggleClass` command which toggles the provided class on the currently selected table #TINY-7476
- Added a new `mceTableCellToggleClass` command which toggles the provided class on the currently selected table cells #TINY-7476
- Added a new `tablecellvalign` toolbar button and menu item for vertical table cell alignment #TINY-7477
- Added a new `tablecellborderwidth` toolbar button and menu item to change table cell border width #TINY-7478
- Added a new `tablecellborderstyle` toolbar button and menu item to change table cell border style #TINY-7478
- Added a new `tablecaption` toolbar button and menu item to toggle captions on tables #TINY-7479
- Added a new `mceTableToggleCaption` command that toggles captions on a selected table #TINY-7479
- Added a new `tablerowheader` toolbar button and menu item to toggle the header state of row cells #TINY-7478
- Added a new `tablecolheader` toolbar button and menu item to toggle the header state of column cells #TINY-7482
- Added a new `tablecellbordercolor` toolbar button and menu item to select table cell border colors, with an accompanying setting `table_border_color_map` to customize the available values #TINY-7480
- Added a new `tablecellbackgroundcolor` toolbar button and menu item to select table cell background colors, with an accompanying setting `table_background_color_map` to customize the available values #TINY-7480
- Added a new `language` menu item and toolbar button to add `lang` attributes to content, with an accompanying `content_langs` setting to specify the languages available #TINY-6149
- A new `lang` format is now available that can be used with `editor.formatter`, or applied with the `Lang` editor command #TINY-6149
- Added a new `language` icon for the `language` toolbar button #TINY-7670
- Added a new `table-row-numbering` icon #TINY-7327
- Added new plugin commands: `mceEmoticons` (Emoticons), `mceWordCount` (Word Count), and `mceTemplate` (Template) #TINY-7619
- Added a new `iframe_aria_text` setting to set the iframe title attribute #TINY-1264
- Added a new DomParser `Node.children()` API to return all the children of a `Node` #TINY-7756

### Improved
- Sticky toolbars can now be offset from the top of the page using the new `toolbar_sticky_offset` setting #TINY-7337
- Fancy menu items now accept an `initData` property to allow custom initialization data #TINY-7480
- Improved the load time of the `fullpage` plugin by using the existing editor schema rather than creating a new one #TINY-6504
- Improved the performance when UI components are rendered #TINY-7572
- The context toolbar no longer unnecessarily repositions to the top of large elements when scrolling #TINY-7545
- The context toolbar will now move out of the way when it overlaps with the selection, such as in table cells #TINY-7192
- The context toolbar now uses a short animation when transitioning between different locations #TINY-7740
- `Env.browser` now uses the User-Agent Client Hints API where it is available #TINY-7785
- Icons with a `-rtl` suffix in their name will now automatically be used when the UI is rendered in right-to-left mode #TINY-7782
- The `formatter.match` API now accepts an optional `similar` parameter to check if the format partially matches #TINY-7712
- The `formatter.formatChanged` API now supports providing format variables when listening for changes #TINY-7713
- The formatter will now fire `FormatApply` and `FormatRemove` events for the relevant actions #TINY-7713
- The `autolink` plugin link detection now permits custom protocols #TINY-7714
- The `autolink` plugin valid link detection has been improved #TINY-7714

### Changed
- Changed the load order so content CSS is loaded before the editor is populated with content #TINY-7249
- Changed the `emoticons`, `wordcount`, `code`, `codesample`, and `template` plugins to open dialogs using commands #TINY-7619
- The context toolbar will no longer show an arrow when it overlaps the content, such as in table cells #TINY-7665
- The context toolbar will no longer overlap the statusbar for toolbars using `node` or `selection` positions #TINY-7666

### Fixed
- The `editor.fire` API was incorrectly mutating the original `args` provided #TINY-3254
- Unbinding an event handler did not take effect immediately while the event was firing #TINY-7436
- Binding an event handler incorrectly took effect immediately while the event was firing #TINY-7436
- Unbinding a native event handler inside the `remove` event caused an exception that blocked editor removal #TINY-7730
- The `SetContent` event contained the incorrect `content` when using the `editor.selection.setContent()` API #TINY-3254
- The editor content could be edited after calling `setProgressState(true)` in iframe mode #TINY-7373
- Tabbing out of the editor after calling `setProgressState(true)` behaved inconsistently in iframe mode #TINY-7373
- Flash of unstyled content while loading the editor because the content CSS was loaded after the editor content was rendered #TINY-7249
- Partially transparent RGBA values provided in the `color_map` setting were given the wrong hex value #TINY-7163
- HTML comments with mismatched quotes were parsed incorrectly under certain circumstances #TINY-7589
- The editor could crash when inserting certain HTML content #TINY-7756
- Inserting certain HTML content into the editor could result in invalid HTML once parsed #TINY-7756
- Links in notification text did not show the correct mouse pointer #TINY-7661
- Using the Tab key to navigate into the editor on Microsoft Internet Explorer 11 would incorrectly focus the toolbar #TINY-3707
- The editor selection could be placed in an incorrect location when undoing or redoing changes in a document containing `contenteditable="false"` elements #TINY-7663
- Menus and context menus were not closed when clicking into a different editor #TINY-7399
- Context menus on Android were not displayed when more than one HTML element was selected #TINY-7688
- Disabled nested menu items could still be opened #TINY-7700
- The nested menu item chevron icon was not fading when the menu item was disabled #TINY-7700
- `imagetools` buttons were incorrectly enabled for remote images without `imagetools_proxy` set #TINY-7772
- Only table content would be deleted when partially selecting a table and content outside the table #TINY-6044
- The table cell selection handling was incorrect in some cases when dealing with nested tables #TINY-6298
- Removing a table row or column could result in the cursor getting placed in an invalid location #TINY-7695
- Pressing the Tab key to navigate through table cells did not skip noneditable cells #TINY-7705
- Clicking on a noneditable table cell did not show a visual selection like other noneditable elements #TINY-7724
- Some table operations would incorrectly cause table row attributes and styles to be lost #TINY-6666
- The selection was incorrectly lost when using the `mceTableCellType` and `mceTableRowType` commands #TINY-6666
- The `mceTableRowType` was reversing the order of the rows when converting multiple header rows back to body rows #TINY-6666
- The table dialog did not always respect the `table_style_with_css` option #TINY-4926
- Pasting into a table with multiple cells selected could cause the content to be pasted in the wrong location #TINY-7485
- The `TableModified` event was not fired when pasting cells into a table #TINY-6939
- The table paste column before and after icons were not flipped in RTL mode #TINY-7851
- Fixed table corruption when deleting a `contenteditable="false"` cell #TINY-7891
- The `dir` attribute was being incorrectly applied to list items #TINY-4589
- Applying selector formats would sometimes not apply the format correctly to elements in a list #TINY-7393
- For formats that specify an attribute or style that should be removed, the formatter `match` API incorrectly returned `false` #TINY-6149
- The type signature on the `formatter.matchNode` API had the wrong return type (was `boolean` but should have been `Formatter | undefined`) #TINY-6149
- The `formatter.formatChanged` API would ignore the `similar` parameter if another callback had already been registered for the same format #TINY-7713
- The `formatter.formatChanged` API would sometimes not run the callback the first time the format was removed #TINY-7713
- Base64 encoded images with spaces or line breaks in the data URI were not displayed correctly. Patch contributed by RoboBurned

### Deprecated
- The `bbcode`, `fullpage`, `legacyoutput`, and `spellchecker` plugins have been deprecated and marked for removal in the next major release #TINY-7260

## 5.8.2 - 2021-06-23

### Fixed
- Fixed an issue when pasting cells from tables containing `colgroup`s into tables without `colgroup`s #TINY-6675
- Fixed an issue that could cause an invalid toolbar button state when multiple inline editors were on a single page #TINY-6297

## 5.8.1 - 2021-05-20

### Fixed
- An unexpected exception was thrown when switching to readonly mode and adjusting the editor width #TINY-6383
- Content could be lost when the `pagebreak_split_block` setting was enabled #TINY-3388
- The `list-style-type: none;` style on nested list items was incorrectly removed when clearing formatting #TINY-6264
- URLs were not always detected when pasting over a selection. Patch contributed by jwcooper #TINY-6997
- Properties on the `OpenNotification` event were incorrectly namespaced #TINY-7486

## 5.8.0 - 2021-05-06

### Added
- Added the `PAGE_UP` and `PAGE_DOWN` key code constants to the `VK` API #TINY-4612
- The editor resize handle can now be controlled using the keyboard #TINY-4823
- Added a new `fixed_toolbar_container_target` setting which renders the toolbar in the specified `HTMLElement`. Patch contributed by pvrobays

### Improved
- The `inline_boundaries` feature now supports the `home`, `end`, `pageup`, and `pagedown` keys #TINY-4612
- Updated the `formatter.matchFormat` API to support matching formats with variables in the `classes` property #TINY-7227
- Added HTML5 `audio` and `video` elements to the default alignment formats #TINY-6633
- Added support for alpha list numbering to the list properties dialog #TINY-6891

### Changed
- Updated the `image` dialog to display the class list dropdown as full-width if the caption checkbox is not present #TINY-6400
- Renamed the "H Align" and "V Align" input labels in the Table Cell Properties dialog to "Horizontal align" and "Vertical align" respectively #TINY-7285

### Deprecated
- The undocumented `setIconStroke` Split Toolbar Button API has been deprecated and will be removed in a future release #TINY-3551

### Fixed
- Fixed a bug where it wasn't possible to align nested list items #TINY-6567
- The RGB fields in the color picker dialog were not staying in sync with the color palette and hue slider #TINY-6952
- The color preview box in the color picker dialog was not correctly displaying the saturation and value of the chosen color #TINY-6952
- The color picker dialog will now show an alert if it is submitted with an invalid hex color code #TINY-2814
- Fixed a bug where the `TableModified` event was not fired when adding a table row with the Tab key #TINY-7006
- Added missing `images_file_types` setting to the exported TypeScript types #GH-6607
- Fixed a bug where lists pasted from Word with Roman numeral markers were not displayed correctly. Patch contributed by aautio #GH-6620
- The `editor.insertContent` API was incorrectly handling nested `span` elements with matching styles #TINY-6263
- The HTML5 `small` element could not be removed when clearing text formatting #TINY-6633
- The Oxide button text transform variable was incorrectly using `capitalize` instead of `none`. Patch contributed by dakur #GH-6341
- Fix dialog button text that was using title-style capitalization #TINY-6816
- Table plugin could perform operations on tables containing the inline editor #TINY-6625
- Fixed Tab key navigation inside table cells with a ranged selection #TINY-6638
- The foreground and background toolbar button color indicator is no longer blurry #TINY-3551
- Fixed a regression in the `tinymce.create()` API that caused issues when multiple objects were created #TINY-7358
- Fixed the `LineHeight` command causing the `change` event to be fired inconsistently #TINY-7048

## 5.7.1 - 2021-03-17

### Fixed
- Fixed the `help` dialog incorrectly linking to the changelog of TinyMCE 4 instead of TinyMCE 5 #TINY-7031
- Fixed a bug where error messages were displayed incorrectly in the image dialog #TINY-7099
- Fixed an issue where URLs were not correctly filtered in some cases #TINY-7025
- Fixed a bug where context menu items with names that contained uppercase characters were not displayed #TINY-7072
- Fixed context menu items lacking support for the `disabled` and `shortcut` properties #TINY-7073
- Fixed a regression where the width and height were incorrectly set when embedding content using the `media` dialog #TINY-7074

## 5.7.0 - 2021-02-10

### Added
- Added IPv6 address support to the URI API. Patch contributed by dev7355608 #GH-4409
- Added new `structure` and `style` properties to the `TableModified` event to indicate what kinds of modifications were made #TINY-6643
- Added `video` and `audio` live embed support for the `media` plugin #TINY-6229
- Added the ability to resize `video` and `iframe` media elements #TINY-6229
- Added a new `font_css` setting for adding fonts to both the editor and the parent document #TINY-6199
- Added a new `ImageUploader` API to simplify uploading image data to the configured `images_upload_url` or `images_upload_handler` #TINY-4601
- Added an Oxide variable to define the container background color in fullscreen mode #TINY-6903
- Added Oxide variables for setting the toolbar background colors for inline and sticky toolbars #TINY-6009
- Added a new `AfterProgressState` event that is fired after `editor.setProgressState` calls complete #TINY-6686
- Added support for `table_column_resizing` when inserting or deleting columns #TINY-6711

### Changed
- Changed table and table column copy behavior to retain an appropriate width when pasted #TINY-6664
- Changed the `lists` plugin to apply list styles to all text blocks within a selection #TINY-3755
- Changed the `advlist` plugin to log a console error message when the `list` plugin isn't enabled #TINY-6585
- Changed the z-index of the `setProgressState(true)` throbber so it does not hide notifications #TINY-6686
- Changed the type signature for `editor.selection.getRng()` incorrectly returning `null` #TINY-6843
- Changed some `SaxParser` regular expressions to improve performance #TINY-6823
- Changed `editor.setProgressState(true)` to close any open popups #TINY-6686

### Fixed
- Fixed `codesample` highlighting performance issues for some languages #TINY-6996
- Fixed an issue where cell widths were lost when merging table cells #TINY-6901
- Fixed `col` elements incorrectly transformed to `th` elements when converting columns to header columns #TINY-6715
- Fixed a number of table operations not working when selecting 2 table cells on Mozilla Firefox #TINY-3897
- Fixed a memory leak by backporting an upstream Sizzle fix #TINY-6859
- Fixed table `width` style was removed when copying #TINY-6664
- Fixed focus lost while typing in the `charmap` or `emoticons` dialogs when the editor is rendered in a shadow root #TINY-6904
- Fixed corruption of base64 URLs used in style attributes when parsing HTML #TINY-6828
- Fixed the order of CSS precedence of `content_style` and `content_css` in the `preview` and `template` plugins. `content_style` now has precedence #TINY-6529
- Fixed an issue where the image dialog tried to calculate image dimensions for an empty image URL #TINY-6611
- Fixed an issue where `scope` attributes on table cells would not change as expected when merging or unmerging cells #TINY-6486
- Fixed the plugin documentation links in the `help` plugin #DOC-703
- Fixed events bound using `DOMUtils` not returning the correct result for `isDefaultPrevented` in some cases #TINY-6834
- Fixed the "Dropped file type is not supported" notification incorrectly showing when using an inline editor #TINY-6834
- Fixed an issue with external styles bleeding into TinyMCE #TINY-6735
- Fixed an issue where parsing malformed comments could cause an infinite loop #TINY-6864
- Fixed incorrect return types on `editor.selection.moveToBookmark` #TINY-6504
- Fixed the type signature for `editor.selection.setCursorLocation()` incorrectly allowing a node with no `offset` #TINY-6843
- Fixed incorrect behavior when editor is destroyed while loading stylesheets #INT-2282
- Fixed figure elements incorrectly splitting from a valid parent element when editing the image within #TINY-6592
- Fixed inserting multiple rows or columns in a table cloning from the incorrect source row or column #TINY-6906
- Fixed an issue where new lines were not scrolled into view when pressing Shift+Enter or Shift+Return #TINY-6964
- Fixed an issue where list elements would not be removed when outdenting using the Enter or Return key #TINY-5974
- Fixed an issue where file extensions with uppercase characters were treated as invalid #TINY-6940
- Fixed dialog block messages were not passed through TinyMCE's translation system #TINY-6971

## 5.6.2 - 2020-12-08

### Fixed
- Fixed a UI rendering regression when the document body is using `display: flex` #TINY-6783

## 5.6.1 - 2020-11-25

### Fixed
- Fixed the `mceTableRowType` and `mceTableCellType` commands were not firing the `newCell` event #TINY-6692
- Fixed the HTML5 `s` element was not recognized when editing or clearing text formatting #TINY-6681
- Fixed an issue where copying and pasting table columns resulted in invalid HTML when using colgroups #TINY-6684
- Fixed an issue where the toolbar would render with the wrong width for inline editors in some situations #TINY-6683

## 5.6.0 - 2020-11-18

### Added
- Added new `BeforeOpenNotification` and `OpenNotification` events which allow internal notifications to be captured and modified before display #TINY-6528
- Added support for `block` and `unblock` methods on inline dialogs #TINY-6487
- Added new `TableModified` event which is fired whenever changes are made to a table #TINY-6629
- Added new `images_file_types` setting to determine which image file formats will be automatically processed into `img` tags on paste when using the `paste` plugin #TINY-6306
- Added support for `images_file_types` setting in the image file uploader to determine which image file extensions are valid for upload #TINY-6224
- Added new `format_empty_lines` setting to control if empty lines are formatted in a ranged selection #TINY-6483
- Added template support to the `autocompleter` for customizing the autocompleter items #TINY-6505
- Added new user interface `enable`, `disable`, and `isDisabled` methods #TINY-6397
- Added new `closest` formatter API to get the closest matching selection format from a set of formats #TINY-6479
- Added new `emojiimages` emoticons database that uses the twemoji CDN by default #TINY-6021
- Added new `emoticons_database` setting to configure which emoji database to use #TINY-6021
- Added new `name` field to the `style_formats` setting object to enable specifying a name for the format #TINY-4239

### Changed
- Changed `readonly` mode to allow hyperlinks to be clickable #TINY-6248

### Fixed
- Fixed the `change` event not firing after a successful image upload #TINY-6586
- Fixed the type signature for the `entity_encoding` setting not accepting delimited lists #TINY-6648
- Fixed layout issues when empty `tr` elements were incorrectly removed from tables #TINY-4679
- Fixed image file extensions lost when uploading an image with an alternative extension, such as `.jfif` #TINY-6622
- Fixed a security issue where URLs in attributes weren't correctly sanitized #TINY-6518
- Fixed `DOMUtils.getParents` incorrectly including the shadow root in the array of elements returned #TINY-6540
- Fixed an issue where the root document could be scrolled while an editor dialog was open inside a shadow root #TINY-6363
- Fixed `getContent` with text format returning a new line when the editor is empty #TINY-6281
- Fixed table column and row resizers not respecting the `data-mce-resize` attribute #TINY-6600
- Fixed inserting a table via the `mceInsertTable` command incorrectly creating 2 undo levels #TINY-6656
- Fixed nested tables with `colgroup` elements incorrectly always resizing the inner table #TINY-6623
- Fixed the `visualchars` plugin causing the editor to steal focus when initialized #TINY-6282
- Fixed `fullpage` plugin altering text content in `editor.getContent()` #TINY-6541
- Fixed `fullscreen` plugin not working correctly with multiple editors and shadow DOM #TINY-6280
- Fixed font size keywords such as `medium` not displaying correctly in font size menus #TINY-6291
- Fixed an issue where some attributes in table cells were not copied over to new rows or columns #TINY-6485
- Fixed incorrectly removing formatting on adjacent spaces when removing formatting on a ranged selection #TINY-6268
- Fixed the `Cut` menu item not working in the latest version of Mozilla Firefox #TINY-6615
- Fixed some incorrect types in the new TypeScript declaration file #TINY-6413
- Fixed a regression where a fake offscreen selection element was incorrectly created for the editor root node #TINY-6555
- Fixed an issue where menus would incorrectly collapse in small containers #TINY-3321
- Fixed an issue where only one table column at a time could be converted to a header #TINY-6326
- Fixed some minor memory leaks that prevented garbage collection for editor instances #TINY-6570
- Fixed resizing a `responsive` table not working when using the column resize handles #TINY-6601
- Fixed incorrectly calculating table `col` widths when resizing responsive tables #TINY-6646
- Fixed an issue where spaces were not preserved in pre-blocks when getting text content #TINY-6448
- Fixed a regression that caused the selection to be difficult to see in tables with backgrounds #TINY-6495
- Fixed content pasted multiple times in the editor when using Microsoft Internet Explorer 11. Patch contributed by mattford #GH-4905

## 5.5.1 - 2020-10-01

### Fixed
- Fixed pressing the down key near the end of a document incorrectly raising an exception #TINY-6471
- Fixed incorrect Typescript types for the `Tools` API #TINY-6475

## 5.5.0 - 2020-09-29

### Added
- Added a TypeScript declaration file to the bundle output for TinyMCE core #TINY-3785
- Added new `table_column_resizing` setting to control how table columns are resized when using the resize bars #TINY-6001
- Added the ability to remove images on a failed upload using the `images_upload_handler` failure callback #TINY-6011
- Added `hasPlugin` function to the editor API to determine if a plugin exists or not #TINY-766
- Added new `ToggleToolbarDrawer` command and query state handler to allow the toolbar drawer to be programmatically toggled and the toggle state to be checked #TINY-6032
- Added the ability to use `colgroup` elements in tables #TINY-6050
- Added a new setting `table_use_colgroups` for toggling whether colgroups are used in new tables #TINY-6050
- Added the ability to delete and navigate HTML media elements without the `media` plugin #TINY-4211
- Added `fullscreen_native` setting to the `fullscreen` plugin to enable use of the entire monitor #TINY-6284
- Added table related oxide variables to the Style API for more granular control over table cell selection appearance #TINY-6311
- Added new `toolbar_persist` setting to control the visibility of the inline toolbar #TINY-4847
- Added new APIs to allow for programmatic control of the inline toolbar visibility #TINY-4847
- Added the `origin` property to the `ObjectResized` and `ObjectResizeStart` events, to specify which handle the resize was performed on #TINY-6242
- Added new StyleSheetLoader `unload` and `unloadAll` APIs to allow loaded stylesheets to be removed #TINY-3926
- Added the `LineHeight` query command and action to the editor #TINY-4843
- Added the `lineheight` toolbar and menu items, and added `lineheight` to the default format menu #TINY-4843
- Added a new `contextmenu_avoid_overlap` setting to allow context menus to avoid overlapping matched nodes #TINY-6036
- Added new listbox dialog UI component for rendering a dropdown that allows nested options #TINY-2236
- Added back the ability to use nested items in the `image_class_list`, `link_class_list`, `link_list`, `table_class_list`, `table_cell_class_list`, and `table_row_class_list` settings #TINY-2236

### Changed
- Changed how CSS manipulates table cells when selecting multiple cells to achieve a semi-transparent selection #TINY-6311
- Changed the `target` property on fired events to use the native event target. The original target for an open shadow root can be obtained using `event.getComposedPath()` #TINY-6128
- Changed the editor to clean-up loaded CSS stylesheets when all editors using the stylesheet have been removed #TINY-3926
- Changed `imagetools` context menu icon for accessing the `image` dialog to use the `image` icon #TINY-4141
- Changed the `editor.insertContent()` and `editor.selection.setContent()` APIs to retain leading and trailing whitespace #TINY-5966
- Changed the `table` plugin `Column` menu to include the cut, copy and paste column menu items #TINY-6374
- Changed the default table styles in the content CSS files to better support the styling options available in the `table` dialog #TINY-6179

### Deprecated
- Deprecated the `Env.experimentalShadowDom` flag #TINY-6128

### Fixed
- Fixed tables with no borders displaying with the default border styles in the `preview` dialog #TINY-6179
- Fixed loss of whitespace when inserting content after a non-breaking space #TINY-5966
- Fixed the `event.getComposedPath()` function throwing an exception for events fired from the editor #TINY-6128
- Fixed notifications not appearing when the editor is within a ShadowRoot #TINY-6354
- Fixed focus issues with inline dialogs when the editor is within a ShadowRoot #TINY-6360
- Fixed the `template` plugin previews missing some content styles #TINY-6115
- Fixed the `media` plugin not saving the alternative source url in some situations #TINY-4113
- Fixed an issue where column resizing using the resize bars was inconsistent between fixed and relative table widths #TINY-6001
- Fixed an issue where dragging and dropping within a table would select table cells #TINY-5950
- Fixed up and down keyboard navigation not working for inline `contenteditable="false"` elements #TINY-6226
- Fixed dialog not retrieving `close` icon from icon pack #TINY-6445
- Fixed the `unlink` toolbar button not working when selecting multiple links #TINY-4867
- Fixed the `link` dialog not showing the "Text to display" field in some valid cases #TINY-5205
- Fixed the `DOMUtils.split()` API incorrectly removing some content #TINY-6294
- Fixed pressing the escape key not focusing the editor when using multiple toolbars #TINY-6230
- Fixed the `dirty` flag not being correctly set during an `AddUndo` event #TINY-4707
- Fixed `editor.selection.setCursorLocation` incorrectly placing the cursor outside `pre` elements in some circumstances #TINY-4058
- Fixed an exception being thrown when pressing the enter key inside pre elements while `br_in_pre` setting is false #TINY-4058

## 5.4.2 - 2020-08-17

### Fixed
- Fixed the editor not resizing when resizing the browser window in fullscreen mode #TINY-3511
- Fixed clicking on notifications causing inline editors to hide #TINY-6058
- Fixed an issue where link URLs could not be deleted or edited in the link dialog in some cases #TINY-4706
- Fixed a regression where setting the `anchor_top` or `anchor_bottom` options to `false` was not working #TINY-6256
- Fixed the `anchor` plugin not supporting the `allow_html_in_named_anchor` option #TINY-6236
- Fixed an exception thrown when removing inline formats that contained additional styles or classes #TINY-6288
- Fixed an exception thrown when positioning the context toolbar on Internet Explorer 11 in some edge cases #TINY-6271
- Fixed inline formats not removed when more than one `removeformat` format rule existed #TINY-6216
- Fixed an issue where spaces were sometimes removed when removing formating on nearby text #TINY-6251
- Fixed the list toolbar buttons not showing as active when a list is selected #TINY-6286
- Fixed an issue where the UI would sometimes not be shown or hidden when calling the show or hide API methods on the editor #TINY-6048
- Fixed the list type style not retained when copying list items #TINY-6289
- Fixed the Paste plugin converting tabs in plain text to a single space character. A `paste_tab_spaces` option has been included for setting the number of spaces used to replace a tab character #TINY-6237

## 5.4.1 - 2020-07-08

### Fixed
- Fixed the Search and Replace plugin incorrectly including zero-width caret characters in search results #TINY-4599
- Fixed dragging and dropping unsupported files navigating the browser away from the editor #TINY-6027
- Fixed undo levels not created on browser handled drop or paste events #TINY-6027
- Fixed content in an iframe element parsing as DOM elements instead of text content #TINY-5943
- Fixed Oxide checklist styles not showing when printing #TINY-5139
- Fixed bug with `scope` attribute not being added to the cells of header rows #TINY-6206

## 5.4.0 - 2020-06-30

### Added
- Added keyboard navigation support to menus and toolbars when the editor is in a ShadowRoot #TINY-6152
- Added the ability for menus to be clicked when the editor is in an open shadow root #TINY-6091
- Added the `Editor.ui.styleSheetLoader` API for loading stylesheets within the Document or ShadowRoot containing the editor UI #TINY-6089
- Added the `StyleSheetLoader` module to the public API #TINY-6100
- Added Oxide variables for styling the `select` element and headings in dialog content #TINY-6070
- Added icons for `table` column and row cut, copy, and paste toolbar buttons #TINY-6062
- Added all `table` menu items to the UI registry, so they can be used by name in other menus #TINY-4866
- Added new `mceTableApplyCellStyle` command to the `table` plugin #TINY-6004
- Added new `table` cut, copy, and paste column editor commands and menu items #TINY-6006
- Added font related Oxide variables for secondary buttons, allowing for custom styling #TINY-6061
- Added new `table_header_type` setting to control how table header rows are structured #TINY-6007
- Added new `table_sizing_mode` setting to replace the `table_responsive_width` setting, which has now been deprecated #TINY-6051
- Added new `mceTableSizingMode` command for changing the sizing mode of a table #TINY-6000
- Added new `mceTableRowType`, `mceTableColType`, and `mceTableCellType` commands and value queries #TINY-6150

### Changed
- Changed `advlist` toolbar buttons to only show a dropdown list if there is more than one option #TINY-3194
- Changed `mceInsertTable` command and `insertTable` API method to take optional header rows and columns arguments #TINY-6012
- Changed stylesheet loading, so that UI skin stylesheets can load in a ShadowRoot if required #TINY-6089
- Changed the DOM location of menus so that they display correctly when the editor is in a ShadowRoot #TINY-6093
- Changed the table plugin to correctly detect all valid header row structures #TINY-6007

### Fixed
- Fixed tables with no defined width being converted to a `fixed` width table when modifying the table #TINY-6051
- Fixed the `autosave` `isEmpty` API incorrectly detecting non-empty content as empty #TINY-5953
- Fixed table `Paste row after` and `Paste row before` menu items not disabled when nothing was available to paste #TINY-6006
- Fixed a selection performance issue with large tables on Microsoft Internet Explorer and Edge #TINY-6057
- Fixed filters for screening commands from the undo stack to be case-insensitive #TINY-5946
- Fixed `fullscreen` plugin now removes all classes when the editor is closed #TINY-4048
- Fixed handling of mixed-case icon identifiers (names) for UI elements #TINY-3854
- Fixed leading and trailing spaces lost when using `editor.selection.getContent({ format: 'text' })` #TINY-5986
- Fixed an issue where changing the URL with the quicklink toolbar caused unexpected undo behavior #TINY-5952
- Fixed an issue where removing formatting within a table cell would cause Internet Explorer 11 to scroll to the end of the table #TINY-6049
- Fixed an issue where the `allow_html_data_urls` setting was not correctly applied #TINY-5951
- Fixed the `autolink` feature so that it no longer treats a string with multiple "@" characters as an email address #TINY-4773
- Fixed an issue where removing the editor would leave unexpected attributes on the target element #TINY-4001
- Fixed the `link` plugin now suggest `mailto:` when the text contains an '@' and no slashes (`/`) #TINY-5941
- Fixed the `valid_children` check of custom elements now allows a wider range of characters in names #TINY-5971

## 5.3.2 - 2020-06-10

### Fixed
- Fixed a regression introduced in 5.3.0, where `images_dataimg_filter` was no-longer called #TINY-6086

## 5.3.1 - 2020-05-27

### Fixed
- Fixed the image upload error alert also incorrectly closing the image dialog #TINY-6020
- Fixed editor content scrolling incorrectly on focus in Firefox by reverting default content CSS html and body heights added in 5.3.0 #TINY-6019

## 5.3.0 - 2020-05-21

### Added
- Added html and body height styles to the default oxide content CSS #TINY-5978
- Added `uploadUri` and `blobInfo` to the data returned by `editor.uploadImages()` #TINY-4579
- Added a new function to the `BlobCache` API to lookup a blob based on the base64 data and mime type #TINY-5988
- Added the ability to search and replace within a selection #TINY-4549
- Added the ability to set the list start position for ordered lists and added new `lists` context menu item #TINY-3915
- Added `icon` as an optional config option to the toggle menu item API #TINY-3345
- Added `auto` mode for `toolbar_location` which positions the toolbar and menu bar at the bottom if there is no space at the top #TINY-3161

### Changed
- Changed the default `toolbar_location` to `auto` #TINY-3161
- Changed toggle menu items and choice menu items to have a dedicated icon with the checkmark displayed on the far right side of the menu item #TINY-3345
- Changed the `link`, `image`, and `paste` plugins to use Promises to reduce the bundle size #TINY-4710
- Changed the default icons to be lazy loaded during initialization #TINY-4729
- Changed the parsing of content so base64 encoded urls are converted to blob urls #TINY-4727
- Changed context toolbars so they concatenate when more than one is suitable for the current selection #TINY-4495
- Changed inline style element formats (strong, b, em, i, u, strike) to convert to a span on format removal if a `style` or `class` attribute is present #TINY-4741

### Fixed
- Fixed the `selection.setContent()` API not running parser filters #TINY-4002
- Fixed formats incorrectly applied or removed when table cells were selected #TINY-4709
- Fixed the `quickimage` button not restricting the file types to images #TINY-4715
- Fixed search and replace ignoring text in nested contenteditable elements #TINY-5967
- Fixed resize handlers displaying in the wrong location sometimes for remote images #TINY-4732
- Fixed table picker breaking in Firefox on low zoom levels #TINY-4728
- Fixed issue with loading or pasting contents with large base64 encoded images on Safari #TINY-4715
- Fixed supplementary special characters being truncated when inserted into the editor. Patch contributed by mlitwin. #TINY-4791
- Fixed toolbar buttons not set to disabled when the editor is in readonly mode #TINY-4592
- Fixed the editor selection incorrectly changing when removing caret format containers #TINY-3438
- Fixed bug where title, width, and height would be set to empty string values when updating an image and removing those attributes using the image dialog #TINY-4786
- Fixed `ObjectResized` event firing when an object wasn't resized #TINY-4161
- Fixed `ObjectResized` and `ObjectResizeStart` events incorrectly fired when adding or removing table rows and columns #TINY-4829
- Fixed the placeholder not hiding when pasting content into the editor #TINY-4828
- Fixed an issue where the editor would fail to load if local storage was disabled #TINY-5935
- Fixed an issue where an uploaded image would reuse a cached image with a different mime type #TINY-5988
- Fixed bug where toolbars and dialogs would not show if the body element was replaced (e.g. with Turbolinks). Patch contributed by spohlenz #GH-5653
- Fixed an issue where multiple formats would be removed when removing a single format at the end of lines or on empty lines #TINY-1170
- Fixed zero-width spaces incorrectly included in the `wordcount` plugin character count #TINY-5991
- Fixed a regression introduced in 5.2.0 whereby the desktop `toolbar_mode` setting would incorrectly override the mobile default setting #TINY-5998
- Fixed an issue where deleting all content in a single cell table would delete the entire table #TINY-1044

## 5.2.2 - 2020-04-23

### Fixed
- Fixed an issue where anchors could not be inserted on empty lines #TINY-2788
- Fixed text decorations (underline, strikethrough) not consistently inheriting the text color #TINY-4757
- Fixed `format` menu alignment buttons inconsistently applying to images #TINY-4057
- Fixed the floating toolbar drawer height collapsing when the editor is rendered in modal dialogs or floating containers #TINY-4837
- Fixed `media` embed content not processing safely in some cases #TINY-4857

## 5.2.1 - 2020-03-25

### Fixed
- Fixed the "is decorative" checkbox in the image dialog clearing after certain dialog events #FOAM-11
- Fixed possible uncaught exception when a `style` attribute is removed using a content filter on `setContent` #TINY-4742
- Fixed the table selection not functioning correctly in Microsoft Edge 44 or higher #TINY-3862
- Fixed the table resize handles not functioning correctly in Microsoft Edge 44 or higher #TINY-4160
- Fixed the floating toolbar drawer disconnecting from the toolbar when adding content in inline mode #TINY-4725 #TINY-4765
- Fixed `readonly` mode not returning the appropriate boolean value #TINY-3948
- Fixed the `forced_root_block_attrs` setting not applying attributes to new blocks consistently #TINY-4564
- Fixed the editor incorrectly stealing focus during initialization in Microsoft Internet Explorer #TINY-4697
- Fixed dialogs stealing focus when opening an alert or confirm dialog using an `onAction` callback #TINY-4014
- Fixed inline dialogs incorrectly closing when clicking on an opened alert or confirm dialog #TINY-4012
- Fixed the context toolbar overlapping the menu bar and toolbar #TINY-4586
- Fixed notification and inline dialog positioning issues when using `toolbar_location: 'bottom'` #TINY-4586
- Fixed the `colorinput` popup appearing offscreen on mobile devices #TINY-4711
- Fixed special characters not being found when searching by "whole words only" #TINY-4522
- Fixed an issue where dragging images could cause them to be duplicated #TINY-4195
- Fixed context toolbars activating without the editor having focus #TINY-4754
- Fixed an issue where removing the background color of text did not always work #TINY-4770
- Fixed an issue where new rows and columns in a table did not retain the style of the previous row or column #TINY-4788

## 5.2.0 - 2020-02-13

### Added
- Added the ability to apply formats to spaces #TINY-4200
- Added new `toolbar_location` setting to allow for positioning the menu and toolbar at the bottom of the editor #TINY-4210
- Added new `toolbar_groups` setting to allow a custom floating toolbar group to be added to the toolbar when using `floating` toolbar mode #TINY-4229
- Added new `link_default_protocol` setting to `link` and `autolink` plugin to allow a protocol to be used by default #TINY-3328
- Added new `placeholder` setting to allow a placeholder to be shown when the editor is empty #TINY-3917
- Added new `tinymce.dom.TextSeeker` API to allow searching text across different DOM nodes #TINY-4200
- Added a drop shadow below the toolbar while in sticky mode and introduced Oxide variables to customize it when creating a custom skin #TINY-4343
- Added `quickbars_image_toolbar` setting to allow for the image quickbar to be turned off #TINY-4398
- Added iframe and img `loading` attribute to the default schema. Patch contributed by ataylor32. #GH-5112
- Added new `getNodeFilters`/`getAttributeFilters` functions to the `editor.serializer` instance #TINY-4344
- Added new `a11y_advanced_options` setting to allow additional accessibility options to be added #FOAM-11
- Added new accessibility options and behaviours to the image dialog using `a11y_advanced_options` #FOAM-11
- Added the ability to use the window `PrismJS` instance for the `codesample` plugin instead of the bundled version to allow for styling custom languages #TINY-4504
- Added error message events that fire when a resource loading error occurs #TINY-4509

### Changed
- Changed the default schema to disallow `onchange` for select elements #TINY-4614
- Changed default `toolbar_mode` value from false to `wrap`. The value false has been deprecated #TINY-4617
- Changed `toolbar_drawer` setting to `toolbar_mode`. `toolbar_drawer` has been deprecated #TINY-4416
- Changed iframe mode to set selection on content init if selection doesn't exist #TINY-4139
- Changed table related icons to align them with the visual style of the other icons #TINY-4341
- Changed and improved the visual appearance of the color input field #TINY-2917
- Changed fake caret container to use `forced_root_block` when possible #TINY-4190
- Changed the `requireLangPack` API to wait until the plugin has been loaded before loading the language pack #TINY-3716
- Changed the formatter so `style_formats` are registered before the initial content is loaded into the editor #TINY-4238
- Changed media plugin to use https protocol for media urls by default #TINY-4577
- Changed the parser to treat CDATA nodes as bogus HTML comments to match the HTML parsing spec. A new `preserve_cdata` setting has been added to preserve CDATA nodes if required #TINY-4625

### Fixed
- Fixed incorrect parsing of malformed/bogus HTML comments #TINY-4625
- Fixed `quickbars` selection toolbar appearing on non-editable elements #TINY-4359
- Fixed bug with alignment toolbar buttons sometimes not changing state correctly #TINY-4139
- Fixed the `codesample` toolbar button not toggling when selecting code samples other than HTML #TINY-4504
- Fixed content incorrectly scrolling to the top or bottom when pressing enter if when the content was already in view #TINY-4162
- Fixed `scrollIntoView` potentially hiding elements behind the toolbar #TINY-4162
- Fixed editor not respecting the `resize_img_proportional` setting due to legacy code #TINY-4236
- Fixed flickering floating toolbar drawer in inline mode #TINY-4210
- Fixed an issue where the template plugin dialog would be indefinitely blocked on a failed template load #TINY-2766
- Fixed the `mscontrolselect` event not being unbound on IE/Edge #TINY-4196
- Fixed Confirm dialog footer buttons so only the "Yes" button is highlighted #TINY-4310
- Fixed `file_picker_callback` functionality for Image, Link and Media plugins #TINY-4163
- Fixed issue where floating toolbar drawer sometimes would break if the editor is resized while the drawer is open #TINY-4439
- Fixed incorrect `external_plugins` loading error message #TINY-4503
- Fixed resize handler was not hidden for ARIA purposes. Patch contributed by Parent5446. #GH-5195
- Fixed an issue where content could be lost if a misspelled word was selected and spellchecking was disabled #TINY-3899
- Fixed validation errors in the CSS where certain properties had the wrong default value #TINY-4491
- Fixed an issue where forced root block attributes were not applied when removing a list #TINY-4272
- Fixed an issue where the element path isn't being cleared when there are no parents #TINY-4412
- Fixed an issue where width and height in svg icons containing `rect` elements were overridden by the CSS reset #TINY-4408
- Fixed an issue where uploading images with `images_reuse_filename` enabled and that included a query parameter would generate an invalid URL #TINY-4638
- Fixed the `closeButton` property not working when opening notifications #TINY-4674
- Fixed keyboard flicker when opening a context menu on mobile #TINY-4540
- Fixed issue where plus icon svg contained strokes #TINY-4681

## 5.1.6 - 2020-01-28

### Fixed
- Fixed `readonly` mode not blocking all clicked links #TINY-4572
- Fixed legacy font sizes being calculated inconsistently for the `FontSize` query command value #TINY-4555
- Fixed changing a tables row from `Header` to `Body` incorrectly moving the row to the bottom of the table #TINY-4593
- Fixed the context menu not showing in certain cases with hybrid devices #TINY-4569
- Fixed the context menu opening in the wrong location when the target is the editor body #TINY-4568
- Fixed the `image` plugin not respecting the `automatic_uploads` setting when uploading local images #TINY-4287
- Fixed security issue related to parsing HTML comments and CDATA #TINY-4544

## 5.1.5 - 2019-12-19

### Fixed
- Fixed the UI not working with hybrid devices that accept both touch and mouse events #TNY-4521
- Fixed the `charmap` dialog initially focusing the first tab of the dialog instead of the search input field #TINY-4342
- Fixed an exception being raised when inserting content if the caret was directly before or after a `contenteditable="false"` element #TINY-4528
- Fixed a bug with pasting image URLs when paste as text is enabled #TINY-4523

## 5.1.4 - 2019-12-11

### Fixed
- Fixed dialog contents disappearing when clicking a checkbox for right-to-left languages #TINY-4518
- Fixed the `legacyoutput` plugin registering legacy formats after editor initialization, causing legacy content to be stripped on the initial load #TINY-4447
- Fixed search and replace not cycling through results when searching using special characters #TINY-4506
- Fixed the `visualchars` plugin converting HTML-like text to DOM elements in certain cases #TINY-4507
- Fixed an issue with the `paste` plugin not sanitizing content in some cases #TINY-4510
- Fixed HTML comments incorrectly being parsed in certain cases #TINY-4511

## 5.1.3 - 2019-12-04

### Fixed
- Fixed sticky toolbar not undocking when fullscreen mode is activated #TINY-4390
- Fixed the "Current Window" target not applying when updating links using the link dialog #TINY-4063
- Fixed disabled menu items not highlighting when focused #TINY-4339
- Fixed touch events passing through dialog collection items to the content underneath on Android devices #TINY-4431
- Fixed keyboard navigation of the Help dialog's Keyboard Navigation tab #TINY-4391
- Fixed search and replace dialog disappearing when finding offscreen matches on iOS devices #TINY-4350
- Fixed performance issues where sticky toolbar was jumping while scrolling on slower browsers #TINY-4475

## 5.1.2 - 2019-11-19

### Fixed
- Fixed desktop touch devices using `mobile` configuration overrides #TINY-4345
- Fixed unable to disable the new scrolling toolbar feature #TINY-4345
- Fixed touch events passing through any pop-up items to the content underneath on Android devices #TINY-4367
- Fixed the table selector handles throwing JavaScript exceptions for non-table selections #TINY-4338
- Fixed `cut` operations not removing selected content on Android devices when the `paste` plugin is enabled #TINY-4362
- Fixed inline toolbar not constrained to the window width by default #TINY-4314
- Fixed context toolbar split button chevrons pointing right when they should be pointing down #TINY-4257
- Fixed unable to access the dialog footer in tabbed dialogs on small screens #TINY-4360
- Fixed mobile table selectors were hard to select with touch by increasing the size #TINY-4366
- Fixed mobile table selectors moving when moving outside the editor #TINY-4366
- Fixed inline toolbars collapsing when using sliding toolbars #TINY-4389
- Fixed block textpatterns not treating NBSPs as spaces #TINY-4378
- Fixed backspace not merging blocks when the last element in the preceding block was a `contenteditable="false"` element #TINY-4235
- Fixed toolbar buttons that only contain text labels overlapping on mobile devices #TINY-4395
- Fixed quickbars quickimage picker not working on mobile #TINY-4377
- Fixed fullscreen not resizing in an iOS WKWebView component #TINY-4413

## 5.1.1 - 2019-10-28

### Fixed
- Fixed font formats containing spaces being wrapped in `&quot;` entities instead of single quotes #TINY-4275
- Fixed alert and confirm dialogs losing focus when clicked #TINY-4248
- Fixed clicking outside a modal dialog focusing on the document body #TINY-4249
- Fixed the context toolbar not hiding when scrolled out of view #TINY-4265

## 5.1.0 - 2019-10-17

### Added
- Added touch selector handles for table selections on touch devices #TINY-4097
- Added border width field to Table Cell dialog #TINY-4028
- Added touch event listener to media plugin to make embeds playable #TINY-4093
- Added oxide styling options to notifications and tweaked the default variables #TINY-4153
- Added additional padding to split button chevrons on touch devices, to make them easier to interact with #TINY-4223
- Added new platform detection functions to `Env` and deprecated older detection properties #TINY-4184
- Added `inputMode` config field to specify inputmode attribute of `input` dialog components #TINY-4062
- Added new `inputMode` property to relevant plugins/dialogs #TINY-4102
- Added new `toolbar_sticky` setting to allow the iframe menubar/toolbar to stick to the top of the window when scrolling #TINY-3982

### Changed
- Changed default setting for `toolbar_drawer` to `floating` #TINY-3634
- Changed mobile phones to use the `silver` theme by default #TINY-3634
- Changed some editor settings to default to `false` on touch devices:
  - `menubar`(phones only) #TINY-4077
  - `table_grid` #TINY-4075
  - `resize` #TINY-4157
  - `object_resizing` #TINY-4157
- Changed toolbars and context toolbars to sidescroll on mobile #TINY-3894 #TINY-4107
- Changed context menus to render as horizontal menus on touch devices #TINY-4107
- Changed the editor to use the `VisualViewport` API of the browser where possible #TINY-4078
- Changed visualblocks toolbar button icon and renamed `paragraph` icon to `visualchars` #TINY-4074
- Changed Oxide default for `@toolbar-button-chevron-color` to follow toolbar button icon color #TINY-4153
- Changed the `urlinput` dialog component to use the `url` type attribute #TINY-4102

### Fixed
- Fixed Safari desktop visual viewport fires resize on fullscreen breaking the restore function #TINY-3976
- Fixed scroll issues on mobile devices #TINY-3976
- Fixed context toolbar unable to refresh position on iOS12 #TINY-4107
- Fixed ctrl+left click not opening links on readonly mode and the preview dialog #TINY-4138
- Fixed Slider UI component not firing `onChange` event on touch devices #TINY-4092
- Fixed notifications overlapping instead of stacking #TINY-3478
- Fixed inline dialogs positioning incorrectly when the page is scrolled #TINY-4018
- Fixed inline dialogs and menus not repositioning when resizing #TINY-3227
- Fixed inline toolbar incorrectly stretching to the full width when a width value was provided #TINY-4066
- Fixed menu chevrons color to follow the menu text color #TINY-4153
- Fixed table menu selection grid from staying black when using dark skins, now follows border color #TINY-4153
- Fixed Oxide using the wrong text color variable for menubar button focused state #TINY-4146
- Fixed the autoresize plugin not keeping the selection in view when resizing #TINY-4094
- Fixed textpattern plugin throwing exceptions when using `forced_root_block: false` #TINY-4172
- Fixed missing CSS fill styles for toolbar button icon active state #TINY-4147
- Fixed an issue where the editor selection could end up inside a short ended element (such as `br`) #TINY-3999
- Fixed browser selection being lost in inline mode when opening split dropdowns #TINY-4197
- Fixed backspace throwing an exception when using `forced_root_block: false` #TINY-4099
- Fixed floating toolbar drawer expanding outside the bounds of the editor #TINY-3941
- Fixed the autocompleter not activating immediately after a `br` or `contenteditable=false` element #TINY-4194
- Fixed an issue where the autocompleter would incorrectly close on IE 11 in certain edge cases #TINY-4205

## 5.0.16 - 2019-09-24

### Added
- Added new `referrer_policy` setting to add the `referrerpolicy` attribute when loading scripts or stylesheets #TINY-3978
- Added a slight background color to dialog tab links when focused to aid keyboard navigation #TINY-3877

### Fixed
- Fixed media poster value not updating on change #TINY-4013
- Fixed openlink was not registered as a toolbar button #TINY-4024
- Fixed failing to initialize if a script tag was used inside a SVG #TINY-4087
- Fixed double top border showing on toolbar without menubar when toolbar_drawer is enabled #TINY-4118
- Fixed unable to drag inline dialogs to the bottom of the screen when scrolled #TINY-4154
- Fixed notifications appearing on top of the toolbar when scrolled in inline mode #TINY-4159
- Fixed notifications displaying incorrectly on IE 11 #TINY-4169

## 5.0.15 - 2019-09-02

### Added
- Added a dark `content_css` skin to go with the dark UI skin #TINY-3743

### Changed
- Changed the enabled state on toolbar buttons so they don't get the hover effect #TINY-3974

### Fixed
- Fixed missing CSS active state on toolbar buttons #TINY-3966
- Fixed `onChange` callback not firing for the colorinput dialog component #TINY-3968
- Fixed context toolbars not showing in fullscreen mode #TINY-4023

## 5.0.14 - 2019-08-19

### Added
- Added an API to reload the autocompleter menu with additional fetch metadata #MENTIONS-17

### Fixed
- Fixed missing toolbar button border styling options #TINY-3965
- Fixed image upload progress notification closing before the upload is complete #TINY-3963
- Fixed inline dialogs not closing on escape when no dialog component is in focus #TINY-3936
- Fixed plugins not being filtered when defaulting to mobile on phones #TINY-3537
- Fixed toolbar more drawer showing the content behind it when transitioning between opened and closed states #TINY-3878
- Fixed focus not returning to the dialog after pressing the "Replace all" button in the search and replace dialog #TINY-3961

### Removed
- Removed Oxide variable `@menubar-select-disabled-border-color` and replaced it with `@menubar-select-disabled-border` #TINY-3965

## 5.0.13 - 2019-08-06

### Changed
- Changed modal dialogs to prevent dragging by default and added new `draggable_modal` setting to restore dragging #TINY-3873
- Changed the nonbreaking plugin to insert nbsp characters wrapped in spans to aid in filtering. This can be disabled using the `nonbreaking_wrap` setting #TINY-3647
- Changed backspace behaviour in lists to outdent nested list items when the cursor is at the start of the list item #TINY-3651

### Fixed
- Fixed sidebar growing beyond editor bounds in IE 11 #TINY-3937
- Fixed issue with being unable to keyboard navigate disabled toolbar buttons #TINY-3350
- Fixed issues with backspace and delete in nested contenteditable true and false elements #TINY-3868
- Fixed issue with losing keyboard navigation in dialogs due to disabled buttons #TINY-3914
- Fixed `MouseEvent.mozPressure is deprecated` warning in Firefox #TINY-3919
- Fixed `default_link_target` not being respected when `target_list` is disabled #TINY-3757
- Fixed mobile plugin filter to only apply to the mobile theme, rather than all mobile platforms #TINY-3405
- Fixed focus switching to another editor during mode changes #TINY-3852
- Fixed an exception being thrown when clicking on an uninitialized inline editor #TINY-3925
- Fixed unable to keyboard navigate to dialog menu buttons #TINY-3933
- Fixed dialogs being able to be dragged outside the window viewport #TINY-3787
- Fixed inline dialogs appearing above modal dialogs #TINY-3932

## 5.0.12 - 2019-07-18

### Added
- Added ability to utilize UI dialog panels inside other panels #TINY-3305
- Added help dialog tab explaining keyboard navigation of the editor #TINY-3603

### Changed
- Changed the "Find and Replace" design to an inline dialog #TINY-3054

### Fixed
- Fixed issue where autolink spacebar event was not being fired on Edge #TINY-3891
- Fixed table selection missing the background color #TINY-3892
- Fixed removing shortcuts not working for function keys #TINY-3871
- Fixed non-descriptive UI component type names #TINY-3349
- Fixed UI registry components rendering as the wrong type when manually specifying a different type #TINY-3385
- Fixed an issue where dialog checkbox, input, selectbox, textarea and urlinput components couldn't be disabled #TINY-3708
- Fixed the context toolbar not using viable screen space in inline/distraction free mode #TINY-3717
- Fixed the context toolbar overlapping the toolbar in various conditions #TINY-3205
- Fixed IE11 edge case where items were being inserted into the wrong location #TINY-3884

## 5.0.11 - 2019-07-04

### Fixed
- Fixed packaging errors caused by a rollup treeshaking bug (https://github.com/rollup/rollup/issues/2970) #TINY-3866
- Fixed the customeditor component not able to get data from the dialog api #TINY-3866
- Fixed collection component tooltips not being translated #TINY-3855

## 5.0.10 - 2019-07-02

### Added
- Added support for all HTML color formats in `color_map` setting #TINY-3837

### Changed
- Changed backspace key handling to outdent content in appropriate circumstances #TINY-3685
- Changed default palette for forecolor and backcolor to include some lighter colors suitable for highlights #TINY-2865
- Changed the search and replace plugin to cycle through results #TINY-3800

### Fixed
- Fixed inconsistent types causing some properties to be unable to be used in dialog components #TINY-3778
- Fixed an issue in the Oxide skin where dialog content like outlines and shadows were clipped because of overflow hidden #TINY-3566
- Fixed the search and replace plugin not resetting state when changing the search query #TINY-3800
- Fixed backspace in lists not creating an undo level #TINY-3814
- Fixed the editor to cancel loading in quirks mode where the UI is not supported #TINY-3391
- Fixed applying fonts not working when the name contained spaces and numbers #TINY-3801
- Fixed so that initial content is retained when initializing on list items #TINY-3796
- Fixed inefficient font name and font size current value lookup during rendering #TINY-3813
- Fixed mobile font copied into the wrong folder for the oxide-dark skin #TINY-3816
- Fixed an issue where resizing the width of tables would produce inaccurate results #TINY-3827
- Fixed a memory leak in the Silver theme #TINY-3797
- Fixed alert and confirm dialogs using incorrect markup causing inconsistent padding #TINY-3835
- Fixed an issue in the Table plugin with `table_responsive_width` not enforcing units when resizing #TINY-3790
- Fixed leading, trailing and sequential spaces being lost when pasting plain text #TINY-3726
- Fixed exception being thrown when creating relative URIs #TINY-3851
- Fixed focus is no longer set to the editor content during mode changes unless the editor already had focus #TINY-3852

## 5.0.9 - 2019-06-26

### Fixed
- Fixed print plugin not working in Firefox #TINY-3834

## 5.0.8 - 2019-06-18

### Added
- Added back support for multiple toolbars #TINY-2195
- Added support for .m4a files to the media plugin #TINY-3750
- Added new base_url and suffix editor init options #TINY-3681

### Fixed
- Fixed incorrect padding for select boxes with visible values #TINY-3780
- Fixed selection incorrectly changing when programmatically setting selection on contenteditable false elements #TINY-3766
- Fixed sidebar background being transparent #TINY-3727
- Fixed the build to remove duplicate iife wrappers #TINY-3689
- Fixed bogus autocompleter span appearing in content when the autocompleter menu is shown #TINY-3752
- Fixed toolbar font size select not working with legacyoutput plugin #TINY-2921
- Fixed the legacyoutput plugin incorrectly aligning images #TINY-3660
- Fixed remove color not working when using the legacyoutput plugin #TINY-3756
- Fixed the font size menu applying incorrect sizes when using the legacyoutput plugin #TINY-3773
- Fixed scrollIntoView not working when the parent window was out of view #TINY-3663
- Fixed the print plugin printing from the wrong window in IE11 #TINY-3762
- Fixed content CSS loaded over CORS not loading in the preview plugin with content_css_cors enabled #TINY-3769
- Fixed the link plugin missing the default "None" option for link list #TINY-3738
- Fixed small dot visible with menubar and toolbar disabled in inline mode #TINY-3623
- Fixed space key properly inserts a nbsp before/after block elements #TINY-3745
- Fixed native context menu not showing with images in IE11 #TINY-3392
- Fixed inconsistent browser context menu image selection #TINY-3789

## 5.0.7 - 2019-06-05

### Added
- Added new toolbar button and menu item for inserting tables via dialog #TINY-3636
- Added new API for adding/removing/changing tabs in the Help dialog #TINY-3535
- Added highlighting of matched text in autocompleter items #TINY-3687
- Added the ability for autocompleters to work with matches that include spaces #TINY-3704
- Added new `imagetools_fetch_image` callback to allow custom implementations for cors loading of images #TINY-3658
- Added `'http'` and `https` options to `link_assume_external_targets` to prepend `http://` or `https://` prefixes when URL does not contain a protocol prefix. Patch contributed by francoisfreitag. #GH-4335

### Changed
- Changed annotations navigation to work the same as inline boundaries #TINY-3396
- Changed tabpanel API by adding a `name` field and changing relevant methods to use it #TINY-3535

### Fixed
- Fixed text color not updating all color buttons when choosing a color #TINY-3602
- Fixed the autocompleter not working with fragmented text #TINY-3459
- Fixed the autosave plugin no longer overwrites window.onbeforeunload #TINY-3688
- Fixed infinite loop in the paste plugin when IE11 takes a long time to process paste events. Patch contributed by lRawd. #GH-4987
- Fixed image handle locations when using `fixed_toolbar_container`. Patch contributed by t00. #GH-4966
- Fixed the autoresize plugin not firing `ResizeEditor` events #TINY-3587
- Fixed editor in fullscreen mode not extending to the bottom of the screen #TINY-3701
- Fixed list removal when pressing backspace after the start of the list item #TINY-3697
- Fixed autocomplete not triggering from compositionend events #TINY-3711
- Fixed `file_picker_callback` could not set the caption field on the insert image dialog #TINY-3172
- Fixed the autocompleter menu showing up after a selection had been made #TINY-3718
- Fixed an exception being thrown when a file or number input has focus during initialization. Patch contributed by t00 #GH-2194

## 5.0.6 - 2019-05-22

### Added
- Added `icons_url` editor settings to enable icon packs to be loaded from a custom url #TINY-3585
- Added `image_uploadtab` editor setting to control the visibility of the upload tab in the image dialog #TINY-3606
- Added new api endpoints to the wordcount plugin and improved character count logic #TINY-3578

### Changed
- Changed plugin, language and icon loading errors to log in the console instead of a notification #TINY-3585

### Fixed
- Fixed the textpattern plugin not working with fragmented text #TINY-3089
- Fixed various toolbar drawer accessibility issues and added an animation #TINY-3554
- Fixed issues with selection and ui components when toggling readonly mode #TINY-3592
- Fixed so readonly mode works with inline editors #TINY-3592
- Fixed docked inline toolbar positioning when scrolled #TINY-3621
- Fixed initial value not being set on bespoke select in quickbars and toolbar drawer #TINY-3591
- Fixed so that nbsp entities aren't trimmed in white-space: pre-line elements #TINY-3642
- Fixed `mceInsertLink` command inserting spaces instead of url encoded characters #GH-4990
- Fixed text content floating on top of dialogs in IE11 #TINY-3640

## 5.0.5 - 2019-05-09

### Added
- Added menu items to match the forecolor/backcolor toolbar buttons #TINY-2878
- Added default directionality based on the configured language #TINY-2621
- Added styles, icons and tests for rtl mode #TINY-2621

### Fixed
- Fixed autoresize not working with floating elements or when media elements finished loading #TINY-3545
- Fixed incorrect vertical caret positioning in IE 11 #TINY-3188
- Fixed submenu anchoring hiding overflowed content #TINY-3564

### Removed
- Removed unused and hidden validation icons to avoid displaying phantom tooltips #TINY-2329

## 5.0.4 - 2019-04-23

### Added
- Added back URL dialog functionality, which is now available via `editor.windowManager.openUrl()` #TINY-3382
- Added the missing throbber functionality when calling `editor.setProgressState(true)` #TINY-3453
- Added function to reset the editor content and undo/dirty state via `editor.resetContent()` #TINY-3435
- Added the ability to set menu buttons as active #TINY-3274
- Added `editor.mode` API, featuring a custom editor mode API #TINY-3406
- Added better styling to floating toolbar drawer #TINY-3479
- Added the new premium plugins to the Help dialog plugins tab #TINY-3496
- Added the linkchecker context menu items to the default configuration #TINY-3543

### Fixed
- Fixed image context menu items showing on placeholder images #TINY-3280
- Fixed dialog labels and text color contrast within notifications/alert banners to satisfy WCAG 4.5:1 contrast ratio for accessibility #TINY-3351
- Fixed selectbox and colorpicker items not being translated #TINY-3546
- Fixed toolbar drawer sliding mode to correctly focus the editor when tabbing via keyboard navigation #TINY-3533
- Fixed positioning of the styleselect menu in iOS while using the mobile theme #TINY-3505
- Fixed the menubutton `onSetup` callback to be correctly executed when rendering the menu buttons #TINY-3547
- Fixed `default_link_target` setting to be correctly utilized when creating a link #TINY-3508
- Fixed colorpicker floating marginally outside its container #TINY-3026
- Fixed disabled menu items displaying as active when hovered #TINY-3027

### Removed
- Removed redundant mobile wrapper #TINY-3480

## 5.0.3 - 2019-03-19

### Changed
- Changed empty nested-menu items within the style formats menu to be disabled or hidden if the value of `style_formats_autohide` is `true` #TINY-3310
- Changed the entire phrase 'Powered by Tiny' in the status bar to be a link instead of just the word 'Tiny' #TINY-3366
- Changed `formatselect`, `styleselect` and `align` menus to use the `mceToggleFormat` command internally #TINY-3428

### Fixed
- Fixed toolbar keyboard navigation to work as expected when `toolbar_drawer` is configured #TINY-3432
- Fixed text direction buttons to display the correct pressed state in selections that have no explicit `dir` property #TINY-3138
- Fixed the mobile editor to clean up properly when removed #TINY-3445
- Fixed quickbar toolbars to add an empty box to the screen when it is set to `false` #TINY-3439
- Fixed an issue where pressing the **Delete/Backspace** key at the edge of tables was creating incorrect selections #TINY-3371
- Fixed an issue where dialog collection items (emoticon and special character dialogs) couldn't be selected with touch devices #TINY-3444
- Fixed a type error introduced in TinyMCE version 5.0.2 when calling `editor.getContent()` with nested bookmarks #TINY-3400
- Fixed an issue that prevented default icons from being overridden #TINY-3449
- Fixed an issue where **Home/End** keys wouldn't move the caret correctly before or after `contenteditable=false` inline elements #TINY-2995
- Fixed styles to be preserved in IE 11 when editing via the `fullpage` plugin #TINY-3464
- Fixed the `link` plugin context toolbar missing the open link button #TINY-3461
- Fixed inconsistent dialog component spacing #TINY-3436

## 5.0.2 - 2019-03-05

### Added
- Added presentation and document presets to `htmlpanel` dialog component #TINY-2694
- Added missing fixed_toolbar_container setting has been reimplemented in the Silver theme #TINY-2712
- Added a new toolbar setting `toolbar_drawer` that moves toolbar groups which overflow the editor width into either a `sliding` or `floating` toolbar section #TINY-2874

### Changed
- Updated the build process to include package lock files in the dev distribution archive #TINY-2870

### Fixed
- Fixed inline dialogs did not have aria attributes #TINY-2694
- Fixed default icons are now available in the UI registry, allowing use outside of toolbar buttons #TINY-3307
- Fixed a memory leak related to select toolbar items #TINY-2874
- Fixed a memory leak due to format changed listeners that were never unbound #TINY-3191
- Fixed an issue where content may have been lost when using permanent bookmarks #TINY-3400
- Fixed the quicklink toolbar button not rendering in the quickbars plugin #TINY-3125
- Fixed an issue where menus were generating invalid HTML in some cases #TINY-3323
- Fixed an issue that could cause the mobile theme to show a blank white screen when the editor was inside an `overflow:hidden` element #TINY-3407
- Fixed mobile theme using a transparent background and not taking up the full width on iOS #TINY-3414
- Fixed the template plugin dialog missing the description field #TINY-3337
- Fixed input dialog components using an invalid default type attribute #TINY-3424
- Fixed an issue where backspace/delete keys after/before pagebreak elements wouldn't move the caret #TINY-3097
- Fixed an issue in the table plugin where menu items and toolbar buttons weren't showing correctly based on the selection #TINY-3423
- Fixed inconsistent button focus styles in Firefox #TINY-3377
- Fixed the resize icon floating left when all status bar elements were disabled #TINY-3340
- Fixed the resize handle to not show in fullscreen mode #TINY-3404

## 5.0.1 - 2019-02-21

### Added
- Added H1-H6 toggle button registration to the silver theme #TINY-3070
- Added code sample toolbar button will now toggle on when the cursor is in a code section #TINY-3040
- Added new settings to the emoticons plugin to allow additional emoticons to be added #TINY-3088

### Fixed
- Fixed an issue where adding links to images would replace the image with text #TINY-3356
- Fixed an issue where the inline editor could use fractional pixels for positioning #TINY-3202
- Fixed an issue where uploading non-image files in the Image Plugin upload tab threw an error. #TINY-3244
- Fixed an issue in the media plugin that was causing the source url and height/width to be lost in certain circumstances #TINY-2858
- Fixed an issue with the Context Toolbar not being removed when clicking outside of the editor #TINY-2804
- Fixed an issue where clicking 'Remove link' wouldn't remove the link in certain circumstances #TINY-3199
- Fixed an issue where the media plugin would fail when parsing dialog data #TINY-3218
- Fixed an issue where retrieving the selected content as text didn't create newlines #TINY-3197
- Fixed incorrect keyboard shortcuts in the Help dialog for Windows #TINY-3292
- Fixed an issue where JSON serialization could produce invalid JSON #TINY-3281
- Fixed production CSS including references to source maps #TINY-3920
- Fixed development CSS was not included in the development zip #TINY-3920
- Fixed the autocompleter matches predicate not matching on the start of words by default #TINY-3306
- Fixed an issue where the page could be scrolled with modal dialogs open #TINY-2252
- Fixed an issue where autocomplete menus would show an icon margin when no items had icons #TINY-3329
- Fixed an issue in the quickbars plugin where images incorrectly showed the text selection toolbar #TINY-3338
- Fixed an issue that caused the inline editor to fail to render when the target element already had focus #TINY-3353

### Removed
- Removed paste as text notification banner and paste_plaintext_inform setting #POW-102

## 5.0.0 - 2019-02-04

Full documentation for the version 5 features and changes is available at https://www.tiny.cloud/docs/release-notes/

### Added
- Added links and registered names with * to denote premium plugins in Plugins tab of Help dialog #TINY-3223

### Changed
- Changed Tiny 5 mobile skin to look more uniform with desktop #TINY-2650
- Blacklisted table, th and td as inline editor target #TINY-717

### Fixed
- Fixed an issue where tab panel heights weren't sizing properly on smaller screens and weren't updating on resize #TINY-3242
- Fixed image tools not having any padding between the label and slider #TINY-3220
- Fixed context toolbar toggle buttons not showing the correct state #TINY-3022
- Fixed missing separators in the spellchecker context menu between the suggestions and actions #TINY-3217
- Fixed notification icon positioning in alert banners #TINY-2196
- Fixed a typo in the word count plugin name #TINY-3062
- Fixed charmap and emoticons dialogs not having a primary button #TINY-3233
- Fixed an issue where resizing wouldn't work correctly depending on the box-sizing model #TINY-3278

## 5.0.0-rc-2 - 2019-01-22

### Added
- Added screen reader accessibility for sidebar and statusbar #TINY-2699

### Changed
- Changed formatting menus so they are registered and made the align toolbar button use an icon instead of text #TINY-2880
- Changed checkboxes to use a boolean for its state, instead of a string #TINY-2848
- Updated the textpattern plugin to properly support nested patterns and to allow running a command with a value for a pattern with a start and an end #TINY-2991
- Updated Emoticons and Charmap dialogs to be screen reader accessible #TINY-2693

### Fixed
- Fixed the link dialog such that it will now retain class attributes when updating links #TINY-2825
- Fixed "Find and replace" not showing in the "Edit" menu by default #TINY-3061
- Fixed dropdown buttons missing the 'type' attribute, which could cause forms to be incorrectly submitted #TINY-2826
- Fixed emoticon and charmap search not returning expected results in certain cases #TINY-3084
- Fixed blank rel_list values throwing an exception in the link plugin #TINY-3149

### Removed
- Removed unnecessary 'flex' and unused 'colspan' properties from the new dialog APIs #TINY-2973

## 5.0.0-rc-1 - 2019-01-08

### Added
- Added editor settings functionality to specify title attributes for toolbar groups #TINY-2690
- Added icons instead of button text to improve Search and Replace dialog footer appearance #TINY-2654
- Added `tox-dialog__table` instead of `mce-table-striped` class to enhance Help dialog appearance #TINY-2360
- Added title attribute to iframes so, screen readers can announce iframe labels #TINY-2692
- Added a wordcount menu item, that defaults to appearing in the tools menu #TINY-2877

### Changed
- Updated the font select dropdown logic to try to detect the system font stack and show "System Font" as the font name #TINY-2710
- Updated the autocompleter to only show when it has matched items #TINY-2350
- Updated SizeInput labels to "Height" and "Width" instead of Dimensions #TINY-2833
- Updated the build process to minify and generate ASCII only output for the emoticons database #TINY-2744

### Fixed
- Fixed readonly mode not fully disabling editing content #TINY-2287
- Fixed accessibility issues with the font select, font size, style select and format select toolbar dropdowns #TINY-2713
- Fixed accessibility issues with split dropdowns #TINY-2697
- Fixed the legacyoutput plugin to be compatible with TinyMCE 5.0 #TINY-2301
- Fixed icons not showing correctly in the autocompleter popup #TINY-3029
- Fixed an issue where preview wouldn't show anything in Edge under certain circumstances #TINY-3035
- Fixed the height being incorrectly calculated for the autoresize plugin #TINY-2807

## 5.0.0-beta-1 - 2018-11-30

### Added
- Added a new `addNestedMenuItem()` UI registry function and changed all nested menu items to use the new registry functions #TINY-2230
- Added title attribute to color swatch colors #TINY-2669
- Added anchorbar component to anchor inline toolbar dialogs to instead of the toolbar #TINY-2040
- Added support for toolbar<n> and toolbar array config options to be squashed into a single toolbar and not create multiple toolbars #TINY-2195
- Added error handling for when forced_root_block config option is set to true #TINY-2261
- Added functionality for the removed_menuitems config option #TINY-2184
- Added the ability to use a string to reference menu items in menu buttons and submenu items #TINY-2253

### Changed
- Changed the name of the "inlite" plugin to "quickbars" #TINY-2831
- Changed the background color icon to highlight background icon #TINY-2258
- Changed Help dialog to be accessible to screen readers #TINY-2687
- Changed the color swatch to save selected custom colors to local storage for use across sessions #TINY-2722
- Changed `WindowManager` API - methods `getParams`, `setParams` and `getWindows`, and the legacy `windows` property, have been removed. `alert` and `confirm` dialogs are no longer tracked in the window list. #TINY-2603

### Fixed
- Fixed an inline mode issue where the save plugin upon saving can cause content loss #TINY-2659
- Fixed an issue in IE 11 where calling selection.getContent() would return an empty string when the editor didn't have focus #TINY-2325

### Removed
- Removed compat3x plugin #TINY-2815

## 5.0.0-preview-4 - 2018-11-12

### Added
- Added width and height placeholder text to image and media dialog dimensions input #AP-296
- Added the ability to keyboard navigate through menus, toolbars, sidebar and the status bar sequentially #AP-381
- Added translation capability back to the editor's UI #AP-282
- Added `label` component type for dialogs to group components under a label

### Changed
- Changed the editor resize handle so that it should be disabled when the autoresize plugin is turned on #AP-424
- Changed UI text for microcopy improvements #TINY-2281

### Fixed
- Fixed distraction free plugin #AP-470
- Fixed contents of the input field being selected on focus instead of just recieving an outline highlight #AP-464
- Fixed styling issues with dialogs and menus in IE 11 #AP-456
- Fixed custom style format control not honoring custom formats #AP-393
- Fixed context menu not appearing when clicking an image with a caption #AP-382
- Fixed directionality of UI when using an RTL language #AP-423
- Fixed page responsiveness with multiple inline editors #AP-430
- Fixed empty toolbar groups appearing through invalid configuration of the `toolbar` property #AP-450
- Fixed text not being retained when updating links through the link dialog #AP-293
- Fixed edit image context menu, context toolbar and toolbar items being incorrectly enabled when selecting invalid images #AP-323
- Fixed emoji type ahead being shown when typing URLs #AP-366
- Fixed toolbar configuration properties incorrectly expecting string arrays instead of strings #AP-342
- Fixed the block formatting toolbar item not showing a "Formatting" title when there is no selection #AP-321
- Fixed clicking disabled toolbar buttons hiding the toolbar in inline mode #AP-380
- Fixed `EditorResize` event not being fired upon editor resize #AP-327
- Fixed tables losing styles when updating through the dialog #AP-368
- Fixed context toolbar positioning to be more consistent near the edges of the editor #AP-318
- Fixed table of contents plugin now works with v5 toolbar APIs correctly #AP-347
- Fixed the `link_context_toolbar` configuration not disabling the context toolbar #AP-458
- Fixed the link context toolbar showing incorrect relative links #AP-435
- Fixed the alignment of the icon in alert banner dialog components #TINY-2220
- Fixed the visual blocks and visual char menu options not displaying their toggled state #TINY-2238
- Fixed the editor not displaying as fullscreen when toggled #TINY-2237

### Removed
- Removed the tox-custom-editor class that was added to the wrapping element of codemirror #TINY-2211

## 5.0.0-preview-3 - 2018-10-18

### Changed
- Changed editor layout to use modern CSS properties over manually calculating dimensions #AP-324
- Changed `autoresize_min_height` and `autoresize_max_height` configurations to `min_height` and `max_height` #AP-324
- Changed `Whole word` label in Search and Replace dialog to `Find whole words only` #AP-387

### Fixed
- Fixed bugs with editor width jumping when resizing and the iframe not resizing to smaller than 150px in height #AP-324
- Fixed mobile theme bug that prevented the editor from loading #AP-404
- Fixed long toolbar groups extending outside of the editor instead of wrapping
- Fixed dialog titles so they are now proper case #AP-384
- Fixed color picker default to be #000000 instead of #ff00ff #AP-216
- Fixed "match case" option on the Find and Replace dialog is no longer selected by default #AP-298
- Fixed vertical alignment of toolbar icons #DES-134
- Fixed toolbar icons not appearing on IE11 #DES-133

## 5.0.0-preview-2 - 2018-10-10

### Added
- Added swatch is now shown for colorinput fields, instead of the colorpicker directly #AP-328
- Added fontformats and fontsizes menu items #AP-390

### Changed
- Changed configuration of color options has been simplified to `color_map`, `color_cols`, and `custom_colors` #AP-328
- Changed `height` configuration to apply to the editor frame (including menubar, toolbar, status bar) instead of the content area #AP-324

### Fixed
- Fixed styleselect not updating the displayed item as the cursor moved #AP-388
- Fixed preview iframe not expanding to the dialog size #AP-252
- Fixed 'meta' shortcuts not translated into platform-specific text #AP-270
- Fixed tabbed dialogs (Charmap and Emoticons) shrinking when no search results returned
- Fixed a bug where alert banner icons were not retrieved from icon pack. #AP-330
- Fixed component styles to flex so they fill large dialogs. #AP-252
- Fixed editor flashing unstyled during load (still in progress). #AP-349

### Removed
- Removed `colorpicker` plugin, it is now in the theme #AP-328
- Removed `textcolor` plugin, it is now in the theme #AP-328

## 5.0.0-preview-1 - 2018-10-01

Developer preview 1

Initial list of features and changes is available at https://tiny.cloud/docs-preview/release-notes/new-features/

## 4.9.11 - 2020-07-13

### Fixed
- Fixed the `selection.setContent()` API not running parser filters #TINY-4002
- Fixed content in an iframe element parsing as DOM elements instead of text content #TINY-5943
- Fixed up and down keyboard navigation not working for inline `contenteditable="false"` elements #TINY-6226

## 4.9.10 - 2020-04-23

### Fixed
- Fixed an issue where the editor selection could end up inside a short ended element (eg br) #TINY-3999
- Fixed a security issue related to CDATA sanitization during parsing #TINY-4669
- Fixed `media` embed content not processing safely in some cases #TINY-4857

## 4.9.9 - 2020-03-25

### Fixed
- Fixed the table selection not functioning correctly in Microsoft Edge 44 or higher #TINY-3862
- Fixed the table resize handles not functioning correctly in Microsoft Edge 44 or higher #TINY-4160
- Fixed the `forced_root_block_attrs` setting not applying attributes to new blocks consistently #TINY-4564
- Fixed the editor failing to initialize if a script tag was used inside an SVG #TINY-4087

## 4.9.8 - 2020-01-28

### Fixed
- Fixed the `mobile` theme failing to load due to a bundling issue #TINY-4613
- Fixed security issue related to parsing HTML comments and CDATA #TINY-4544

## 4.9.7 - 2019-12-19

### Fixed
- Fixed the `visualchars` plugin converting HTML-like text to DOM elements in certain cases #TINY-4507
- Fixed an issue with the `paste` plugin not sanitizing content in some cases #TINY-4510
- Fixed HTML comments incorrectly being parsed in certain cases #TINY-4511

## 4.9.6 - 2019-09-02

### Fixed
- Fixed image browse button sometimes displaying the browse window twice #TINY-3959

## 4.9.5 - 2019-07-02

### Changed
- Changed annotations navigation to work the same as inline boundaries #TINY-3396

### Fixed
- Fixed the print plugin printing from the wrong window in IE11 #TINY-3762
- Fixed an exception being thrown when a file or number input has focus during initialization. Patch contributed by t00 #GH-2194
- Fixed positioning of the styleselect menu in iOS while using the mobile theme #TINY-3505
- Fixed native context menu not showing with images in IE11 #TINY-3392
- Fixed selection incorrectly changing when programmatically setting selection on contenteditable false elements #TINY-3766
- Fixed image browse button not working on touch devices #TINY-3751
- Fixed so that nbsp entities aren't trimmed in white-space: pre-line elements #TINY-3642
- Fixed space key properly inserts a nbsp before/after block elements #TINY-3745
- Fixed infinite loop in the paste plugin when IE11 takes a long time to process paste events. Patch contributed by lRawd. #GH-4987

## 4.9.4 - 2019-03-20

### Fixed
- Fixed an issue where **Home/End** keys wouldn't move the caret correctly before or after `contenteditable=false` inline elements #TINY-2995
- Fixed an issue where content may have been lost when using permanent bookmarks #TINY-3400
- Fixed the mobile editor to clean up properly when removed #TINY-3445
- Fixed an issue where retrieving the selected content as text didn't create newlines #TINY-3197
- Fixed an issue where typing space between images would cause issues with nbsp not being inserted. #TINY-3346

## 4.9.3 - 2019-01-31

### Added
- Added a visualchars_default_state setting to the Visualchars Plugin. Patch contributed by mat3e.

### Fixed
- Fixed a bug where scrolling on a page with more than one editor would cause a ResizeWindow event to fire. #TINY-3247
- Fixed a bug where if a plugin threw an error during initialisation the whole editor would fail to load. #TINY-3243
- Fixed a bug where getContent would include bogus elements when valid_elements setting was set up in a specific way. #TINY-3213
- Fixed a bug where only a few function key names could be used when creating keyboard shortcuts. #TINY-3146
- Fixed a bug where it wasn't possible to enter spaces into an editor after pressing shift+enter. #TINY-3099
- Fixed a bug where no caret would be rendered after backspacing to a contenteditable false element. #TINY-2998
- Fixed a bug where deletion to/from indented lists would leave list fragments in the editor. #TINY-2981

## 4.9.2 - 2018-12-17

### Fixed
- Fixed a bug with pressing the space key on IE 11 would result in nbsp characters being inserted between words at the end of a block. #TINY-2996
- Fixed a bug where character composition using quote and space on US International keyboards would produce a space instead of a quote. #TINY-2999
- Fixed a bug where remove format wouldn't remove the inner most inline element in some situations. #TINY-2982
- Fixed a bug where outdenting an list item would affect attributes on other list items within the same list. #TINY-2971
- Fixed a bug where the DomParser filters wouldn't be applied for elements created when parsing invalid html. #TINY-2978
- Fixed a bug where setProgressState wouldn't automatically close floating ui elements like menus. #TINY-2896
- Fixed a bug where it wasn't possible to navigate out of a figcaption element using the arrow keys. #TINY-2894
- Fixed a bug where enter key before an image inside a link would remove the image. #TINY-2780

## 4.9.1 - 2018-12-04

### Added
- Added functionality to insert html to the replacement feature of the Textpattern Plugin. #TINY-2839

### Fixed
- Fixed a bug where `editor.selection.getContent({format: 'text'})` didn't work as expected in IE11 on an unfocused editor. #TINY-2862
- Fixed a bug in the Textpattern Plugin where the editor would get an incorrect selection after inserting a text pattern on Safari. #TINY-2838
- Fixed a bug where the space bar didn't work correctly in editors with the forced_root_block setting set to false. #TINY-2816

## 4.9.0 - 2018-11-27

### Added
- Added a replace feature to the Textpattern Plugin. #TINY-1908
- Added functionality to the Lists Plugin that improves the indentation logic. #TINY-1790

### Fixed
- Fixed a bug where it wasn't possible to delete/backspace when the caret was between a contentEditable=false element and a BR. #TINY-2372
- Fixed a bug where copying table cells without a text selection would fail to copy anything. #TINY-1789
- Implemented missing `autosave_restore_when_empty` functionality in the Autosave Plugin. Patch contributed by gzzo. #GH-4447
- Reduced insertion of unnecessary nonbreaking spaces in the editor. #TINY-1879

## 4.8.5 - 2018-10-30

### Added
- Added a content_css_cors setting to the editor that adds the crossorigin="anonymous" attribute to link tags added by the StyleSheetLoader. #TINY-1909

### Fixed
- Fixed a bug where trying to remove formatting with a collapsed selection range would throw an exception. #GH-4636
- Fixed a bug in the image plugin that caused updating figures to split contenteditable elements. #GH-4563
- Fixed a bug that was causing incorrect viewport calculations for fixed position UI elements. #TINY-1897
- Fixed a bug where inline formatting would cause the delete key to do nothing. #TINY-1900

## 4.8.4 - 2018-10-23

### Added
- Added support for the HTML5 `main` element. #TINY-1877

### Changed
- Changed the keyboard shortcut to move focus to contextual toolbars to Ctrl+F9. #TINY-1812

### Fixed
- Fixed a bug where content css could not be loaded from another domain. #TINY-1891
- Fixed a bug on FireFox where the cursor would get stuck between two contenteditable false inline elements located inside of the same block element divided by a BR. #TINY-1878
- Fixed a bug with the insertContent method where nonbreaking spaces would be inserted incorrectly. #TINY-1868
- Fixed a bug where the toolbar of the inline editor would not be visible in some scenarios. #TINY-1862
- Fixed a bug where removing the editor while more than one notification was open would throw an error. #TINY-1845
- Fixed a bug where the menubutton would be rendered on top of the menu if the viewport didn't have enough height. #TINY-1678
- Fixed a bug with the annotations api where annotating collapsed selections caused problems. #TBS-2449
- Fixed a bug where wbr elements were being transformed into whitespace when using the Paste Plugin's paste as text setting. #GH-4638
- Fixed a bug where the Search and Replace didn't replace spaces correctly. #GH-4632
- Fixed a bug with sublist items not persisting selection. #GH-4628
- Fixed a bug with mceInsertRawHTML command not working as expected. #GH-4625

## 4.8.3 - 2018-09-13

### Fixed
- Fixed a bug where the Wordcount Plugin didn't correctly count words within tables on IE11. #TINY-1770
- Fixed a bug where it wasn't possible to move the caret out of a table on IE11 and Firefox. #TINY-1682
- Fixed a bug where merging empty blocks didn't work as expected, sometimes causing content to be deleted. #TINY-1781
- Fixed a bug where the Textcolor Plugin didn't show the correct current color. #TINY-1810
- Fixed a bug where clear formatting with a collapsed selection would sometimes clear formatting from more content than expected. #TINY-1813 #TINY-1821
- Fixed a bug with the Table Plugin where it wasn't possible to keyboard navigate to the caption. #TINY-1818

## 4.8.2 - 2018-08-09

### Changed
- Moved annotator from "experimental" to "annotator" object on editor. #TBS-2398
- Improved the multiclick normalization across browsers. #TINY-1788

### Fixed
- Fixed a bug where running getSelectedBlocks with a collapsed selection between block elements would produce incorrect results. #TINY-1787
- Fixed a bug where the ScriptLoaders loadScript method would not work as expected in FireFox when loaded on the same page as a ShadowDOM polyfill. #TINY-1786
- Removed reference to ShadowDOM event.path as Blink based browsers now support event.composedPath. #TINY-1785
- Fixed a bug where a reference to localStorage would throw an "access denied" error in IE11 with strict security settings. #TINY-1782
- Fixed a bug where pasting using the toolbar button on an inline editor in IE11 would cause a looping behaviour. #TINY-1768

## 4.8.1 - 2018-07-26

### Fixed
- Fixed a bug where the content of inline editors was being cleaned on every call of `editor.save()`. #TINY-1783
- Fixed a bug where the arrow of the Inlite Theme toolbar was being rendered incorrectly in RTL mode. #TINY-1776
- Fixed a bug with the Paste Plugin where pasting after inline contenteditable false elements moved the caret to the end of the line. #TINY-1758

## 4.8.0 - 2018-06-27

### Added
- Added new "experimental" object in editor, with initial Annotator API. #TBS-2374

### Fixed
- Fixed a bug where deleting paragraphs inside of table cells would delete the whole table cell. #TINY-1759
- Fixed a bug in the Table Plugin where removing row height set on the row properties dialog did not update the table. #TINY-1730
- Fixed a bug with the font select toolbar item didn't update correctly. #TINY-1683
- Fixed a bug where all bogus elements would not be deleted when removing an inline editor. #TINY-1669

## 4.7.13 - 2018-05-16

### Added
- Added missing code menu item from the default menu config. #TINY-1648
- Added new align button for combining the separate align buttons into a menu button. #TINY-1652

### Fixed
- Fixed a bug where Edge 17 wouldn't be able to select images or tables. #TINY-1679
- Fixed issue where whitespace wasn't preserved when the editor was initialized on pre elements. #TINY-1649
- Fixed a bug with the fontselect dropdowns throwing an error if the editor was hidden in Firefox. #TINY-1664
- Fixed a bug where it wasn't possible to merge table cells on IE 11. #TINY-1671
- Fixed a bug where textcolor wasn't applying properly on IE 11 in some situations. #TINY-1663
- Fixed a bug where the justifyfull command state wasn't working correctly. #TINY-1677
- Fixed a bug where the styles wasn't updated correctly when resizing some tables. #TINY-1668

## 4.7.12 - 2018-05-03

### Added
- Added an option to filter out image svg data urls.
- Added support for html5 details and summary elements.

### Changed
- Changed so the mce-abs-layout-item css rule targets html instead of body. Patch contributed by nazar-pc.

### Fixed
- Fixed a bug where the "read" step on the mobile theme was still present on android mobile browsers.
- Fixed a bug where all images in the editor document would reload on any editor change.
- Fixed a bug with the Table Plugin where ObjectResized event wasn't being triggered on column resize.
- Fixed so the selection is set to the first suitable caret position after editor.setContent called.
- Fixed so links with xlink:href attributes are filtered correctly to prevent XSS.
- Fixed a bug on IE11 where pasting content into an inline editor initialized on a heading element would create new editable elements.
- Fixed a bug where readonly mode would not work as expected when the editor contained contentEditable=true elements.
- Fixed a bug where the Link Plugin would throw an error when used together with the webcomponents polyfill. Patch contributed by 4esnog.
- Fixed a bug where the "Powered by TinyMCE" branding link would break on XHTML pages. Patch contributed by tistre.
- Fixed a bug where the same id would be used in the blobcache for all pasted images. Patch contributed by thorn0.

## 4.7.11 - 2018-04-11

### Added
- Added a new imagetools_credentials_hosts option to the Imagetools Plugin.

### Fixed
- Fixed a bug where toggling a list containing empty LIs would throw an error. Patch contributed by bradleyke.
- Fixed a bug where applying block styles to a text with the caret at the end of the paragraph would select all text in the paragraph.
- Fixed a bug where toggling on the Spellchecker Plugin would trigger isDirty on the editor.
- Fixed a bug where it was possible to enter content into selection bookmark spans.
- Fixed a bug where if a non paragraph block was configured in forced_root_block the editor.getContent method would return incorrect values with an empty editor.
- Fixed a bug where dropdown menu panels stayed open and fixed in position when dragging dialog windows.
- Fixed a bug where it wasn't possible to extend table cells with the space button in Safari.
- Fixed a bug where the setupeditor event would thrown an error when using the Compat3x Plugin.
- Fixed a bug where an error was thrown in FontInfo when called on a detached element.

## 4.7.10 - 2018-04-03

### Added
- Added normalization of triple clicks across browsers in the editor.
- Added a `hasFocus` method to the editor that checks if the editor has focus.
- Added correct icon to the Nonbreaking Plugin menu item.

### Fixed
- Fixed so the `getContent`/`setContent` methods work even if the editor is not initialized.
- Fixed a bug with the Media Plugin where query strings were being stripped from youtube links.
- Fixed a bug where image styles were changed/removed when opening and closing the Image Plugin dialog.
- Fixed a bug in the Table Plugin where some table cell styles were not correctly added to the content html.
- Fixed a bug in the Spellchecker Plugin where it wasn't possible to change the spellchecker language.
- Fixed so the the unlink action in the Link Plugin has a menu item and can be added to the contextmenu.
- Fixed a bug where it wasn't possible to keyboard navigate to the start of an inline element on a new line within the same block element.
- Fixed a bug with the Text Color Plugin where if used with an inline editor located at the bottom of the screen the colorpicker could appear off screen.
- Fixed a bug with the UndoManager where undo levels were being added for nbzwsp characters.
- Fixed a bug with the Table Plugin where the caret would sometimes be lost when keyboard navigating up through a table.
- Fixed a bug where FontInfo.getFontFamily would throw an error when called on a removed editor.
- Fixed a bug in Firefox where undo levels were not being added correctly for some specific operations.
- Fixed a bug where initializing an inline editor inside of a table would make the whole table resizeable.
- Fixed a bug where the fake cursor that appears next to tables on Firefox was positioned incorrectly when switching to fullscreen.
- Fixed a bug where zwsp's weren't trimmed from the output from `editor.getContent({ format: 'text' })`.
- Fixed a bug where the fontsizeselect/fontselect toolbar items showed the body info rather than the first possible caret position info on init.
- Fixed a bug where it wasn't possible to select all content if the editor only contained an inline boundary element.
- Fixed a bug where `content_css` urls with query strings wasn't working.
- Fixed a bug in the Table Plugin where some table row styles were removed when changing other styles in the row properties dialog.

### Removed
- Removed the "read" step from the mobile theme.

## 4.7.9 - 2018-02-27

### Fixed
- Fixed a bug where the editor target element didn't get the correct style when removing the editor.

## 4.7.8 - 2018-02-26

### Fixed
- Fixed an issue with the Help Plugin where the menuitem name wasn't lowercase.
- Fixed an issue on MacOS where text and bold text did not have the same line-height in the autocomplete dropdown in the Link Plugin dialog.
- Fixed a bug where the "paste as text" option in the Paste Plugin didn't work.
- Fixed a bug where dialog list boxes didn't get positioned correctly in documents with scroll.
- Fixed a bug where the Inlite Theme didn't use the Table Plugin api to insert correct tables.
- Fixed a bug where the Inlite Theme panel didn't hide on blur in a correct way.
- Fixed a bug where placing the cursor before a table in Firefox would scroll to the bottom of the table.
- Fixed a bug where selecting partial text in table cells with rowspans and deleting would produce faulty tables.
- Fixed a bug where the Preview Plugin didn't work on Safari due to sandbox security.
- Fixed a bug where table cell selection using the keyboard threw an error.
- Fixed so the font size and font family doesn't toggle the text but only sets the selected format on the selected text.
- Fixed so the built-in spellchecking on Chrome and Safari creates an undo level when replacing words.

## 4.7.7 - 2018-02-19

### Added
- Added a border style selector to the advanced tab of the Image Plugin.
- Added better controls for default table inserted by the Table Plugin.
- Added new `table_responsive_width` option to the Table Plugin that controls whether to use pixel or percentage widths.

### Fixed
- Fixed a bug where the Link Plugin text didn't update when a URL was pasted using the context menu.
- Fixed a bug with the Spellchecker Plugin where using "Add to dictionary" in the context menu threw an error.
- Fixed a bug in the Media Plugin where the preview node for iframes got default width and height attributes that interfered with width/height styles.
- Fixed a bug where backslashes were being added to some font family names in Firefox in the fontselect toolbar item.
- Fixed a bug where errors would be thrown when trying to remove an editor that had not yet been fully initialized.
- Fixed a bug where the Imagetools Plugin didn't update the images atomically.
- Fixed a bug where the Fullscreen Plugin was throwing errors when being used on an inline editor.
- Fixed a bug where drop down menus weren't positioned correctly in inline editors on scroll.
- Fixed a bug with a semicolon missing at the end of the bundled javascript files.
- Fixed a bug in the Table Plugin with cursor navigation inside of tables where the cursor would sometimes jump into an incorrect table cells.
- Fixed a bug where indenting a table that is a list item using the "Increase indent" button would create a nested table.
- Fixed a bug where text nodes containing only whitespace were being wrapped by paragraph elements.
- Fixed a bug where whitespace was being inserted after br tags inside of paragraph tags.
- Fixed a bug where converting an indented paragraph to a list item would cause the list item to have extra padding.
- Fixed a bug where Copy/Paste in an editor with a lot of content would cause the editor to scroll to the top of the content in IE11.
- Fixed a bug with a memory leak in the DragHelper. Path contributed by ben-mckernan.
- Fixed a bug where the advanced tab in the Media Plugin was being shown even if it didn't contain anything. Patch contributed by gabrieeel.
- Fixed an outdated eventname in the EventUtils. Patch contributed by nazar-pc.
- Fixed an issue where the Json.parse function would throw an error when being used on a page with strict CSP settings.
- Fixed so you can place the curser before and after table elements within the editor in Firefox and Edge/IE.

## 4.7.6 - 2018-01-29

### Fixed
- Fixed a bug in the jquery integration where it threw an error saying that "global is not defined".
- Fixed a bug where deleting a table cell whose previous sibling was set to contenteditable false would create a corrupted table.
- Fixed a bug where highlighting text in an unfocused editor did not work correctly in IE11/Edge.
- Fixed a bug where the table resize handles were not being repositioned when activating the Fullscreen Plugin.
- Fixed a bug where the Imagetools Plugin dialog didn't honor editor RTL settings.
- Fixed a bug where block elements weren't being merged correctly if you deleted from after a contenteditable false element to the beginning of another block element.
- Fixed a bug where TinyMCE didn't work with module loaders like webpack.

## 4.7.5 - 2018-01-22

### Fixed
- Fixed bug with the Codesample Plugin where it wasn't possible to edit codesamples when the editor was in inline mode.
- Fixed bug where focusing on the status bar broke the keyboard navigation functionality.
- Fixed bug where an error would be thrown on Edge by the Table Plugin when pasting using the PowerPaste Plugin.
- Fixed bug in the Table Plugin where selecting row border style from the dropdown menu in advanced row properties would throw an error.
- Fixed bug with icons being rendered incorrectly on Chrome on Mac OS.
- Fixed bug in the Textcolor Plugin where the font color and background color buttons wouldn't trigger an ExecCommand event.
- Fixed bug in the Link Plugin where the url field wasn't forced LTR.
- Fixed bug where the Nonbreaking Plugin incorrectly inserted spaces into tables.
- Fixed bug with the inline theme where the toolbar wasn't repositioned on window resize.

## 4.7.4 - 2017-12-05

### Fixed
- Fixed bug in the Nonbreaking Plugin where the nonbreaking_force_tab setting was being ignored.
- Fixed bug in the Table Plugin where changing row height incorrectly converted column widths to pixels.
- Fixed bug in the Table Plugin on Edge and IE11 where resizing the last column after resizing the table would cause invalid column heights.
- Fixed bug in the Table Plugin where keyboard navigation was not normalized between browsers.
- Fixed bug in the Table Plugin where the colorpicker button would show even without defining the colorpicker_callback.
- Fixed bug in the Table Plugin where it wasn't possible to set the cell background color.
- Fixed bug where Firefox would throw an error when intialising an editor on an element that is hidden or not yet added to the DOM.
- Fixed bug where Firefox would throw an error when intialising an editor inside of a hidden iframe.

## 4.7.3 - 2017-11-23

### Added
- Added functionality to open the Codesample Plugin dialog when double clicking on a codesample. Patch contributed by dakuzen.

### Fixed
- Fixed bug where undo/redo didn't work correctly with some formats and caret positions.
- Fixed bug where the color picker didn't show up in Table Plugin dialogs.
- Fixed bug where it wasn't possible to change the width of a table through the Table Plugin dialog.
- Fixed bug where the Charmap Plugin couldn't insert some special characters.
- Fixed bug where editing a newly inserted link would not actually edit the link but insert a new link next to it.
- Fixed bug where deleting all content in a table cell made it impossible to place the caret into it.
- Fixed bug where the vertical alignment field in the Table Plugin cell properties dialog didn't do anything.
- Fixed bug where an image with a caption showed two sets of resize handles in IE11.
- Fixed bug where pressing the enter button inside of an h1 with contenteditable set to true would sometimes produce a p tag.
- Fixed bug with backspace not working as expected before a noneditable element.
- Fixed bug where operating on tables with invalid rowspans would cause an error to be thrown.
- Fixed so a real base64 representation of the image is available on the blobInfo that the images_upload_handler gets called with.
- Fixed so the image upload tab is available when the images_upload_handler is defined (and not only when the images_upload_url is defined).

## 4.7.2 - 2017-11-07

### Added
- Added newly rewritten Table Plugin.
- Added support for attributes with colon in valid_elements and addValidElements.
- Added support for dailymotion short url in the Media Plugin. Patch contributed by maat8.
- Added support for converting to half pt when converting font size from px to pt. Patch contributed by danny6514.
- Added support for location hash to the Autosave plugin to make it work better with SPAs using hash routing.
- Added support for merging table cells when pasting a table into another table.

### Changed
- Changed so the language packs are only loaded once. Patch contributed by 0xor1.
- Simplified the css for inline boundaries selection by switching to an attribute selector.

### Fixed
- Fixed bug where an error would be thrown on editor initialization if the window.getSelection() returned null.
- Fixed bug where holding down control or alt keys made the keyboard navigation inside an inline boundary not work as expected.
- Fixed bug where applying formats in IE11 produced extra, empty paragraphs in the editor.
- Fixed bug where the Word Count Plugin didn't count some mathematical operators correctly.
- Fixed bug where removing an inline editor removed the element that the editor had been initialized on.
- Fixed bug where setting the selection to the end of an editable container caused some formatting problems.
- Fixed bug where an error would be thrown sometimes when an editor was removed because of the selection bookmark was being stored asynchronously.
- Fixed a bug where an editor initialized on an empty list did not contain any valid cursor positions.
- Fixed a bug with the Context Menu Plugin and webkit browsers on Mac where right-clicking inside a table would produce an incorrect selection.
- Fixed bug where the Image Plugin constrain proportions setting wasn't working as expected.
- Fixed bug where deleting the last character in a span with decorations produced an incorrect element when typing.
- Fixed bug where focusing on inline editors made the toolbar flicker when moving between elements quickly.
- Fixed bug where the selection would be stored incorrectly in inline editors when the mouseup event was fired outside the editor body.
- Fixed bug where toggling bold at the end of an inline boundary would toggle off the whole word.
- Fixed bug where setting the skin to false would not stop the loading of some skin css files.
- Fixed bug in mobile theme where pinch-to-zoom would break after exiting the editor.
- Fixed bug where sublists of a fully selected list would not be switched correctly when changing list style.
- Fixed bug where inserting media by source would break the UndoManager.
- Fixed bug where inserting some content into the editor with a specific selection would replace some content incorrectly.
- Fixed bug where selecting all content with ctrl+a in IE11 caused problems with untoggling some formatting.
- Fixed bug where the Search and Replace Plugin left some marker spans in the editor when undoing and redoing after replacing some content.
- Fixed bug where the editor would not get a scrollbar when using the Fullscreen and Autoresize plugins together.
- Fixed bug where the font selector would stop working correctly after selecting fonts three times.
- Fixed so pressing the enter key inside of an inline boundary inserts a br after the inline boundary element.
- Fixed a bug where it wasn't possible to use tab navigation inside of a table that was inside of a list.
- Fixed bug where end_container_on_empty_block would incorrectly remove elements.
- Fixed bug where content_styles weren't added to the Preview Plugin iframe.
- Fixed so the beforeSetContent/beforeGetContent events are preventable.
- Fixed bug where changing height value in Table Plugin advanced tab didn't do anything.
- Fixed bug where it wasn't possible to remove formatting from content in beginning of table cell.

## 4.7.1 - 2017-10-09

### Fixed
- Fixed bug where theme set to false on an inline editor produced an extra div element after the target element.
- Fixed bug where the editor drag icon was misaligned with the branding set to false.
- Fixed bug where doubled menu items were not being removed as expected with the removed_menuitems setting.
- Fixed bug where the Table of contents plugin threw an error when initialized.
- Fixed bug where it wasn't possible to add inline formats to text selected right to left.
- Fixed bug where the paste from plain text mode did not work as expected.
- Fixed so the style previews do not set color and background color when selected.
- Fixed bug where the Autolink plugin didn't work as expected with some formats applied on an empty editor.
- Fixed bug where the Textpattern plugin were throwing errors on some patterns.
- Fixed bug where the Save plugin saved all editors instead of only the active editor. Patch contributed by dannoe.

## 4.7.0 - 2017-10-03

### Added
- Added new mobile ui that is specifically designed for mobile devices.

### Changed
- Updated the default skin to be more modern and white since white is preferred by most implementations.
- Restructured the default menus to be more similar to common office suites like Google Docs.

### Fixed
- Fixed so theme can be set to false on both inline and iframe editor modes.
- Fixed bug where inline editor would add/remove the visualblocks css multiple times.
- Fixed bug where selection wouldn't be properly restored when editor lost focus and commands where invoked.
- Fixed bug where toc plugin would generate id:s for headers even though a toc wasn't inserted into the content.
- Fixed bug where is wasn't possible to drag/drop contents within the editor if paste_data_images where set to true.
- Fixed bug where getParam and close in WindowManager would get the first opened window instead of the last opened window.
- Fixed bug where delete would delete between cells inside a table in Firefox.

## 4.6.7 - 2017-09-18

### Added
- Added some missing translations to Image, Link and Help plugins.

### Fixed
- Fixed bug where paste wasn't working in IOS.
- Fixed bug where the Word Count Plugin didn't count some mathematical operators correctly.
- Fixed bug where inserting a list in a table caused the cell to expand in height.
- Fixed bug where pressing enter in a list located inside of a table deleted list items instead of inserting new list item.
- Fixed bug where copy and pasting table cells produced inconsistent results.
- Fixed bug where initializing an editor with an ID of 'length' would throw an exception.
- Fixed bug where it was possible to split a non merged table cell.
- Fixed bug where copy and pasting a list with a very specific selection into another list would produce a nested list.
- Fixed bug where copy and pasting ordered lists sometimes produced unordered lists.
- Fixed bug where padded elements inside other elements would be treated as empty.
- Fixed so you can resize images inside a figure element.
- Fixed bug where an inline TinyMCE editor initialized on a table did not set selection on load in Chrome.
- Fixed the positioning of the inlite toolbar when the target element wasn't big enough to fit the toolbar.

## 4.6.6 - 2017-08-30

### Fixed
- Fixed so that notifications wrap long text content instead of bleeding outside the notification element.
- Fixed so the content_style css is added after the skin and custom stylesheets.
- Fixed bug where it wasn't possible to remove a table with the Cut button.
- Fixed bug where the center format wasn't getting the same font size as the other formats in the format preview.
- Fixed bug where the wordcount plugin wasn't counting hyphenated words correctly.
- Fixed bug where all content pasted into the editor was added to the end of the editor.
- Fixed bug where enter keydown on list item selection only deleted content and didn't create a new line.
- Fixed bug where destroying the editor while the content css was still loading caused error notifications on Firefox.
- Fixed bug where undoing cut operation in IE11 left some unwanted html in the editor content.
- Fixed bug where enter keydown would throw an error in IE11.
- Fixed bug where duplicate instances of an editor were added to the editors array when using the createEditor API.
- Fixed bug where the formatter applied formats on the wrong content when spellchecker was activated.
- Fixed bug where switching formats would reset font size on child nodes.
- Fixed bug where the table caption element weren't always the first descendant to the table tag.
- Fixed bug where pasting some content into the editor on chrome some newlines were removed.
- Fixed bug where it wasn't possible to remove a list if a list item was a table element.
- Fixed bug where copy/pasting partial selections of tables wouldn't produce a proper table.
- Fixed bug where the searchreplace plugin could not find consecutive spaces.
- Fixed bug where background color wasn't applied correctly on some partially selected contents.

## 4.6.5 - 2017-08-02

### Added
- Added new inline_boundaries_selector that allows you to specify the elements that should have boundaries.
- Added new local upload feature this allows the user to upload images directly from the image dialog.
- Added a new api for providing meta data for plugins. It will show up in the help dialog if it's provided.

### Fixed
- Fixed so that the notifications created by the notification manager are more screen reader accessible.
- Fixed bug where changing the list format on multiple selected lists didn't change all of the lists.
- Fixed bug where the nonbreaking plugin would insert multiple undo levels when pressing the tab key.
- Fixed bug where delete/backspace wouldn't render a caret when all editor contents where deleted.
- Fixed bug where delete/backspace wouldn't render a caret if the deleted element was a single contentEditable false element.
- Fixed bug where the wordcount plugin wouldn't count words correctly if word where typed after applying a style format.
- Fixed bug where the wordcount plugin would count mathematical formulas as multiple words for example 1+1=2.
- Fixed bug where formatting of triple clicked blocks on Chrome/Safari would result in styles being added outside the visual selection.
- Fixed bug where paste would add the contents to the end of the editor area when inline mode was used.
- Fixed bug where toggling off bold formatting on text entered in a new paragraph would add an extra line break.
- Fixed bug where autolink plugin would only produce a link on every other consecutive link on Firefox.
- Fixed bug where it wasn't possible to select all contents if the content only had one pre element.
- Fixed bug where sizzle would produce lagging behavior on some sites due to repaints caused by feature detection.
- Fixed bug where toggling off inline formats wouldn't include the space on selected contents with leading or trailing spaces.
- Fixed bug where the cut operation in UI wouldn't work in Chrome.
- Fixed bug where some legacy editor initialization logic would throw exceptions about editor settings not being defined.
- Fixed bug where it wasn't possible to apply text color to links if they where part of a non collapsed selection.
- Fixed bug where an exception would be thrown if the user selected a video element and then moved the focus outside the editor.
- Fixed bug where list operations didn't work if there where block elements inside the list items.
- Fixed bug where applying block formats to lists wrapped in block elements would apply to all elements in that wrapped block.

## 4.6.4 - 2017-06-13

### Fixed
- Fixed bug where the editor would move the caret when clicking on the scrollbar next to a content editable false block.
- Fixed bug where the text color select dropdowns wasn't placed correctly when they didn't fit the width of the screen.
- Fixed bug where the default editor line height wasn't working for mixed font size contents.
- Fixed bug where the content css files for inline editors were loaded multiple times for multiple editor instances.
- Fixed bug where the initial value of the font size/font family dropdowns wasn't displayed.
- Fixed bug where the I18n api was not supporting arrays as the translation replacement values.
- Fixed bug where chrome would display "The given range isn't in document." errors for invalid ranges passed to setRng.
- Fixed bug where the compat3x plugin wasn't working since the global tinymce references wasn't resolved correctly.
- Fixed bug where the preview plugin wasn't encoding the base url passed into the iframe contents producing a xss bug.
- Fixed bug where the dom parser/serializer wasn't handling some special elements like noframes, title and xmp.
- Fixed bug where the dom parser/serializer wasn't handling cdata sections with comments inside.
- Fixed bug where the editor would scroll to the top of the editable area if a dialog was closed in inline mode.
- Fixed bug where the link dialog would not display the right rel value if rel_list was configured.
- Fixed bug where the context menu would select images on some platforms but not others.
- Fixed bug where the filenames of images were not retained on dragged and drop into the editor from the desktop.
- Fixed bug where the paste plugin would misrepresent newlines when pasting plain text and having forced_root_block configured.
- Fixed so that the error messages for the imagetools plugin is more human readable.
- Fixed so the internal validate setting for the parser/serializer can't be set from editor initialization settings.

## 4.6.3 - 2017-05-30

### Fixed
- Fixed bug where the arrow keys didn't work correctly when navigating on nested inline boundary elements.
- Fixed bug where delete/backspace didn't work correctly on nested inline boundary elements.
- Fixed bug where image editing didn't work on subsequent edits of the same image.
- Fixed bug where charmap descriptions wouldn't properly wrap if they exceeded the width of the box.
- Fixed bug where the default image upload handler only accepted 200 as a valid http status code.
- Fixed so rel on target=_blank links gets forced with only noopener instead of both noopener and noreferrer.

## 4.6.2 - 2017-05-23

### Fixed
- Fixed bug where the SaxParser would run out of memory on very large documents.
- Fixed bug with formatting like font size wasn't applied to del elements.
- Fixed bug where various api calls would be throwing exceptions if they where invoked on a removed editor instance.
- Fixed bug where the branding position would be incorrect if the editor was inside a hidden tab and then later showed.
- Fixed bug where the color levels feature in the imagetools dialog wasn't working properly.
- Fixed bug where imagetools dialog wouldn't pre-load images from CORS domains, before trying to prepare them for editing.
- Fixed bug where the tab key would move the caret to the next table cell if being pressed inside a list inside a table.
- Fixed bug where the cut/copy operations would loose parent context like the current format etc.
- Fixed bug with format preview not working on invalid elements excluded by valid_elements.
- Fixed bug where blocks would be merged in incorrect order on backspace/delete.
- Fixed bug where zero length text nodes would cause issues with the undo logic if there where iframes present.
- Fixed bug where the font size/family select lists would throw errors if the first node was a comment.
- Fixed bug with csp having to allow local script evaluation since it was used to detect global scope.
- Fixed bug where CSP required a relaxed option for javascript: URLs in unsupported legacy browsers.
- Fixed bug where a fake caret would be rendered for td with the contenteditable=false.
- Fixed bug where typing would be blocked on IE 11 when within a nested contenteditable=true/false structure.

## 4.6.1 - 2017-05-10

### Added
- Added configuration option to list plugin to disable tab indentation.

### Fixed
- Fixed bug where format change on very specific content could cause the selection to change.
- Fixed bug where TinyMCE could not be lazyloaded through jquery integration.
- Fixed bug where entities in style attributes weren't decoded correctly on paste in webkit.
- Fixed bug where fontsize_formats option had been renamed incorrectly.
- Fixed bug with broken backspace/delete behaviour between contenteditable=false blocks.
- Fixed bug where it wasn't possible to backspace to the previous line with the inline boundaries functionality turned on.
- Fixed bug where is wasn't possible to move caret left and right around a linked image with the inline boundaries functionality turned on.
- Fixed bug where pressing enter after/before hr element threw exception. Patch contributed bradleyke.
- Fixed so the CSS in the visualblocks plugin doesn't overwrite background color. Patch contributed by Christian Rank.
- Fixed bug where multibyte characters weren't encoded correctly. Patch contributed by James Tarkenton.
- Fixed bug where shift-click to select within contenteditable=true fields wasn't working.

## 4.6.0 - 2017-05-04

### Added
- Added an inline boundary caret position feature that makes it easier to type at the beginning/end of links/code elements.
- Added a help plugin that adds a button and a dialog showing the editor shortcuts and loaded plugins.
- Added an inline_boundaries option that allows you to disable the inline boundary feature if it's not desired.
- Added a new ScrollIntoView event that allows you to override the default scroll to element behavior.
- Added role and aria- attributes as valid elements in the default valid elements config.
- Added new internal flag for PastePreProcess/PastePostProcess this is useful to know if the paste was coming from an external source.
- Added new ignore function to UndoManager this works similar to transact except that it doesn't add an undo level by default.

### Fixed
- Fixed so that urls gets retained for images when being edited. This url is then passed on to the upload handler.
- Fixed so that the editors would be initialized on readyState interactive instead of complete.
- Fixed so that the init event of the editor gets fired once all contentCSS files have been properly loaded.
- Fixed so that width/height of the editor gets taken from the textarea element if it's explicitly specified in styles.
- Fixed so that keep_styles set to false no longer clones class/style from the previous paragraph on enter.
- Fixed so that the default line-height is 1.2em to avoid zwnbsp characters from producing text rendering glitches on Windows.
- Fixed so that loading errors of content css gets presented by a notification message.
- Fixed so figure image elements can be linked when selected this wraps the figure image in a anchor element.
- Fixed bug where it wasn't possible to copy/paste rows with colspans by using the table copy/paste feature.
- Fixed bug where the protect setting wasn't properly applied to header/footer parts when using the fullpage plugin.
- Fixed bug where custom formats that specified upper case element names where not applied correctly.
- Fixed bug where some screen readers weren't reading buttons due to an aria specific fix for IE 8.
- Fixed bug where cut wasn't working correctly on iOS due to it's clipboard API not working correctly.
- Fixed bug where Edge would paste div elements instead of paragraphs when pasting plain text.
- Fixed bug where the textpattern plugin wasn't dealing with trailing punctuations correctly.
- Fixed bug where image editing would some times change the image format from jpg to png.
- Fixed bug where some UI elements could be inserted into the toolbar even if they where not registered.
- Fixed bug where it was possible to click the TD instead of the character in the character map and that caused an exception.
- Fixed bug where the font size/font family dropdowns would sometimes show an incorrect value due to css not being loaded in time.
- Fixed bug with the media plugin inserting undefined instead of retaining size when media_dimensions was set to false.
- Fixed bug with deleting images when forced_root_blocks where set to false.
- Fixed bug where input focus wasn't properly handled on nested content editable elements.
- Fixed bug where Chrome/Firefox would throw an exception when selecting images due to recent change of setBaseAndExtent support.
- Fixed bug where malformed blobs would throw exceptions now they are simply ignored.
- Fixed bug where backspace/delete wouldn't work properly in some cases where all contents was selected in WebKit.
- Fixed bug with Angular producing errors since it was expecting events objects to be patched with their custom properties.
- Fixed bug where the formatter would apply formatting to spellchecker errors now all bogus elements are excluded.
- Fixed bug with backspace/delete inside table caption elements wouldn't behave properly on IE 11.
- Fixed bug where typing after a contenteditable false inline element could move the caret to the end of that element.
- Fixed bug where backspace before/after contenteditable false blocks wouldn't properly remove the right element.
- Fixed bug where backspace before/after contenteditable false inline elements wouldn't properly empty the current block element.
- Fixed bug where vertical caret navigation with a custom line-height would sometimes match incorrect positions.
- Fixed bug with paste on Edge where character encoding wasn't handled properly due to a browser bug.
- Fixed bug with paste on Edge where extra fragment data was inserted into the contents when pasting.
- Fixed bug with pasting contents when having a whole block element selected on WebKit could cause WebKit spans to appear.
- Fixed bug where the visualchars plugin wasn't working correctly showing invisible nbsp characters.
- Fixed bug where browsers would hang if you tried to load some malformed html contents.
- Fixed bug where the init call promise wouldn't resolve if the specified selector didn't find any matching elements.
- Fixed bug where the Schema isValidChild function was case sensitive.

### Removed
- Dropped support for IE 8-10 due to market share and lack of support from Microsoft. See tinymce docs for details.

## 4.5.3 - 2017-02-01

### Added
- Added keyboard navigation for menu buttons when the menu is in focus.
- Added api to the list plugin for setting custom classes/attributes on lists.
- Added validation for the anchor plugin input field according to W3C id naming specifications.

### Fixed
- Fixed bug where media placeholders were removed after resize with the forced_root_block setting set to false.
- Fixed bug where deleting selections with similar sibling nodes sometimes deleted the whole document.
- Fixed bug with inlite theme where several toolbars would appear scrolling when more than one instance of the editor was in use.
- Fixed bug where the editor would throw error with the fontselect plugin on hidden editor instances in Firefox.
- Fixed bug where the background color would not stretch to the font size.
- Fixed bug where font size would be removed when changing background color.
- Fixed bug where the undomanager trimmed away whitespace between nodes on undo/redo.
- Fixed bug where media_dimensions=false in media plugin caused the editor to throw an error.
- Fixed bug where IE was producing font/u elements within links on paste.
- Fixed bug where some button tooltips were broken when compat3x was in use.
- Fixed bug where backspace/delete/typeover would remove the caption element.
- Fixed bug where powerspell failed to function when compat3x was enabled.
- Fixed bug where it wasn't possible to apply sub/sup on text with large font size.
- Fixed bug where pre tags with spaces weren't treated as content.
- Fixed bug where Meta+A would select the entire document instead of all contents in nested ce=true elements.

## 4.5.2 - 2017-01-04

### Fixed
- Added missing keyboard shortcut description for the underline menu item in the format menu.
- Fixed bug where external blob urls wasn't properly handled by editor upload logic. Patch contributed by David Oviedo.
- Fixed bug where urls wasn't treated as a single word by the wordcount plugin.
- Fixed bug where nbsp characters wasn't treated as word delimiters by the wordcount plugin.
- Fixed bug where editor instance wasn't properly passed to the format preview logic. Patch contributed by NullQuery.
- Fixed bug where the fake caret wasn't hidden when you moved selection to a cE=false element.
- Fixed bug where it wasn't possible to edit existing code sample blocks.
- Fixed bug where it wasn't possible to delete editor contents if the selection included an empty block.
- Fixed bug where the formatter wasn't expanding words on some international characters. Patch contributed by Martin Larochelle.
- Fixed bug where the open link feature wasn't working correctly on IE 11.
- Fixed bug where enter before/after a cE=false block wouldn't properly padd the paragraph with an br element.
- Fixed so font size and font family select boxes always displays a value by using the runtime style as a fallback.
- Fixed so missing plugins will be logged to console as warnings rather than halting the initialization of the editor.
- Fixed so splitbuttons become normal buttons in advlist plugin if styles are empty. Patch contributed by René Schleusner.
- Fixed so you can multi insert rows/cols by selecting table cells and using insert rows/columns.

## 4.5.1 - 2016-12-07

### Fixed
- Fixed bug where the lists plugin wouldn't initialize without the advlist plugins if served from cdn.
- Fixed bug where selectors with "*" would cause the style format preview to throw an error.
- Fixed bug with toggling lists off on lists with empty list items would throw an error.
- Fixed bug where editing images would produce non existing blob uris.
- Fixed bug where the offscreen toc selection would be treated as the real toc element.
- Fixed bug where the aria level attribute for element path would have an incorrect start index.
- Fixed bug where the offscreen selection of cE=false that where very wide would be shown onscreen. Patch contributed by Steven Bufton.
- Fixed so the default_link_target gets applied to links created by the autolink plugin.
- Fixed so that the name attribute gets removed by the anchor plugin if editing anchors.

## 4.5.0 - 2016-11-23

### Added
- Added new toc plugin allows you to insert table of contents based on editor headings.
- Added new auto complete menu to all url fields. Adds history, link to anchors etc.
- Added new sidebar api that allows you to add custom sidebar panels and buttons to toggle these.
- Added new insert menu button that allows you to have multiple insert functions under the same menu button.
- Added new open link feature to ctrl+click, alt+enter and context menu.
- Added new media_embed_handler option to allow the media plugin to be populated with custom embeds.
- Added new support for editing transparent images using the image tools dialog.
- Added new images_reuse_filename option to allow filenames of images to be retained for upload.
- Added new security feature where links with target="_blank" will by default get rel="noopener noreferrer".
- Added new allow_unsafe_link_target to allow you to opt-out of the target="_blank" security feature.
- Added new style_formats_autohide option to automatically hide styles based on context.
- Added new codesample_content_css option to specify where the code sample prism css is loaded from.
- Added new support for Japanese/Chinese word count following the unicode standards on this.
- Added new fragmented undo levels this dramatically reduces flicker on contents with iframes.
- Added new live previews for complex elements like table or lists.

### Fixed
- Fixed bug where it wasn't possible to properly tab between controls in a dialog with a disabled form item control.
- Fixed bug where firefox would generate a rectangle on elements produced after/before a cE=false elements.
- Fixed bug with advlist plugin not switching list element format properly in some edge cases.
- Fixed bug where col/rowspans wasn't correctly computed by the table plugin in some cases.
- Fixed bug where the table plugin would thrown an error if object_resizing was disabled.
- Fixed bug where some invalid markup would cause issues when running in XHTML mode. Patch contributed by Charles Bourasseau.
- Fixed bug where the fullscreen class wouldn't be removed properly when closing dialogs.
- Fixed bug where the PastePlainTextToggle event wasn't fired by the paste plugin when the state changed.
- Fixed bug where table the row type wasn't properly updated in table row dialog. Patch contributed by Matthias Balmer.
- Fixed bug where select all and cut wouldn't place caret focus back to the editor in WebKit. Patch contributed by Daniel Jalkut.
- Fixed bug where applying cell/row properties to multiple cells/rows would reset other unchanged properties.
- Fixed bug where some elements in the schema would have redundant/incorrect children.
- Fixed bug where selector and target options would cause issues if used together.
- Fixed bug where drag/drop of images from desktop on chrome would thrown an error.
- Fixed bug where cut on WebKit/Blink wouldn't add an undo level.
- Fixed bug where IE 11 would scroll to the cE=false elements when they where selected.
- Fixed bug where keys like F5 wouldn't work when a cE=false element was selected.
- Fixed bug where the undo manager wouldn't stop the typing state when commands where executed.
- Fixed bug where unlink on wrapped links wouldn't work properly.
- Fixed bug with drag/drop of images on WebKit where the image would be deleted form the source editor.
- Fixed bug where the visual characters mode would be disabled when contents was extracted from the editor.
- Fixed bug where some browsers would toggle of formats applied to the caret when clicking in the editor toolbar.
- Fixed bug where the custom theme function wasn't working correctly.
- Fixed bug where image option for custom buttons required you to have icon specified as well.
- Fixed bug where the context menu and contextual toolbars would be visible at the same time and sometimes overlapping.
- Fixed bug where the noneditable plugin would double wrap elements when using the noneditable_regexp option.
- Fixed bug where tables would get padding instead of margin when you used the indent button.
- Fixed bug where the charmap plugin wouldn't properly insert non breaking spaces.
- Fixed bug where the color previews in color input boxes wasn't properly updated.
- Fixed bug where the list items of previous lists wasn't merged in the right order.
- Fixed bug where it wasn't possible to drag/drop inline-block cE=false elements on IE 11.
- Fixed bug where some table cell merges would produce incorrect rowspan/colspan.
- Fixed so the font size of the editor defaults to 14px instead of 11px this can be overridden by custom css.
- Fixed so wordcount is debounced to reduce cpu hogging on larger texts.
- Fixed so tinymce global gets properly exported as a module when used with some module bundlers.
- Fixed so it's possible to specify what css properties you want to preview on specific formats.
- Fixed so anchors are contentEditable=false while within the editor.
- Fixed so selected contents gets wrapped in a inline code element by the codesample plugin.
- Fixed so conditional comments gets properly stripped independent of case. Patch contributed by Georgii Dolzhykov.
- Fixed so some escaped css sequences gets properly handled. Patch contributed by Georgii Dolzhykov.
- Fixed so notifications with the same message doesn't get displayed at the same time.
- Fixed so F10 can be used as an alternative key to focus to the toolbar.
- Fixed various api documentation issues and typos.

### Removed
- Removed layer plugin since it wasn't really ported from 3.x and there doesn't seem to be much use for it.
- Removed moxieplayer.swf from the media plugin since it wasn't used by the media plugin.
- Removed format state from the advlist plugin to be more consistent with common word processors.

## 4.4.3 - 2016-09-01

### Fixed
- Fixed bug where copy would produce an exception on Chrome.
- Fixed bug where deleting lists on IE 11 would merge in correct text nodes.
- Fixed bug where deleting partial lists with indentation wouldn't cause proper normalization.

## 4.4.2 - 2016-08-25

### Added
- Added new importcss_exclusive option to disable unique selectors per group.
- Added new group specific selector_converter option to importcss plugin.
- Added new codesample_languages option to apply custom languages to codesample plugin.
- Added new codesample_dialog_width/codesample_dialog_height options.

### Fixed
- Fixed bug where fullscreen button had an incorrect keyboard shortcut.
- Fixed bug where backspace/delete wouldn't work correctly from a block to a cE=false element.
- Fixed bug where smartpaste wasn't detecting links with special characters in them like tilde.
- Fixed bug where the editor wouldn't get proper focus if you clicked on a cE=false element.
- Fixed bug where it wasn't possible to copy/paste table rows that had merged cells.
- Fixed bug where merging cells could some times produce invalid col/rowspan attibute values.
- Fixed bug where getBody would sometimes thrown an exception now it just returns null if the iframe is clobbered.
- Fixed bug where drag/drop of cE=false element wasn't properly constrained to viewport.
- Fixed bug where contextmenu on Mac would collapse any selection to a caret.
- Fixed bug where rtl mode wasn't rendered properly when loading a language pack with the rtl flag.
- Fixed bug where Kamer word bounderies would be stripped from contents.
- Fixed bug where lists would sometimes render two dots or numbers on the same line.
- Fixed bug where the skin_url wasn't used by the inlite theme.
- Fixed so data attributes are ignored when comparing formats in the formatter.
- Fixed so it's possible to disable inline toolbars in the inlite theme.
- Fixed so template dialog gets resized if it doesn't fit the window viewport.

## 4.4.1 - 2016-07-26

### Added
- Added smart_paste option to paste plugin to allow disabling the paste behavior if needed.

### Fixed
- Fixed bug where png urls wasn't properly detected by the smart paste logic.
- Fixed bug where the element path wasn't working properly when multiple editor instances where used.
- Fixed bug with creating lists out of multiple paragraphs would just create one list item instead of multiple.
- Fixed bug where scroll position wasn't properly handled by the inlite theme to place the toolbar properly.
- Fixed bug where multiple instances of the editor using the inlite theme didn't render the toolbar properly.
- Fixed bug where the shortcut label for fullscreen mode didn't match the actual shortcut key.
- Fixed bug where it wasn't possible to select cE=false blocks using touch devices on for example iOS.
- Fixed bug where it was possible to select the child image within a cE=false on IE 11.
- Fixed so inserts of html containing lists doesn't merge with any existing lists unless it's a paste operation.

## 4.4.0 - 2016-06-30

### Added
- Added new inlite theme this is a more lightweight inline UI.
- Added smarter paste logic that auto detects urls in the clipboard and inserts images/links based on that.
- Added a better image resize algorithm for better image quality in the imagetools plugin.

### Fixed
- Fixed bug where it wasn't possible to drag/dropping cE=false elements on FF.
- Fixed bug where backspace/delete before/after a cE=false block would produce a new paragraph.
- Fixed bug where list style type css property wasn't preserved when indenting lists.
- Fixed bug where merging of lists where done even if the list style type was different.
- Fixed bug where the image_dataimg_filter function wasn't used when pasting images.
- Fixed bug where nested editable within a non editable element would cause scroll on focus in Chrome.
- Fixed so invalid targets for inline mode is blocked on initialization. We only support elements that can have children.

## 4.3.13 - 2016-06-08

### Added
- Added characters with a diacritical mark to charmap plugin. Patch contributed by Dominik Schilling.
- Added better error handling if the image proxy service would produce errors.

### Fixed
- Fixed issue with pasting list items into list items would produce nested list rather than a merged list.
- Fixed bug where table selection could get stuck in selection mode for inline editors.
- Fixed bug where it was possible to place the caret inside the resize grid elements.
- Fixed bug where it wasn't possible to place in elements horizontally adjacent cE=false blocks.
- Fixed bug where multiple notifications wouldn't be properly placed on screen.
- Fixed bug where multiple editor instance of the same id could be produces in some specific integrations.

## 4.3.12 - 2016-05-10

### Fixed
- Fixed bug where focus calls couldn't be made inside the editors PostRender event handler.
- Fixed bug where some translations wouldn't work as expected due to a bug in editor.translate.
- Fixed bug where the node change event could fire with a node out side the root of the editor.
- Fixed bug where Chrome wouldn't properly present the keyboard paste clipboard details when paste was clicked.
- Fixed bug where merged cells in tables couldn't be selected from right to left.
- Fixed bug where insert row wouldn't properly update a merged cells rowspan property.
- Fixed bug where the color input boxes preview field wasn't properly set on initialization.
- Fixed bug where IME composition inside table cells wouldn't work as expected on IE 11.
- Fixed so all shadow dom support is under and experimental flag due to flaky browser support.

## 4.3.11 - 2016-04-25

### Fixed
- Fixed bug where it wasn't possible to insert empty blocks though the API unless they where padded.
- Fixed bug where you couldn't type the Euro character on Windows.
- Fixed bug where backspace/delete from a cE=false element to a text block didn't work properly.
- Fixed bug where the text color default grid would render incorrectly.
- Fixed bug where the codesample plugin wouldn't load the css in the editor for multiple editors.
- Fixed so the codesample plugin textarea gets focused by default.

## 4.3.10 - 2016-04-12

### Fixed
- Fixed bug where the key "y" on WebKit couldn't be entered due to conflict with keycode for F10 on keypress.

## 4.3.9 - 2016-04-12

### Added
- Added support for focusing the contextual toolbars using keyboard.
- Added keyboard support for slider UI controls. You can no increase/decrease using arrow keys.
- Added url pattern matching for Dailymotion to media plugin. Patch contributed by Bertrand Darbon.
- Added body_class to template plugin preview. Patch contributed by Milen Petrinski.
- Added options to better override textcolor pickers with custom colors. Patch contributed by Xavier Boubert.
- Added visual arrows to inline contextual toolbars so that they point to the element being active.

### Changed
- Changed the Meta+Shift+F shortcut to Ctrl+Shift+F since Czech, Slovak, Polish languages used the first one for input.

### Fixed
- Fixed so toolbars for tables or other larger elements get better positioned below the scrollable viewport.
- Fixed bug where it was possible to click links inside cE=false blocks.
- Fixed bug where event targets wasn't properly handled in Safari Technical Preview.
- Fixed bug where drag/drop text in FF 45 would make the editor caret invisible.
- Fixed bug where the remove state wasn't properly set on editor instances when detected as clobbered.
- Fixed bug where offscreen selection of some cE=false elements would render onscreen. Patch contributed by Steven Bufton
- Fixed bug where enter would clone styles out side the root on editors inside a span. Patch contributed by ChristophKaser.
- Fixed bug where drag/drop of images into the editor didn't work correctly in FF.
- Fixed so the first item in panels for the imagetools dialog gets proper keyboard focus.

## 4.3.8 - 2016-03-15

### Fixed
- Fixed bug where inserting HR at the end of a block element would produce an extra empty block.
- Fixed bug where links would be clickable when readonly mode was enabled.
- Fixed bug where the formatter would normalize to the wrong node on very specific content.
- Fixed bug where some nested list items couldn't be indented properly.
- Fixed bug where links where clickable in the preview dialog.
- Fixed so the alt attribute doesn't get padded with an empty value by default.
- Fixed so nested alignment works more correctly. You will now alter the alignment to the closest block parent.

## 4.3.7 - 2016-03-02

### Fixed
- Fixed bug where incorrect icons would be rendered for imagetools edit and color levels.
- Fixed bug where navigation using arrow keys inside a SelectBox didn't move up/down.
- Fixed bug where the visualblocks plugin would render borders round internal UI elements.

## 4.3.6 - 2016-03-01

### Added
- Added new paste_remember_plaintext_info option to allow a global disable of the plain text mode notification.
- Added new PastePlainTextToggle event that fires when plain text mode toggles on/off.

### Fixed
- Fixed bug where it wasn't possible to select media elements since the drag logic would snap it to mouse cursor.
- Fixed bug where it was hard to place the caret inside nested cE=true elements when the outer cE=false element was focused.
- Fixed bug where editors wouldn't properly initialize if both selector and mode where used.
- Fixed bug where IME input inside table cells would switch the IME off.
- Fixed bug where selection inside the first table cell would cause the whole table cell to get selected.
- Fixed bug where error handling of images being uploaded wouldn't properly handle faulty statuses.
- Fixed bug where inserting contents before a HR would cause an exception to be thrown.
- Fixed bug where copy/paste of Excel data would be inserted as an image.
- Fixed caret position issues with copy/paste of inline block cE=false elements.
- Fixed issues with various menu item focus bugs in Chrome. Where the focused menu bar item wasn't properly blurred.
- Fixed so the notifications have a solid background since it would be hard to read if there where text under it.
- Fixed so notifications gets animated similar to the ones used by dialogs.
- Fixed so larger images that gets pasted is handled better.
- Fixed so the window close button is more uniform on various platform and also increased it's hit area.

## 4.3.5 - 2016-02-11

Npm version bump due to package not being fully updated.

## 4.3.4 - 2016-02-11

### Added
- Added new OpenWindow/CloseWindow events that gets fired when windows open/close.
- Added new NewCell/NewRow events that gets fired when table cells/rows are created.
- Added new Promise return value to tinymce.init makes it easier to handle initialization.

### Fixed
- Fixed various bugs with drag/drop of contentEditable:false elements.
- Fixed bug where deleting of very specific nested list items would result in an odd list.
- Fixed bug where lists would get merged with adjacent lists outside the editable inline root.
- Fixed bug where MS Edge would crash when closing a dialog then clicking a menu item.
- Fixed bug where table cell selection would add undo levels.
- Fixed bug where table cell selection wasn't removed when inline editor where removed.
- Fixed bug where table cell selection wouldn't work properly on nested tables.
- Fixed bug where table merge menu would be available when merging between thead and tbody.
- Fixed bug where table row/column resize wouldn't get properly removed when the editor was removed.
- Fixed bug where Chrome would scroll to the editor if there where a empty hash value in document url.
- Fixed bug where the cache suffix wouldn't work correctly with the importcss plugin.
- Fixed bug where selection wouldn't work properly on MS Edge on Windows Phone 10.
- Fixed so adjacent pre blocks gets joined into one pre block since that seems like the user intent.
- Fixed so events gets properly dispatched in shadow dom. Patch provided by Nazar Mokrynskyi.

### Removed
- Removed the jQuery version the jQuery plugin is now moved into the main package.
- Removed jscs from build process since eslint can now handle code style checking.

## 4.3.3 - 2016-01-14

### Added
- Added new table_resize_bars configuration setting.  This setting allows you to disable the table resize bars.
- Added new beforeInitialize event to tinymce.util.XHR lets you modify XHR properties before open. Patch contributed by Brent Clintel.
- Added new autolink_pattern setting to autolink plugin. Enables you to override the default autolink formats. Patch contributed by Ben Tiedt.
- Added new charmap option that lets you override the default charmap of the charmap plugin.
- Added new charmap_append option that lets you add new characters to the default charmap of the charmap plugin.
- Added new insertCustomChar event that gets fired when a character is inserted by the charmap plugin.

### Fixed
- Fixed bug where table cells started with a superfluous &nbsp; in IE10+.
- Fixed bug where table plugin would retain all BR tags when cells were merged.
- Fixed bug where media plugin would strip underscores from youtube urls.
- Fixed bug where IME input would fail on IE 11 if you typed within a table.
- Fixed bug where double click selection of a word would remove the space before the word on insert contents.
- Fixed bug where table plugin would produce exceptions when hovering tables with invalid structure.
- Fixed bug where fullscreen wouldn't scroll back to it's original position when untoggled.
- Fixed so the template plugins templates setting can be a function that gets a callback that can provide templates.

## 4.3.2 - 2015-12-14

### Fixed
- Fixed bug where the resize bars for table cells were not affected by the object_resizing property.
- Fixed bug where the contextual table toolbar would appear incorrectly if TinyMCE was initialized inline inside a table.
- Fixed bug where resizing table cells did not fire a node change event or add an undo level.
- Fixed bug where double click selection of text on IE 11 wouldn't work properly.
- Fixed bug where codesample plugin would incorrectly produce br elements inside code elements.
- Fixed bug where media plugin would strip dashes from youtube urls.
- Fixed bug where it was possible to move the caret into the table resize bars.
- Fixed bug where drag/drop into a cE=false element was possible on IE.

## 4.3.1 - 2015-11-30

### Fixed
- Fixed so it's possible to disable the table inline toolbar by setting it to false or an empty string.
- Fixed bug where it wasn't possible to resize some tables using the drag handles.
- Fixed bug where unique id:s would clash for multiple editor instances and cE=false selections.
- Fixed bug where the same plugin could be initialized multiple times.
- Fixed bug where the table inline toolbars would be displayed at the same time as the image toolbars.
- Fixed bug where the table selection rect wouldn't be removed when selecting another control element.

## 4.3.0 - 2015-11-23

### Added
- Added new table column/row resize support. Makes it a lot more easy to resize the columns/rows in a table.
- Added new table inline toolbar. Makes it easier to for example add new rows or columns to a table.
- Added new notification API. Lets you display floating notifications to the end user.
- Added new codesample plugin that lets you insert syntax highlighted pre elements into the editor.
- Added new image_caption to images. Lets you create images with captions using a HTML5 figure/figcaption elements.
- Added new live previews of embeded videos. Lets you play the video right inside the editor.
- Added new setDirty method and "dirty" event to the editor. Makes it easier to track the dirty state change.
- Added new setMode method to Editor instances that lets you dynamically switch between design/readonly.
- Added new core support for contentEditable=false elements within the editor overrides the browsers broken behavior.

### Changed
- Rewrote the noneditable plugin to use the new contentEditable false core logic.

### Fixed
- Fixed so the dirty state doesn't set to false automatically when the undo index is set to 0.
- Fixed the Selection.placeCaretAt so it works better on IE when the coordinate is between paragraphs.
- Fixed bug where data-mce-bogus="all" element contents where counted by the word count plugin.
- Fixed bug where contentEditable=false elements would be indented by the indent buttons.
- Fixed bug where images within contentEditable=false would be selected in WebKit on mouse click.
- Fixed bug in DOMUntils split method where the replacement parameter wouldn't work on specific cases.
- Fixed bug where the importcss plugin would import classes from the skin content css file.
- Fixed so all button variants have a wrapping span for it's text to make it easier to skin.
- Fixed so it's easier to exit pre block using the arrow keys.
- Fixed bug where listboxes with fix widths didn't render correctly.

## 4.2.8 - 2015-11-13

### Fixed
- Fixed bug where it was possible to delete tables as the inline root element if all columns where selected.
- Fixed bug where the UI buttons active state wasn't properly updated due to recent refactoring of that logic.

## 4.2.7 - 2015-10-27

### Fixed
- Fixed bug where backspace/delete would remove all formats on the last paragraph character in WebKit/Blink.
- Fixed bug where backspace within a inline format element with a bogus caret container would move the caret.
- Fixed bug where backspace/delete on selected table cells wouldn't add an undo level.
- Fixed bug where script tags embedded within the editor could sometimes get a mce- prefix prepended to them
- Fixed bug where validate: false option could produce an error to be thrown from the Serialization step.
- Fixed bug where inline editing of a table as the root element could let the user delete that table.
- Fixed bug where inline editing of a table as the root element wouldn't properly handle enter key.
- Fixed bug where inline editing of a table as the root element would normalize the selection incorrectly.
- Fixed bug where inline editing of a list as the root element could let the user delete that list.
- Fixed bug where inline editing of a list as the root element could let the user split that list.
- Fixed bug where resize handles would be rendered on editable root elements such as table.

## 4.2.6 - 2015-09-28

### Added
- Added capability to set request headers when using XHRs.
- Added capability to upload local images automatically default delay is set to 30 seconds after editing images.
- Added commands ids mceEditImage, mceAchor and mceMedia to be avaiable from execCommand.
- Added Edge browser to saucelabs grunt task. Patch contributed by John-David Dalton.

### Fixed
- Fixed bug where blob uris not produced by tinymce would produce HTML invalid markup.
- Fixed bug where selection of contents of a nearly empty editor in Edge would sometimes fail.
- Fixed bug where color styles woudln't be retained on copy/paste in Blink/Webkit.
- Fixed bug where the table plugin would throw an error when inserting rows after a child table.
- Fixed bug where the template plugin wouldn't handle functions as variable replacements.
- Fixed bug where undo/redo sometimes wouldn't work properly when applying formatting collapsed ranges.
- Fixed bug where shift+delete wouldn't do a cut operation on Blink/WebKit.
- Fixed bug where cut action wouldn't properly store the before selection bookmark for the undo level.
- Fixed bug where backspace in side an empty list element on IE would loose editor focus.
- Fixed bug where the save plugin wouldn't enable the buttons when a change occurred.
- Fixed bug where Edge wouldn't initialize the editor if a document.domain was specified.
- Fixed bug where enter key before nested images would sometimes not properly expand the previous block.
- Fixed bug where the inline toolbars wouldn't get properly hidden when blurring the editor instance.
- Fixed bug where Edge would paste Chinese characters on some Windows 10 installations.
- Fixed bug where IME would loose focus on IE 11 due to the double trailing br bug fix.
- Fixed bug where the proxy url in imagetools was incorrect. Patch contributed by Wong Ho Wang.

## 4.2.5 - 2015-08-31

### Added
- Added fullscreen capability to embedded youtube and vimeo videos.

### Fixed
- Fixed bug where the uploadImages call didn't work on IE 10.
- Fixed bug where image place holders would be uploaded by uploadImages call.
- Fixed bug where images marked with bogus would be uploaded by the uploadImages call.
- Fixed bug where multiple calls to uploadImages would result in decreased performance.
- Fixed bug where pagebreaks were editable to imagetools patch contributed by Rasmus Wallin.
- Fixed bug where the element path could cause too much recursion exception.
- Fixed bug for domains containing ".min". Patch contributed by Loïc Février.
- Fixed so validation of external links to accept a number after www. Patch contributed by Victor Carvalho.
- Fixed so the charmap is exposed though execCommand. Patch contributed by Matthew Will.
- Fixed so that the image uploads are concurrent for improved performance.
- Fixed various grammar problems in inline documentation. Patches provided by nikolas.

## 4.2.4 - 2015-08-17

### Added
- Added picture as a valid element to the HTML 5 schema. Patch contributed by Adam Taylor.

### Fixed
- Fixed bug where contents would be duplicated on drag/drop within the same editor.
- Fixed bug where floating/alignment of images on Edge wouldn't work properly.
- Fixed bug where it wasn't possible to drag images on IE 11.
- Fixed bug where image selection on Edge would sometimes fail.
- Fixed bug where contextual toolbars icons wasn't rendered properly when using the toolbar_items_size.
- Fixed bug where searchreplace dialog doesn't get prefilled with the selected text.
- Fixed bug where fragmented matches wouldn't get properly replaced by the searchreplace plugin.
- Fixed bug where enter key wouldn't place the caret if was after a trailing space within an inline element.
- Fixed bug where the autolink plugin could produce multiple links for the same text on Gecko.
- Fixed bug where EditorUpload could sometimes throw an exception if the blob wasn't found.
- Fixed xss issues with media plugin not properly filtering out some script attributes.

## 4.2.3 - 2015-07-30

### Fixed
- Fixed bug where image selection wasn't possible on Edge due to incompatible setBaseAndExtend API.
- Fixed bug where image blobs urls where not properly destroyed by the imagetools plugin.
- Fixed bug where keyboard shortcuts wasn't working correctly on IE 8.
- Fixed skin issue where the borders of panels where not visible on IE 8.

## 4.2.2 - 2015-07-22

### Fixed
- Fixed bug where float panels were not being hidden on inline editor blur when fixed_toolbar_container config option was in use.
- Fixed bug where combobox states wasn't properly updated if contents where updated without keyboard.
- Fixed bug where pasting into textbox or combobox would move the caret to the end of text.
- Fixed bug where removal of bogus span elements before block elements would remove whitespace between nodes.
- Fixed bug where repositioning of inline toolbars where async and producing errors if the editor was removed from DOM to early. Patch by iseulde.
- Fixed bug where element path wasn't working correctly. Patch contributed by iseulde.
- Fixed bug where menus wasn't rendered correctly when custom images where added to a menu. Patch contributed by Naim Hammadi.

## 4.2.1 - 2015-06-29

### Fixed
- Fixed bug where back/forward buttons in the browser would render blob images as broken images.
- Fixed bug where Firefox would throw regexp to big error when replacing huge base64 chunks.
- Fixed bug rendering issues with resize and context toolbars not being placed properly until next animation frame.
- Fixed bug where the rendering of the image while cropping would some times not be centered correctly.
- Fixed bug where listbox items with submenus would me selected as active.
- Fixed bug where context menu where throwing an error when rendering.
- Fixed bug where resize both option wasn't working due to resent addClass API change. Patch contributed by Jogai.
- Fixed bug where a hideAll call for container rendered inline toolbars would throw an error.
- Fixed bug where onclick event handler on combobox could cause issues if element.id was a function by some polluting libraries.
- Fixed bug where listboxes wouldn't get proper selected sub menu item when using link_list or image_list.
- Fixed so the UI controls are as wide as 4.1.x to avoid wrapping controls in toolbars.
- Fixed so the imagetools dialog is adaptive for smaller screen sizes.

## 4.2.0 - 2015-06-25

### Added
- Added new flat default skin to make the UI more modern.
- Added new imagetools plugin, lets you crop/resize and apply filters to images.
- Added new contextual toolbars support to the API lets you add floating toolbars for specific CSS selectors.
- Added new promise feature fill as tinymce.util.Promise.
- Added new built in image upload feature lets you upload any base64 encoded image within the editor as files.

### Fixed
- Fixed bug where resize handles would appear in the right position in the wrong editor when switching between resizable content in different inline editors.
- Fixed bug where tables would not be inserted in inline mode due to previous float panel fix.
- Fixed bug where floating panels would remain open when focus was lost on inline editors.
- Fixed bug where cut command on Chrome would thrown a browser security exception.
- Fixed bug where IE 11 sometimes would report an incorrect size for images in the image dialog.
- Fixed bug where it wasn't possible to remove inline formatting at the end of block elements.
- Fixed bug where it wasn't possible to delete table cell contents when cell selection was vertical.
- Fixed bug where table cell wasn't emptied from block elements if delete/backspace where pressed in empty cell.
- Fixed bug where cmd+shift+arrow didn't work correctly on Firefox mac when selecting to start/end of line.
- Fixed bug where removal of bogus elements would sometimes remove whitespace between nodes.
- Fixed bug where the resize handles wasn't updated when the main window was resized.
- Fixed so script elements gets removed by default to prevent possible XSS issues in default config implementations.
- Fixed so the UI doesn't need manual reflows when using non native layout managers.
- Fixed so base64 encoded images doesn't slow down the editor on modern browsers while editing.
- Fixed so all UI elements uses touch events to improve mobile device support.
- Removed the touch click quirks patch for iOS since it did more harm than good.
- Removed the non proportional resize handles since. Unproportional resize can still be done by holding the shift key.

## 4.1.10 - 2015-05-05

### Fixed
- Fixed bug where plugins loaded with compat3x would sometimes throw errors when loading using the jQuery version.
- Fixed bug where extra empty paragraphs would get deleted in WebKit/Blink due to recent Quriks fix.
- Fixed bug where the editor wouldn't work properly on IE 12 due to some required browser sniffing.
- Fixed bug where formatting shortcut keys where interfering with Mac OS X screenshot keys.
- Fixed bug where the caret wouldn't move to the next/previous line boundary on Cmd+Left/Right on Gecko.
- Fixed bug where it wasn't possible to remove formats from very specific nested contents.
- Fixed bug where undo levels wasn't produced when typing letters using the shift or alt+ctrl modifiers.
- Fixed bug where the dirty state wasn't properly updated when typing using the shift or alt+ctrl modifiers.
- Fixed bug where an error would be thrown if an autofocused editor was destroyed quickly after its initialization. Patch provided by thorn0.
- Fixed issue with dirty state not being properly updated on redo operation.
- Fixed issue with entity decoder not handling incorrectly written numeric entities.
- Fixed issue where some PI element values wouldn't be properly encoded.

## 4.1.9 - 2015-03-10

### Fixed
- Fixed bug where indentation wouldn't work properly for non list elements.
- Fixed bug with image plugin not pulling the image dimensions out correctly if a custom document_base_url was used.
- Fixed bug where ctrl+alt+[1-9] would conflict with the AltGr+[1-9] on Windows. New shortcuts is ctrl+shift+[1-9].
- Fixed bug with removing formatting on nodes in inline mode would sometimes include nodes outside the editor body.
- Fixed bug where extra nbsp:s would be inserted when you replaced a word surrounded by spaces using insertContent.
- Fixed bug with pasting from Google Docs would produce extra strong elements and line feeds.

## 4.1.8 - 2015-03-05

### Added
- Added new html5 sizes attribute to img elements used together with srcset.
- Added new elementpath option that makes it possible to disable the element path but keep the statusbar.
- Added new option table_style_by_css for the table plugin to set table styling with css rather than table attributes.
- Added new link_assume_external_targets option to prompt the user to prepend http:// prefix if the supplied link does not contain a protocol prefix.
- Added new image_prepend_url option to allow a custom base path/url to be added to images.
- Added new table_appearance_options option to make it possible to disable some options.
- Added new image_title option to make it possible to alter the title of the image, disabled by default.

### Fixed
- Fixed bug where selection starting from out side of the body wouldn't produce a proper selection range on IE 11.
- Fixed bug where pressing enter twice before a table moves the cursor in the table and causes a javascript error.
- Fixed bug where advanced image styles were not respected.
- Fixed bug where the less common Shift+Delete didn't produce a proper cut operation on WebKit browsers.
- Fixed bug where image/media size constrain logic would produce NaN when handling non number values.
- Fixed bug where internal classes where removed by the removeformat command.
- Fixed bug with creating links table cell contents with a specific selection would throw a exceptions on WebKit/Blink.
- Fixed bug where valid_classes option didn't work as expected according to docs. Patch provided by thorn0.
- Fixed bug where jQuery plugin would patch the internal methods multiple times. Patch provided by Drew Martin.
- Fixed bug where backspace key wouldn't delete the current selection of newly formatted content.
- Fixed bug where type over of inline formatting elements wouldn't properly keep the format on WebKit/Blink.
- Fixed bug where selection needed to be properly normalized on modern IE versions.
- Fixed bug where Command+Backspace didn't properly delete the whole line of text but the previous word.
- Fixed bug where UI active states wheren't properly updated on IE if you placed caret within the current range.
- Fixed bug where delete/backspace on WebKit/Blink would remove span elements created by the user.
- Fixed bug where delete/backspace would produce incorrect results when deleting between two text blocks with br elements.
- Fixed bug where captions where removed when pasting from MS Office.
- Fixed bug where lists plugin wouldn't properly remove fully selected nested lists.
- Fixed bug where the ttf font used for icons would throw an warning message on Gecko on Mac OS X.
- Fixed a bug where applying a color to text did not update the undo/redo history.
- Fixed so shy entities gets displayed when using the visualchars plugin.
- Fixed so removeformat removes ins/del by default since these might be used for strikethough.
- Fixed so multiple language packs can be loaded and added to the global I18n data structure.
- Fixed so transparent color selection gets treated as a normal color selection. Patch contributed by Alexander Hofbauer.
- Fixed so it's possible to disable autoresize_overflow_padding, autoresize_bottom_margin options by setting them to false.
- Fixed so the charmap plugin shows the description of the character in the dialog. Patch contributed by Jelle Hissink.
- Removed address from the default list of block formats since it tends to be missused.
- Fixed so the pre block format is called preformatted to make it more verbose.
- Fixed so it's possible to context scope translation strings this isn't needed most of the time.
- Fixed so the max length of the width/height input fields of the media dialog is 5 instead of 3.
- Fixed so drag/dropped contents gets properly processed by paste plugin since it's basically a paste. Patch contributed by Greg Fairbanks.
- Fixed so shortcut keys for headers is ctrl+alt+[1-9] instead of ctrl+[1-9] since these are for switching tabs in the browsers.
- Fixed so "u" doesn't get converted into a span element by the legacy input filter. Since this is now a valid HTML5 element.
- Fixed font families in order to provide appropriate web-safe fonts.

## 4.1.7 - 2014-11-27

### Added
- Added HTML5 schema support for srcset, source and picture. Patch contributed by mattheu.
- Added new cache_suffix setting to enable cache busting by producing unique urls.
- Added new paste_convert_word_fake_lists option to enable users to disable the fake lists convert logic.

### Fixed
- Fixed so advlist style changes adds undo levels for each change.
- Fixed bug where WebKit would sometimes produce an exception when the autolink plugin where looking for URLs.
- Fixed bug where IE 7 wouldn't be rendered properly due to aggressive css compression.
- Fixed bug where DomQuery wouldn't accept window as constructor element.
- Fixed bug where the color picker in 3.x dialogs wouldn't work properly. Patch contributed by Callidior.
- Fixed bug where the image plugin wouldn't respect the document_base_url.
- Fixed bug where the jQuery plugin would fail to append to elements named array prototype names.

## 4.1.6 - 2014-10-08

### Changed
- Replaced jake with grunt since it is more mainstream and has better plugin support.

### Fixed
- Fixed bug with clicking on the scrollbar of the iframe would cause a JS error to be thrown.
- Fixed bug where null would produce an exception if you passed it to selection.setRng.
- Fixed bug where Ctrl/Cmd+Tab would indent the current list item if you switched tabs in the browser.
- Fixed bug where pasting empty cells from Excel would result in a broken table.
- Fixed bug where it wasn't possible to switch back to default list style type.
- Fixed issue where the select all quirk fix would fire for other modifiers than Ctrl/Cmd combinations.


## 4.1.5 - 2014-09-09

### Fixed
- Fixed bug where sometimes the resize rectangles wouldn't properly render on images on WebKit/Blink.
- Fixed bug in list plugin where delete/backspace would merge empty LI elements in lists incorrectly.
- Fixed bug where empty list elements would result in empty LI elements without it's parent container.
- Fixed bug where backspace in empty caret formatted element could produce an type error exception of Gecko.
- Fixed bug where lists pasted from word with a custom start index above 9 wouldn't be properly handled.
- Fixed bug where tabfocus plugin would tab out of the editor instance even if the default action was prevented.
- Fixed bug where tabfocus wouldn't tab properly to other adjacent editor instances.
- Fixed bug where the DOMUtils setStyles wouldn't properly removed or update the data-mce-style attribute.
- Fixed bug where dialog select boxes would be placed incorrectly if document.body wasn't statically positioned.
- Fixed bug where pasting would sometimes scroll to the top of page if the user was using the autoresize plugin.
- Fixed bug where caret wouldn't be properly rendered by Chrome when clicking on the iframes documentElement.
- Fixed so custom images for menubutton/splitbutton can be provided. Patch contributed by Naim Hammadi.
- Fixed so the default action of windows closing can be prevented by blocking the default action of the close event.
- Fixed so nodeChange and focus of the editor isn't automatically performed when opening sub dialogs.

## 4.1.4 - 2014-08-21

### Added
- Added new media_filter_html option to media plugin that blocks any conditional comments, scripts etc within a video element.
- Added new content_security_policy option allows you to set custom policy for iframe contents. Patch contributed by Francois Chagnon.

### Fixed
- Fixed bug where activate/deactivate events wasn't firing properly when switching between editors.
- Fixed bug where placing the caret on iOS was difficult due to a WebKit bug with touch events.
- Fixed bug where the resize helper wouldn't render properly on older IE versions.
- Fixed bug where resizing images inside tables on older IE versions would sometimes fail depending mouse position.
- Fixed bug where editor.insertContent would produce an exception when inserting select/option elements.
- Fixed bug where extra empty paragraphs would be produced if block elements where inserted inside span elements.
- Fixed bug where the spellchecker menu item wouldn't be properly checked if spell checking was started before it was rendered.
- Fixed bug where the DomQuery filter function wouldn't remove non elements from collection.
- Fixed bug where document with custom document.domain wouldn't properly render the editor.
- Fixed bug where IE 8 would throw exception when trying to enter invalid color values into colorboxes.
- Fixed bug where undo manager could incorrectly add an extra undo level when custom resize handles was removed.
- Fixed bug where it wouldn't be possible to alter cell properties properly on table cells on IE 8.
- Fixed so the color picker button in table dialog isn't shown unless you include the colorpicker plugin or add your own custom color picker.
- Fixed so activate/deactivate events fire when windowManager opens a window since.
- Fixed so the table advtab options isn't separated by an underscore to normalize naming with image_advtab option.
- Fixed so the table cell dialog has proper padding when the advanced tab in disabled.

## 4.1.3 - 2014-07-29

### Added
- Added event binding logic to tinymce.util.XHR making it possible to override headers and settings before any request is made.

### Fixed
- Fixed bug where drag events wasn't fireing properly on older IE versions since the event handlers where bound to document.
- Fixed bug where drag/dropping contents within the editor on IE would force the contents into plain text mode even if it was internal content.
- Fixed bug where IE 7 wouldn't open menus properly due to a resize bug in the browser auto closing them immediately.
- Fixed bug where the DOMUtils getPos logic wouldn't produce a valid coordinate inside the body if the body was positioned non static.
- Fixed bug where the element path and format state wasn't properly updated if you had the wordcount plugin enabled.
- Fixed bug where a comment at the beginning of source would produce an exception in the formatter logic.
- Fixed bug where setAttrib/getAttrib on null would throw exception together with any hooked attributes like style.
- Fixed bug where table sizes wasn't properly retained when copy/pasting on WebKit/Blink.
- Fixed bug where WebKit/Blink would produce colors in RGB format instead of the forced HEX format when deleting contents.
- Fixed bug where the width attribute wasn't updated on tables if you changed the size inside the table dialog.
- Fixed bug where control selection wasn't properly handled when the caret was placed directly after an image.
- Fixed bug where selecting the contents of table cells using the selection.select method wouldn't place the caret properly.
- Fixed bug where the selection state for images wasn't removed when placing the caret right after an image on WebKit/Blink.
- Fixed bug where all events wasn't properly unbound when and editor instance was removed or destroyed by some external innerHTML call.
- Fixed bug where it wasn't possible or very hard to select images on iOS when the onscreen keyboard was visible.
- Fixed so auto_focus can take a boolean argument this will auto focus the last initialized editor might be useful for single inits.
- Fixed so word auto detect lists logic works better for faked lists that doesn't have specific markup.
- Fixed so nodeChange gets fired on mouseup as it used to before 4.1.1 we optimized that event to fire less often.

### Removed
- Removed the finish menu item from spellchecker menu since it's redundant you can stop spellchecking by toggling menu item or button.

## 4.1.2 - 2014-07-15

### Added
- Added offset/grep to DomQuery class works basically the same as it's jQuery equivalent.

### Fixed
- Fixed bug where backspace/delete or setContent with an empty string would remove header data when using the fullpage plugin.
- Fixed bug where tinymce.remove with a selector not matching any editors would remove all editors.
- Fixed bug where resizing of the editor didn't work since the theme was calling setStyles instead of setStyle.
- Fixed bug where IE 7 would fail to append html fragments to iframe document when using DomQuery.
- Fixed bug where the getStyle DOMUtils method would produce an exception if it was called with null as it's element.
- Fixed bug where the paste plugin would remove the element if the none of the paste_webkit_styles rules matched the current style.
- Fixed bug where contextmenu table items wouldn't work properly on IE since it would some times fire an incorrect selection change.
- Fixed bug where the padding/border values wasn't used in the size calculation for the body size when using autoresize. Patch contributed by Matt Whelan.
- Fixed bug where conditional word comments wouldn't be properly removed when pasting plain text.
- Fixed bug where resizing would sometime fail on IE 11 when the mouseup occurred inside the resizable element.
- Fixed so the iframe gets initialized without any inline event handlers for better CSP support. Patch contributed by Matt Whelan.
- Fixed so the tinymce.dom.Sizzle is the latest version of sizzle this resolves the document context bug.

## 4.1.1 - 2014-07-08

### Fixed
- Fixed bug where pasting plain text on some WebKit versions would result in an empty line.
- Fixed bug where resizing images inside tables on IE 11 wouldn't work properly.
- Fixed bug where IE 11 would sometimes throw "Invalid argument" exception when editor contents was set to an empty string.
- Fixed bug where document.activeElement would throw exceptions on IE 9 when that element was hidden or removed from dom.
- Fixed bug where WebKit/Blink sometimes produced br elements with the Apple-interchange-newline class.
- Fixed bug where table cell selection wasn't properly removed when copy/pasting table cells.
- Fixed bug where pasting nested list items from Word wouldn't produce proper semantic nested lists.
- Fixed bug where right clicking using the contextmenu plugin on WebKit/Blink on Mac OS X would select the target current word or line.
- Fixed bug where it wasn't possible to alter table cell properties on IE 8 using the context menu.
- Fixed bug where the resize helper wouldn't be correctly positioned on older IE versions.
- Fixed bug where fullpage plugin would produce an error if you didn't specify a doctype encoding.
- Fixed bug where anchor plugin would get the name/id of the current element even if it wasn't anchor element.
- Fixed bug where visual aids for tables wouldn't be properly disabled when changing the border size.
- Fixed bug where some control selection events wasn't properly fired on older IE versions.
- Fixed bug where table cell selection on older IE versions would prevent resizing of images.
- Fixed bug with paste_data_images paste option not working properly on modern IE versions.
- Fixed bug where custom elements with underscores in the name wasn't properly parsed/serialized.
- Fixed bug where applying inline formats to nested list elements would produce an incorrect formatting result.
- Fixed so it's possible to hide items from elements path by using preventDefault/stopPropagation.
- Fixed so inline mode toolbar gets rendered right aligned if the editable element positioned to the documents right edge.
- Fixed so empty inline elements inside empty block elements doesn't get removed if configured to be kept intact.
- Fixed so DomQuery parentsUntil/prevUntil/nextUntil supports selectors/elements/filters etc.
- Fixed so legacyoutput plugin overrides fontselect and fontsizeselect controls and handles font elements properly.

## 4.1.0 - 2014-06-18

### Added
- Added new file_picker_callback option to replace the old file_browser_callback the latter will still work though.
- Added new custom colors to textcolor plugin will be displayed if a color picker is provided also shows the latest colors.
- Added new color_picker_callback option to enable you to add custom color pickers to the editor.
- Added new advanced tabs to table/cell/row dialogs to enable you to select colors for border/background.
- Added new colorpicker plugin that lets you select colors from a hsv color picker.
- Added new tinymce.util.Color class to handle color parsing and converting.
- Added new colorpicker UI widget element lets you add a hsv color picker to any form/window.
- Added new textpattern plugin that allows you to use markdown like text patterns to format contents.
- Added new resize helper element that shows the current width & height while resizing.
- Added new "once" method to Editor and EventDispatcher enables since callback execution events.
- Added new jQuery like class under tinymce.dom.DomQuery it's exposed on editor instances (editor.$) and globally under (tinymce.$).

### Fixed
- Fixed so the default resize method for images are proportional shift/ctrl can be used to make an unproportional size.
- Fixed bug where the image_dimensions option of the image plugin would cause exceptions when it tried to update the size.
- Fixed bug where table cell dialog class field wasn't properly updated when editing an a table cell with an existing class.
- Fixed bug where Safari on Mac would produce webkit-fake-url for pasted images so these are now removed.
- Fixed bug where the nodeChange event would get fired before the selection was changed when clicking inside the current selection range.
- Fixed bug where valid_classes option would cause exception when it removed internal prefixed classes like mce-item-.
- Fixed bug where backspace would cause navigation in IE 8 on an inline element and after a caret formatting was applied.
- Fixed so placeholder images produced by the media plugin gets selected when inserted/edited.
- Fixed so it's possible to drag in images when the paste_data_images option is enabled. Might be useful for mail clients.
- Fixed so images doesn't get a width/height applied if the image_dimensions option is set to false useful for responsive contents.
- Fixed so it's possible to pass in an optional arguments object for the nodeChanged function to be passed to all nodechange event listeners.
- Fixed bug where media plugin embed code didn't update correctly.<|MERGE_RESOLUTION|>--- conflicted
+++ resolved
@@ -6,7 +6,6 @@
 
 ## Unreleased
 
-<<<<<<< HEAD
 ### Added
 - New `editor.options` API to replace the old `editor.settings` and `editor.getParam` APIs #TINY-8206
 - The `tabindex` attribute is now copied from the target element to the iframe #TINY-8315
@@ -92,9 +91,7 @@
 - The `editor.annotator.remove` did not keep selection when removing the annotation #TINY-8195
 - The `silver` theme UI was incorrectly rendered before plugins had initialized #TINY-8288
 - Dialog labels and other text-based UI properties did not escape HTML markup #TINY-7524
-- Deleting content would sometimes not fire `beforeinput` and `input` events as expected #TINY-8168  #TINY-8329
-- Alignment would sometimes be removed on parent elements when changing alignment on certain inline nodes, such as images #TINY-8308
-- The `fullscreen` plugin would reset the scroll position when exiting fullscreen mode #TINY-8418
+- Deleting content would sometimes not fire `beforeinput` and `input` events as expected #TINY-8168 #TINY-8329
 - Anchor elements would render incorrectly when using the `allow_html_in_named_anchor` option #TINY-3799
 - Fixed sub-menu items not read by screen readers. Patch contributed by westonkd #TINY-8417
 
@@ -141,13 +138,12 @@
 
 ### Deprecated
 - The dialog button component `primary` property has been deprecated in favour of the new `buttonType` property #TINY-8304
-=======
+
 ## 5.10.3 - 2022-02-09
 
 ### Fixed
 - Alignment would sometimes be removed on parent elements when changing alignment on certain inline nodes, such as images #TINY-8308
 - The `fullscreen` plugin would reset the scroll position when exiting fullscreen mode #TINY-8418
->>>>>>> 8c610dc2
 
 ## 5.10.2 - 2021-11-17
 
