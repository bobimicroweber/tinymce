--- conflicted
+++ resolved
@@ -73,16 +73,11 @@
   rng.deleteContents();
   // Pad the last block node
   const lastNode = freefallRtl(root).getOr(root);
-<<<<<<< HEAD
-  const lastBlock = SugarElement.fromDom(editor.dom.getParent(lastNode.dom, editor.dom.isBlock) || root.dom);
-  if (Empty.isEmpty(lastBlock)) {
-=======
   const lastBlock = SugarElement.fromDom(editor.dom.getParent(lastNode.dom, editor.dom.isBlock) ?? root.dom);
   // If the block is the editor body then we need to insert the root block as well
   if (lastBlock.dom === editor.getBody()) {
     paddEmptyBody(editor, moveSelection);
   } else if (Empty.isEmpty(lastBlock)) {
->>>>>>> 86c54b4f
     PaddingBr.fillWithPaddingBr(lastBlock);
     if (moveSelection) {
       editor.selection.setCursorLocation(lastBlock.dom, 0);
