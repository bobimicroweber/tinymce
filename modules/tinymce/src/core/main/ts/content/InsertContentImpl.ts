--- conflicted
+++ resolved
@@ -24,18 +24,6 @@
 
 const mergeableWrappedElements = [ 'pre' ];
 
-<<<<<<< HEAD
-const shouldPasteContentOnly = (fragment: AstNode, parentNode: Element) => {
-  const firstNode = fragment.firstChild as AstNode;
-  const lastNode = fragment.lastChild as AstNode;
-
-  const isWrappedElement = Arr.contains(wrappedElements, firstNode.name);
-  const isPastingInTheSameTag = firstNode.name === parentNode.tagName.toLowerCase();
-  const last = lastNode.attr('data-mce-type') === 'bookmark' ? lastNode.prev : lastNode;
-  const isCopingOnlyOneTag = firstNode === last;
-
-  return isCopingOnlyOneTag && isWrappedElement && isPastingInTheSameTag;
-=======
 const shouldPasteContentOnly = (dom: DOMUtils, fragment: AstNode, parentNode: Element, root: Node): boolean => {
   const firstNode = fragment.firstChild as AstNode;
   const lastNode = fragment.lastChild as AstNode;
@@ -52,7 +40,6 @@
   } else {
     return false;
   }
->>>>>>> ee9f9891
 };
 
 const isTableCell = NodeType.isTableCell;
@@ -278,11 +265,7 @@
     return value;
   }
 
-<<<<<<< HEAD
-  if (details.paste === true && shouldPasteContentOnly(fragment, parentNode)) {
-=======
   if (details.paste === true && shouldPasteContentOnly(dom, fragment, parentNode, editor.getBody())) {
->>>>>>> ee9f9891
     fragment.firstChild?.unwrap();
   }
 
