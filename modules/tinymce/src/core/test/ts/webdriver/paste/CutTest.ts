--- conflicted
+++ resolved
@@ -21,11 +21,7 @@
     await Waiter.pTryUntil('Cut is async now, so need to wait for content', () => TinyAssertions.assertContent(editor, '<p>ac</p>'));
   });
 
-<<<<<<< HEAD
-  context('TINY-10385: cutting a text at the first level with `valid_elements` `*[*]` should not make the editor crush', () => {
-=======
   context('TINY-10385: cutting text at the first level with `valid_elements` `*[*]` should not make the editor crash', () => {
->>>>>>> 376b40a0
     const hook = TinyHooks.bddSetup<Editor>({
       base_url: '/project/tinymce/js/tinymce',
       toolbar: false,
