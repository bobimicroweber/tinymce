/**
 * Copyright (c) Tiny Technologies, Inc. All rights reserved.
 * Licensed under the LGPL or a commercial license.
 * For LGPL see License.txt in the project root for license information.
 * For commercial licenses see https://www.tiny.cloud/
 */

import { InputHandlers, SelectionAnnotation, SelectionKeys } from '@ephox/darwin';
import { Event, HTMLElement, KeyboardEvent, MouseEvent, Node as HtmlNode, TouchEvent } from '@ephox/dom-globals';
import { Cell, Fun, Option, Struct } from '@ephox/katamari';
import { DomParent } from '@ephox/robin';
import { OtherCells, TableFill, TableLookup, TableResize } from '@ephox/snooker';
import { Class, Compare, DomEvent, Element, Node, Selection, SelectionDirection } from '@ephox/sugar';
import Editor from 'tinymce/core/api/Editor';
import Env from 'tinymce/core/api/Env';
import * as Util from '../alien/Util';
import * as Events from '../api/Events';

import { getCloneElements } from '../api/Settings';
<<<<<<< HEAD
import * as Util from '../alien/Util';
import * as Direction from '../queries/Direction';
import * as Ephemera from './Ephemera';
import * as Events from '../api/Events';
import { DomParent } from '@ephox/robin';
=======
import Direction from '../queries/Direction';
import Ephemera from './Ephemera';
import { SelectionTargets } from './SelectionTargets';
>>>>>>> a22ea147

const hasInternalTarget = (e: Event) => {
  return Class.has(Element.fromDom(e.target as HTMLElement), 'ephox-snooker-resizer-bar') === false;
};

export default function (editor: Editor, lazyResize: () => Option<TableResize>, selectionTargets: SelectionTargets) {
  const handlerStruct = Struct.immutableBag(['mousedown', 'mouseover', 'mouseup', 'keyup', 'keydown'], []);
  let handlers = Option.none();

  const cloneFormats = getCloneElements(editor);

  const onSelection = (cells: Element[], start: Element, finish: Element) => {
    selectionTargets.targets().each((targets) => {
      const tableOpt = TableLookup.table(start);
      tableOpt.each((table) => {
        const doc = Element.fromDom(editor.getDoc());
        const generators = TableFill.cellOperations(Fun.noop, doc, cloneFormats);
        const otherCells = OtherCells.getOtherCells(table, targets, generators);
        Events.fireTableSelectionChange(editor, cells, start, finish, otherCells);
      });
    });
  };

  const onClear = () => {
    Events.fireTableSelectionClear(editor);
  };

  const annotations = SelectionAnnotation.byAttr(Ephemera, onSelection, onClear);

  editor.on('init', function (e) {
    const win = editor.getWin();
    const body = Util.getBody(editor);
    const isRoot = Util.getIsRoot(editor);

    // When the selection changes through either the mouse or keyboard, and the selection is no longer within the table.
    // Remove the selection.
    const syncSelection = function () {
      const sel = editor.selection;
      const start = Element.fromDom(sel.getStart());
      const end = Element.fromDom(sel.getEnd());
      const shared = DomParent.sharedOne(TableLookup.table, [start, end]);
      shared.fold(function () {
        annotations.clear(body);
      }, Fun.noop);
    };

    const mouseHandlers = InputHandlers.mouse(win, body, isRoot, annotations);
    const keyHandlers = InputHandlers.keyboard(win, body, isRoot, annotations);
    const external = InputHandlers.external(win, body, isRoot, annotations);
    const hasShiftKey = (event) => event.raw().shiftKey === true;

    editor.on('TableSelectorChange', (e) => {
      external(e.start, e.finish);
    });

    const handleResponse = function (event, response) {
      // Only handle shift key non shiftkey cell navigation is handled by core
      if (!hasShiftKey(event)) {
        return;
      }

      if (response.kill()) {
        event.kill();
      }
      response.selection().each(function (ns) {
        const relative = Selection.relative(ns.start(), ns.finish());
        const rng = SelectionDirection.asLtrRange(win, relative);
        editor.selection.setRng(rng);
      });
    };

    const keyup = function (event) {
      const wrappedEvent = DomEvent.fromRawEvent(event);
      // Note, this is an optimisation.
      if (wrappedEvent.raw().shiftKey && SelectionKeys.isNavigation(wrappedEvent.raw().which)) {
        const rng = editor.selection.getRng();
        const start = Element.fromDom(rng.startContainer);
        const end = Element.fromDom(rng.endContainer);
        keyHandlers.keyup(wrappedEvent, start, rng.startOffset, end, rng.endOffset).each(function (response) {
          handleResponse(wrappedEvent, response);
        });
      }
    };

    const keydown = function (event: KeyboardEvent) {
      const wrappedEvent = DomEvent.fromRawEvent(event);
      lazyResize().each(function (resize) {
        resize.hideBars();
      });

      const rng = editor.selection.getRng();
      const startContainer = Element.fromDom(editor.selection.getStart());
      const start = Element.fromDom(rng.startContainer);
      const end = Element.fromDom(rng.endContainer);
      const direction = Direction.directionAt(startContainer).isRtl() ? SelectionKeys.rtl : SelectionKeys.ltr;
      keyHandlers.keydown(wrappedEvent, start, rng.startOffset, end, rng.endOffset, direction).each(function (response) {
        handleResponse(wrappedEvent, response);
      });
      lazyResize().each(function (resize) {
        resize.showBars();
      });
    };

    const isLeftMouse = function (raw: MouseEvent) {
      return raw.button === 0;
    };

    // https://developer.mozilla.org/en-US/docs/Web/API/MouseEvent/buttons
    const isLeftButtonPressed = function (raw: MouseEvent) {
      // Only added by Chrome/Firefox in June 2015.
      // This is only to fix a 1px bug (TBIO-2836) so return true if we're on an older browser
      if (raw.buttons === undefined) {
        return true;
      }

      // Edge 44+ broke the "buttons" property so that it now returns 0 always on mouseover
      // so we can't detect if the left mouse button is down. The deprecated "which" property
      // also can't be used as it returns 1 at all times, as such just return true.
      if (Env.browser.isEdge() && raw.buttons === 0) {
        return true;
      }

      // use bitwise & for optimal comparison
      return (raw.buttons & 1) !== 0;
    };

    const mouseDown = function (e: MouseEvent) {
      if (isLeftMouse(e) && hasInternalTarget(e)) {
        mouseHandlers.mousedown(DomEvent.fromRawEvent(e));
      }
    };
    const mouseOver = function (e: MouseEvent) {
      if (isLeftButtonPressed(e) && hasInternalTarget(e)) {
        mouseHandlers.mouseover(DomEvent.fromRawEvent(e));
      }
    };
    const mouseUp = function (e: MouseEvent) {
      if (isLeftMouse(e) && hasInternalTarget(e)) {
        mouseHandlers.mouseup(DomEvent.fromRawEvent(e));
      }
    };

    const getDoubleTap = () => {
      const lastTarget = Cell<Element>(Element.fromDom(body as any));
      const lastTimeStamp = Cell<number>(0);

      const touchEnd = (t: TouchEvent) => {
        const target = Element.fromDom(<HtmlNode> t.target);
        if (Node.name(target) === 'td' || Node.name(target) === 'th') {
          const lT = lastTarget.get();
          const lTS = lastTimeStamp.get();
          if (Compare.eq(lT, target) && (t.timeStamp - lTS) < 300) {
            t.preventDefault();
            external(target, target);
          }
        }
        lastTarget.set(target);
        lastTimeStamp.set(t.timeStamp);
      };
      return {
        touchEnd
      };
    };

    const doubleTap = getDoubleTap();

    editor.on('mousedown', mouseDown);
    editor.on('mouseover', mouseOver);
    editor.on('mouseup', mouseUp);
    editor.on('touchend', doubleTap.touchEnd);
    editor.on('keyup', keyup);
    editor.on('keydown', keydown);
    editor.on('NodeChange', syncSelection);

    handlers = Option.some(handlerStruct({
      mousedown: mouseDown,
      mouseover: mouseOver,
      mouseup: mouseUp,
      keyup,
      keydown
    }));
  });

  const destroy = function () {
    handlers.each(function (handlers) {
      // editor.off('mousedown', handlers.mousedown());
      // editor.off('mouseover', handlers.mouseover());
      // editor.off('mouseup', handlers.mouseup());
      // editor.off('keyup', handlers.keyup());
      // editor.off('keydown', handlers.keydown());
    });
  };

  return {
    clear: annotations.clear,
    destroy
  };
}<|MERGE_RESOLUTION|>--- conflicted
+++ resolved
@@ -11,23 +11,15 @@
 import { DomParent } from '@ephox/robin';
 import { OtherCells, TableFill, TableLookup, TableResize } from '@ephox/snooker';
 import { Class, Compare, DomEvent, Element, Node, Selection, SelectionDirection } from '@ephox/sugar';
+
 import Editor from 'tinymce/core/api/Editor';
 import Env from 'tinymce/core/api/Env';
 import * as Util from '../alien/Util';
 import * as Events from '../api/Events';
-
 import { getCloneElements } from '../api/Settings';
-<<<<<<< HEAD
-import * as Util from '../alien/Util';
 import * as Direction from '../queries/Direction';
 import * as Ephemera from './Ephemera';
-import * as Events from '../api/Events';
-import { DomParent } from '@ephox/robin';
-=======
-import Direction from '../queries/Direction';
-import Ephemera from './Ephemera';
 import { SelectionTargets } from './SelectionTargets';
->>>>>>> a22ea147
 
 const hasInternalTarget = (e: Event) => {
   return Class.has(Element.fromDom(e.target as HTMLElement), 'ephox-snooker-resizer-bar') === false;
