import { Fun, Obj, Strings, Type, Unicode } from '@ephox/katamari';

import TextSeeker from 'tinymce/core/api/dom/TextSeeker';
import Editor from 'tinymce/core/api/Editor';
import { EditorEvent } from 'tinymce/core/api/util/EventDispatcher';

import * as Options from '../api/Options';
import { findChar, freefallRtl, hasProtocol, isBracketOrSpace, isPunctuation } from './Utils';

<<<<<<< HEAD
const convertToLink = (editor: Editor, rng: Range, url: string) => {
  const { dom, selection } = editor;
=======
interface ParseResult {
  readonly rng: Range;
  readonly url: string;
}

const rangeEqualsBracketOrSpace = (rangeString: string): boolean =>
  /^[(\[{ \u00a0]$/.test(rangeString);
>>>>>>> f5c2ce97

  const bookmark = selection.getBookmark();
  selection.setRng(rng);

  // Needs to be a native createlink command since this is executed in a keypress event handler
  // so the pending character that is to be inserted needs to be inserted after the link. That will not
  // happen if we use the formatter create link version.
  editor.getDoc().execCommand('createlink', false, url);

<<<<<<< HEAD
  const defaultLinkTarget = Options.getDefaultLinkTarget(editor);
  if (Type.isString(defaultLinkTarget)) {
    const anchor = selection.getNode();
    dom.setAttrib(anchor, 'target', defaultLinkTarget);
=======
const scopeIndex = (container: Node, index: number): number => {
  if (index < 0) {
    index = 0;
  }

  if (isTextNode(container)) {
    const len = container.data.length;
>>>>>>> f5c2ce97

    // Ensure noopener is added for blank targets to prevent window opener attacks
    if (defaultLinkTarget === '_blank' && !Options.allowUnsafeLinkTarget(editor)) {
      dom.setAttrib(anchor, 'rel', 'noopener');
    }
  }

  selection.moveToBookmark(bookmark);
  editor.nodeChanged();
};

<<<<<<< HEAD
const parseCurrentLine = (editor: Editor, offset: number): void => {
  const voidElements = editor.schema.getVoidElements();
  const autoLinkPattern = Options.getAutoLinkPattern(editor);
  const { dom, selection } = editor;
=======
const setStart = (rng: Range, container: Node, offset: number): void => {
  if (!isElement(container) || container.hasChildNodes()) {
    rng.setStart(container, scopeIndex(container, offset));
  } else {
    rng.setStartBefore(container);
  }
};

const setEnd = (rng: Range, container: Node, offset: number): void => {
  if (!isElement(container) || container.hasChildNodes()) {
    rng.setEnd(container, scopeIndex(container, offset));
  } else {
    rng.setEndAfter(container);
  }
};

// Note: This is similar to the Polaris protocol detection, except it also handles `mailto` and any length scheme
const hasProtocol = (url: string): boolean =>
  /^([A-Za-z][A-Za-z\d.+-]*:\/\/)|mailto:/.test(url);

// A limited list of punctuation characters that might be used after a link
const isPunctuation = (char: string) =>
  /[?!,.;:]/.test(char);

const parseCurrentLine = (editor: Editor, endOffset: number): ParseResult | null => {
  let end, endContainer, text, prev, len, rngText;
  const autoLinkPattern = Options.getAutoLinkPattern(editor);
>>>>>>> f5c2ce97

  // Never create a link when we are inside a link
  if (dom.getParent(selection.getNode(), 'a[href]') !== null) {
    return;
  }

  const rng = selection.getRng();
  const textSeeker = TextSeeker(dom, (node) => {
    return dom.isBlock(node) || Obj.has(voidElements, node.nodeName.toLowerCase()) || dom.getContentEditable(node) === 'false';
  });

  // Descend down the end container to find the text node
  const { container: endContainer, offset: endOffset } = freefallRtl(rng.endContainer, rng.endOffset);

  // Find the root container to use when walking
  const root = dom.getParent(endContainer, dom.isBlock) ?? dom.getRoot();

  // Move the selection backwards to the start of the potential URL to account for the pressed character
  // while also excluding the last full stop from a word like "www.site.com."
  const endSpot = textSeeker.backwards(endContainer, endOffset + offset, (node, offset) => {
    const text = node.data;
    const idx = findChar(text, offset, Fun.not(isBracketOrSpace));
    // Move forward one so the offset is after the found character unless the found char is a punctuation char
    return idx === -1 || isPunctuation(text[idx]) ? idx : idx + 1;
  }, root);

  if (!endSpot) {
    return;
  }

  // Walk backwards until we find a boundary or a bracket/space
  let lastTextNode = endSpot.container;
  const startSpot = textSeeker.backwards(endSpot.container, endSpot.offset, (node, offset) => {
    lastTextNode = node;
    const idx = findChar(node.data, offset, isBracketOrSpace);
    // Move forward one so that the offset is after the bracket/space
    return idx === -1 ? idx : idx + 1;
  }, root);

  const newRng = dom.createRng();
  if (!startSpot) {
    newRng.setStart(lastTextNode, 0);
  } else {
    newRng.setStart(startSpot.container, startSpot.offset);
  }
  newRng.setEnd(endSpot.container, endSpot.offset);

  const rngText = Unicode.removeZwsp(newRng.toString());
  const matches = rngText.match(autoLinkPattern);
  if (matches) {
    let url = matches[0];
    if (Strings.startsWith(url, 'www.')) {
      const protocol = Options.getDefaultLinkProtocol(editor);
      url = protocol + '://' + url;
    } else if (Strings.contains(url, '@') && !hasProtocol(url)) {
      url = 'mailto:' + url;
    }

<<<<<<< HEAD
    convertToLink(editor, newRng, url);
  }
};

const handleBracket = (editor: Editor): void =>
  parseCurrentLine(editor, 0);

const handleSpacebar = (editor: Editor): void =>
  parseCurrentLine(editor, -1);

const handleEnter = (editor: Editor): void =>
  parseCurrentLine(editor, 0);
=======
    return { rng, url };
  } else {
    return null;
  }
};

const convertToLink = (editor: Editor, result: ParseResult) => {
  const defaultLinkTarget = Options.getDefaultLinkTarget(editor);
  const { rng, url } = result;

  editor.undoManager.transact(() => {
    const bookmark = editor.selection.getBookmark();
    editor.selection.setRng(rng);

    // Needs to be a native createlink command since this is executed in a keypress event handler
    // so the pending character that is to be inserted needs to be inserted after the link. That will not
    // happen if we use the formatter create link version. Since we're using the native command
    // then we also need to ensure the exec command events are fired for backwards compatibility.
    const command = 'createlink';
    const args = { command, ui: false, value: url };
    const beforeExecEvent = editor.dispatch('BeforeExecCommand', args);
    if (!beforeExecEvent.isDefaultPrevented()) {
      editor.getDoc().execCommand(command, false, url);
      editor.dispatch('ExecCommand', args);

      if (Type.isString(defaultLinkTarget)) {
        editor.dom.setAttrib(editor.selection.getNode(), 'target', defaultLinkTarget);
      }
    }

    editor.selection.moveToBookmark(bookmark);
    editor.nodeChanged();
  });
};

const handleSpacebar = (editor: Editor): void => {
  const result = parseCurrentLine(editor, 0);
  if (Type.isNonNullable(result)) {
    convertToLink(editor, result);
  }
};

const handleBracket = handleSpacebar;

const handleEnter = (editor: Editor, e: EditorEvent<KeyboardEvent>): void => {
  const result = parseCurrentLine(editor, -1);
  if (Type.isNonNullable(result)) {
    // If we have a match then we need to take over the enter behaviour to ensure the undo stack
    // allows undoing just the URL change without undoing the enter
    e.preventDefault();
    editor.execCommand('mceInsertNewLine', false, e);
    convertToLink(editor, result);
  }
};
>>>>>>> f5c2ce97

const setup = (editor: Editor): void => {
  editor.on('keydown', (e) => {
    if (e.keyCode === 13 && !e.isDefaultPrevented()) {
      handleEnter(editor, e);
    }
  });

  editor.on('keyup', (e) => {
    if (e.keyCode === 32) {
      handleSpacebar(editor);
    // One of the closing bracket keys: ), ] or }
    } else if (e.keyCode === 48 && e.shiftKey || e.keyCode === 221) {
      handleBracket(editor);
    }
  });
};

export {
  setup
};<|MERGE_RESOLUTION|>--- conflicted
+++ resolved
@@ -7,86 +7,15 @@
 import * as Options from '../api/Options';
 import { findChar, freefallRtl, hasProtocol, isBracketOrSpace, isPunctuation } from './Utils';
 
-<<<<<<< HEAD
-const convertToLink = (editor: Editor, rng: Range, url: string) => {
-  const { dom, selection } = editor;
-=======
 interface ParseResult {
   readonly rng: Range;
   readonly url: string;
 }
 
-const rangeEqualsBracketOrSpace = (rangeString: string): boolean =>
-  /^[(\[{ \u00a0]$/.test(rangeString);
->>>>>>> f5c2ce97
-
-  const bookmark = selection.getBookmark();
-  selection.setRng(rng);
-
-  // Needs to be a native createlink command since this is executed in a keypress event handler
-  // so the pending character that is to be inserted needs to be inserted after the link. That will not
-  // happen if we use the formatter create link version.
-  editor.getDoc().execCommand('createlink', false, url);
-
-<<<<<<< HEAD
-  const defaultLinkTarget = Options.getDefaultLinkTarget(editor);
-  if (Type.isString(defaultLinkTarget)) {
-    const anchor = selection.getNode();
-    dom.setAttrib(anchor, 'target', defaultLinkTarget);
-=======
-const scopeIndex = (container: Node, index: number): number => {
-  if (index < 0) {
-    index = 0;
-  }
-
-  if (isTextNode(container)) {
-    const len = container.data.length;
->>>>>>> f5c2ce97
-
-    // Ensure noopener is added for blank targets to prevent window opener attacks
-    if (defaultLinkTarget === '_blank' && !Options.allowUnsafeLinkTarget(editor)) {
-      dom.setAttrib(anchor, 'rel', 'noopener');
-    }
-  }
-
-  selection.moveToBookmark(bookmark);
-  editor.nodeChanged();
-};
-
-<<<<<<< HEAD
-const parseCurrentLine = (editor: Editor, offset: number): void => {
+const parseCurrentLine = (editor: Editor, offset: number): ParseResult => {
   const voidElements = editor.schema.getVoidElements();
   const autoLinkPattern = Options.getAutoLinkPattern(editor);
   const { dom, selection } = editor;
-=======
-const setStart = (rng: Range, container: Node, offset: number): void => {
-  if (!isElement(container) || container.hasChildNodes()) {
-    rng.setStart(container, scopeIndex(container, offset));
-  } else {
-    rng.setStartBefore(container);
-  }
-};
-
-const setEnd = (rng: Range, container: Node, offset: number): void => {
-  if (!isElement(container) || container.hasChildNodes()) {
-    rng.setEnd(container, scopeIndex(container, offset));
-  } else {
-    rng.setEndAfter(container);
-  }
-};
-
-// Note: This is similar to the Polaris protocol detection, except it also handles `mailto` and any length scheme
-const hasProtocol = (url: string): boolean =>
-  /^([A-Za-z][A-Za-z\d.+-]*:\/\/)|mailto:/.test(url);
-
-// A limited list of punctuation characters that might be used after a link
-const isPunctuation = (char: string) =>
-  /[?!,.;:]/.test(char);
-
-const parseCurrentLine = (editor: Editor, endOffset: number): ParseResult | null => {
-  let end, endContainer, text, prev, len, rngText;
-  const autoLinkPattern = Options.getAutoLinkPattern(editor);
->>>>>>> f5c2ce97
 
   // Never create a link when we are inside a link
   if (dom.getParent(selection.getNode(), 'a[href]') !== null) {
@@ -145,33 +74,19 @@
       url = 'mailto:' + url;
     }
 
-<<<<<<< HEAD
-    convertToLink(editor, newRng, url);
-  }
-};
-
-const handleBracket = (editor: Editor): void =>
-  parseCurrentLine(editor, 0);
-
-const handleSpacebar = (editor: Editor): void =>
-  parseCurrentLine(editor, -1);
-
-const handleEnter = (editor: Editor): void =>
-  parseCurrentLine(editor, 0);
-=======
-    return { rng, url };
+    return { rng: newRng, url };
   } else {
     return null;
   }
 };
 
-const convertToLink = (editor: Editor, result: ParseResult) => {
-  const defaultLinkTarget = Options.getDefaultLinkTarget(editor);
+const convertToLink = (editor: Editor, result: ParseResult): void => {
+  const { dom, selection } = editor;
   const { rng, url } = result;
 
   editor.undoManager.transact(() => {
-    const bookmark = editor.selection.getBookmark();
-    editor.selection.setRng(rng);
+    const bookmark = selection.getBookmark();
+    selection.setRng(rng);
 
     // Needs to be a native createlink command since this is executed in a keypress event handler
     // so the pending character that is to be inserted needs to be inserted after the link. That will not
@@ -184,18 +99,25 @@
       editor.getDoc().execCommand(command, false, url);
       editor.dispatch('ExecCommand', args);
 
+      const defaultLinkTarget = Options.getDefaultLinkTarget(editor);
       if (Type.isString(defaultLinkTarget)) {
-        editor.dom.setAttrib(editor.selection.getNode(), 'target', defaultLinkTarget);
+        const anchor = selection.getNode();
+        dom.setAttrib(anchor, 'target', defaultLinkTarget);
+
+        // Ensure noopener is added for blank targets to prevent window opener attacks
+        if (defaultLinkTarget === '_blank' && !Options.allowUnsafeLinkTarget(editor)) {
+          dom.setAttrib(anchor, 'rel', 'noopener');
+        }
       }
     }
 
-    editor.selection.moveToBookmark(bookmark);
+    selection.moveToBookmark(bookmark);
     editor.nodeChanged();
   });
 };
 
 const handleSpacebar = (editor: Editor): void => {
-  const result = parseCurrentLine(editor, 0);
+  const result = parseCurrentLine(editor, -1);
   if (Type.isNonNullable(result)) {
     convertToLink(editor, result);
   }
@@ -204,7 +126,7 @@
 const handleBracket = handleSpacebar;
 
 const handleEnter = (editor: Editor, e: EditorEvent<KeyboardEvent>): void => {
-  const result = parseCurrentLine(editor, -1);
+  const result = parseCurrentLine(editor, 0);
   if (Type.isNonNullable(result)) {
     // If we have a match then we need to take over the enter behaviour to ensure the undo stack
     // allows undoing just the URL change without undoing the enter
@@ -213,7 +135,6 @@
     convertToLink(editor, result);
   }
 };
->>>>>>> f5c2ce97
 
 const setup = (editor: Editor): void => {
   editor.on('keydown', (e) => {
