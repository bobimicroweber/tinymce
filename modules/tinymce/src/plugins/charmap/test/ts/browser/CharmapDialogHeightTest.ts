--- conflicted
+++ resolved
@@ -1,10 +1,5 @@
-<<<<<<< HEAD
-import { Chain, FocusTools, Guard, Keyboard, Keys, Log, Pipeline, UiFinder, NamedChain } from '@ephox/agar';
+import { Chain, FocusTools, Guard, Log, NamedChain, Pipeline, UiFinder } from '@ephox/agar';
 import { UnitTest } from '@ephox/bedrock-client';
-=======
-import { Chain, FocusTools, Guard, Log, NamedChain, Pipeline, UiFinder } from '@ephox/agar';
-import { UnitTest } from '@ephox/bedrock';
->>>>>>> 56f3efbc
 import { document } from '@ephox/dom-globals';
 import { Result } from '@ephox/katamari';
 import { TinyApis, TinyLoader, TinyUi } from '@ephox/mcagar';
