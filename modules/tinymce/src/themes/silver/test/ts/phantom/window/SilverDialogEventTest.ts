--- conflicted
+++ resolved
@@ -6,19 +6,13 @@
 import { Fun, Result, Option } from '@ephox/katamari';
 import { Body } from '@ephox/sugar';
 
-<<<<<<< HEAD
-import { renderDialog } from 'tinymce/themes/silver/ui/window/SilverDialog';
-import { WindowExtra } from 'tinymce/themes/silver/ui/window/SilverDialogCommon';
-import I18n from 'tinymce/core/api/util/I18n';
-=======
 import I18n from 'tinymce/core/api/util/I18n';
 import { renderDialog } from 'tinymce/themes/silver/ui/window/SilverDialog';
 import { WindowExtra } from 'tinymce/themes/silver/ui/window/SilverDialogCommon';
->>>>>>> 2236ff8c
 
 UnitTest.asynctest('SilverDialog Event Test', (success, failure) => {
 
-  const dialogSpec = (store): DialogManager.DialogInit<Record<string, any>> => {
+  const dialogSpec = (store): DialogManager.DialogInit<{}> => {
     // the `any` here can't be removed, because internalDialog uses types that aren't exposed from Bridge
     return {
       internalDialog: {
