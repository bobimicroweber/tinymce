/**
 * Copyright (c) Tiny Technologies, Inc. All rights reserved.
 * Licensed under the LGPL or a commercial license.
 * For LGPL see License.txt in the project root for license information.
 * For commercial licenses see https://www.tiny.cloud/
 */

import { InlineContent, Types } from '@ephox/bridge';
<<<<<<< HEAD
import { Range, Text } from '@ephox/dom-globals';
import { Arr, Option, Fun } from '@ephox/katamari';
=======
import { Node, Range } from '@ephox/dom-globals';
import { Arr, Option, Options } from '@ephox/katamari';
import DOMUtils from 'tinymce/core/api/dom/DOMUtils';
>>>>>>> 23c6dc82
import Editor from 'tinymce/core/api/Editor';
import Promise from 'tinymce/core/api/util/Promise';

import * as Spot from '../alien/Spot';
import { toLeaf } from '../alien/TextDescent';
import { repeatLeft } from '../alien/TextSearch';
import { AutocompleteContext, getContext } from './AutocompleteContext';
import { AutocompleterDatabase } from './Autocompleters';
import { isWhitespace } from './AutocompleteUtils';

export interface AutocompleteLookupData {
  matchText: string;
  items: InlineContent.AutocompleterContents[];
  columns: Types.ColumnTypes;
  onAction: (autoApi: InlineContent.AutocompleterInstanceApi, rng: Range, value: string, meta: Record<string, any>) => void;
}

export interface AutocompleteLookupInfo {
  context: AutocompleteContext;
  lookupData: Promise<AutocompleteLookupData[]>;
}

const isPreviousCharContent = (dom: DOMUtils, leaf: Spot.SpotPoint<Node>) => {
  // If at the start of the range, then we need to look backwards one more place. Otherwise we just need to look at the current text
  return repeatLeft(dom, leaf.container, leaf.offset, (element, offset) => offset === 0 ? -1 : offset, dom.getRoot()).filter((spot) => {
    const char = spot.container.data.charAt(spot.offset - 1);
    return !isWhitespace(char);
  }).isSome();
};

const isStartOfWord = (dom: DOMUtils) => {
  return (rng: Range) => {
    const leaf = toLeaf(rng.startContainer, rng.startOffset);
    return !isPreviousCharContent(dom, leaf);
  };
};

const getTriggerContext = (dom: DOMUtils, initRange: Range, database: AutocompleterDatabase): Option<AutocompleteContext> => {
  return Arr.findMap(database.triggerChars, (ch) => {
    return getContext(dom, initRange, ch);
  });
};

const lookup = (editor: Editor, getDatabase: () => AutocompleterDatabase): Option<AutocompleteLookupInfo> => {
  const database = getDatabase();
  const rng = editor.selection.getRng();

  return getTriggerContext(editor.dom, rng, database).bind((context) => lookupWithContext(editor, getDatabase, context));
};

const lookupWithContext = (editor: Editor, getDatabase: () => AutocompleterDatabase, context: AutocompleteContext, fetchOptions: Record<string, any> = {}): Option<AutocompleteLookupInfo> => {
  const database = getDatabase();
  const rng = editor.selection.getRng();
  const startText = rng.startContainer.nodeValue;

  const autocompleters = Arr.filter(database.lookupByChar(context.triggerChar), (autocompleter) => {
    return context.text.length >= autocompleter.minChars && autocompleter.matches.getOrThunk(() => isStartOfWord(editor.dom))(context.range, startText, context.text);
  });

  if (autocompleters.length === 0) {
    return Option.none();
  }

  const lookupData = Promise.all(Arr.map(autocompleters, (ac) => {
    // TODO: Find a sensible way to do maxResults
    const fetchResult = ac.fetch(context.text, ac.maxResults, fetchOptions);
    return fetchResult.then((results) => ({
      matchText: context.text,
      items: results,
      columns: ac.columns,
      onAction: ac.onAction
    }));
  }));

  return Option.some({
    lookupData,
    context
  });
};

export {
  lookup,
  lookupWithContext
};<|MERGE_RESOLUTION|>--- conflicted
+++ resolved
@@ -6,14 +6,9 @@
  */
 
 import { InlineContent, Types } from '@ephox/bridge';
-<<<<<<< HEAD
-import { Range, Text } from '@ephox/dom-globals';
-import { Arr, Option, Fun } from '@ephox/katamari';
-=======
 import { Node, Range } from '@ephox/dom-globals';
-import { Arr, Option, Options } from '@ephox/katamari';
+import { Arr, Option } from '@ephox/katamari';
 import DOMUtils from 'tinymce/core/api/dom/DOMUtils';
->>>>>>> 23c6dc82
 import Editor from 'tinymce/core/api/Editor';
 import Promise from 'tinymce/core/api/util/Promise';
 
