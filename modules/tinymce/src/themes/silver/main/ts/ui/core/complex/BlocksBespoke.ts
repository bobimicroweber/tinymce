import { AlloyComponent, AlloyTriggers, SketchSpec } from '@ephox/alloy';
import { Fun, Optional } from '@ephox/katamari';

import Editor from 'tinymce/core/api/Editor';
import { BlockFormat, InlineFormat } from 'tinymce/core/api/fmt/Format';

import * as Events from '../../../api/Events';
import { UiFactoryBackstage } from '../../../backstage/Backstage';
import { updateMenuText } from '../../dropdown/CommonDropdown';
import { onActionToggleFormat, onSetupEditableToggle } from '../ControlUtils';
import { BespokeSelectTooltip, createMenuItems, createSelectButton, SelectSpec } from './BespokeSelect';
import { buildBasicSettingsDataset, Delimiter } from './SelectDatasets';
import { findNearest } from './utils/FormatDetection';
import * as Tooltip from './utils/Tooltip';

const menuTitle = 'Blocks';
<<<<<<< HEAD
const btnTooltip: BespokeSelectTooltip = {
  tooltip: 'Block {0}',
  hasPlaceholder: true
};
=======
const btnTooltip = 'Block {0}';
>>>>>>> b0b6172d
const fallbackFormat = 'Paragraph';

const getSpec = (editor: Editor): SelectSpec => {

  const isSelectedFor = (format: string) => () => editor.formatter.match(format);

  const getPreviewFor = (format: string) => () => {
    const fmt = editor.formatter.get(format);
    if (fmt) {
      return Optional.some({
        tag: fmt.length > 0 ? (fmt[0] as InlineFormat).inline || (fmt[0] as BlockFormat).block || 'div' : 'div',
        styles: editor.dom.parseStyle(editor.formatter.getCssText(format))
      });
    } else {
      return Optional.none();
    }
  };

  const updateSelectMenuText = (comp: AlloyComponent) => {
    const detectedFormat = findNearest(editor, () => dataset.data);
    const text = detectedFormat.fold(Fun.constant(fallbackFormat), (fmt) => fmt.title);
    AlloyTriggers.emitWith(comp, updateMenuText, {
      text
    });
    Events.fireBlocksTextUpdate(editor, { value: text });
  };

  const dataset = buildBasicSettingsDataset(editor, 'block_formats', Delimiter.SemiColon);

  return {
<<<<<<< HEAD
    tooltip: Tooltip.makeTooltip(editor, btnTooltip, fallbackFormat),
=======
    tooltip: Tooltip.makeTooltipText(editor, btnTooltip, fallbackFormat),
>>>>>>> b0b6172d
    text: Optional.some(fallbackFormat),
    icon: Optional.none(),
    isSelectedFor,
    getCurrentValue: Optional.none,
    getPreviewFor,
    onAction: onActionToggleFormat(editor),
    updateText: updateSelectMenuText,
    dataset,
    shouldHide: false,
    isInvalid: (item) => !editor.formatter.canApply(item.format)
  };
};

const createBlocksButton = (editor: Editor, backstage: UiFactoryBackstage): SketchSpec =>
  createSelectButton(editor, backstage, getSpec(editor), btnTooltip, 'BlocksTextUpdate');

// FIX: Test this!
const createBlocksMenu = (editor: Editor, backstage: UiFactoryBackstage): void => {
  const menuItems = createMenuItems(editor, backstage, getSpec(editor));
  editor.ui.registry.addNestedMenuItem('blocks', {
    text: menuTitle,
    onSetup: onSetupEditableToggle(editor),
    getSubmenuItems: () => menuItems.items.validateItems(menuItems.getStyleItems())
  });
};
export { createBlocksButton, createBlocksMenu };<|MERGE_RESOLUTION|>--- conflicted
+++ resolved
@@ -8,20 +8,13 @@
 import { UiFactoryBackstage } from '../../../backstage/Backstage';
 import { updateMenuText } from '../../dropdown/CommonDropdown';
 import { onActionToggleFormat, onSetupEditableToggle } from '../ControlUtils';
-import { BespokeSelectTooltip, createMenuItems, createSelectButton, SelectSpec } from './BespokeSelect';
+import { createMenuItems, createSelectButton, SelectSpec } from './BespokeSelect';
 import { buildBasicSettingsDataset, Delimiter } from './SelectDatasets';
 import { findNearest } from './utils/FormatDetection';
 import * as Tooltip from './utils/Tooltip';
 
 const menuTitle = 'Blocks';
-<<<<<<< HEAD
-const btnTooltip: BespokeSelectTooltip = {
-  tooltip: 'Block {0}',
-  hasPlaceholder: true
-};
-=======
 const btnTooltip = 'Block {0}';
->>>>>>> b0b6172d
 const fallbackFormat = 'Paragraph';
 
 const getSpec = (editor: Editor): SelectSpec => {
@@ -52,11 +45,7 @@
   const dataset = buildBasicSettingsDataset(editor, 'block_formats', Delimiter.SemiColon);
 
   return {
-<<<<<<< HEAD
-    tooltip: Tooltip.makeTooltip(editor, btnTooltip, fallbackFormat),
-=======
     tooltip: Tooltip.makeTooltipText(editor, btnTooltip, fallbackFormat),
->>>>>>> b0b6172d
     text: Optional.some(fallbackFormat),
     icon: Optional.none(),
     isSelectedFor,
