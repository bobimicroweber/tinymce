--- conflicted
+++ resolved
@@ -9,21 +9,14 @@
 import { UiFactoryBackstage } from '../../../backstage/Backstage';
 import { updateMenuText } from '../../dropdown/CommonDropdown';
 import { onActionToggleFormat, onSetupEditableToggle } from '../ControlUtils';
-import { BespokeSelectTooltip, createMenuItems, createSelectButton, SelectSpec } from './BespokeSelect';
+import { createMenuItems, createSelectButton, SelectSpec } from './BespokeSelect';
 import { AdvancedSelectDataset, BasicSelectItem, SelectDataset } from './SelectDatasets';
 import { getStyleFormats, isFormatReference, isNestedFormat, StyleFormatType } from './StyleFormat';
 import { findNearest } from './utils/FormatDetection';
 import * as Tooltip from './utils/Tooltip';
 
 const menuTitle = 'Formats';
-<<<<<<< HEAD
-const btnTooltip: BespokeSelectTooltip = {
-  tooltip: 'Format {0}',
-  hasPlaceholder: true
-};
-=======
 const btnTooltip = 'Format {0}';
->>>>>>> b0b6172d
 
 const getSpec = (editor: Editor, dataset: SelectDataset): SelectSpec => {
   const fallbackFormat = 'Paragraph';
@@ -58,11 +51,7 @@
   };
 
   return {
-<<<<<<< HEAD
-    tooltip: Tooltip.makeTooltip(editor, btnTooltip, fallbackFormat),
-=======
     tooltip: Tooltip.makeTooltipText(editor, btnTooltip, fallbackFormat),
->>>>>>> b0b6172d
     text: Optional.some(fallbackFormat),
     icon: Optional.none(),
     isSelectedFor,
