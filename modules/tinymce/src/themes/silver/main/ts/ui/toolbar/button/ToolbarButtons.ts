--- conflicted
+++ resolved
@@ -190,17 +190,6 @@
   });
 };
 
-<<<<<<< HEAD
-=======
-const generateTooltippingBehaviour = (providersBackstage: UiFactoryBackstageProviders, text: Optional<string>, shortcut: Optional<string>) => text.map(
-  (t) => Tooltipping.config(
-    providersBackstage.tooltips.getConfig({
-      tooltipText: providersBackstage.translate(t) + shortcut.map((shortcut) => ` (${ConvertShortcut.convertText(shortcut)})`).getOr(''),
-    })
-  )
-).toArray();
-
->>>>>>> 177e19e5
 const renderCommonToolbarButton = <T>(spec: GeneralToolbarButton<T>, specialisation: Specialisation<T>, providersBackstage: UiFactoryBackstageProviders, btnName?: string): SketchSpec => {
   const editorOffCell = Cell(Fun.noop);
   const structure = renderCommonStructure(spec.icon, spec.text, spec.tooltip, Optional.none(), providersBackstage, btnName);
@@ -220,17 +209,13 @@
             onControlAttached(specialisation, editorOffCell),
             onControlDetached(specialisation, editorOffCell)
           ]),
-<<<<<<< HEAD
           ...(spec.tooltip.map(
             (t) => Tooltipping.config(
               providersBackstage.tooltips.getConfig({
-                tooltipText: providersBackstage.translate(t)
+                tooltipText: providersBackstage.translate(t) + spec.shortcut.map((shortcut) => ` (${ConvertShortcut.convertText(shortcut)})`).getOr(''),
               })
             )
           )).toArray(),
-=======
-          ...generateTooltippingBehaviour(providersBackstage, spec.tooltip, spec.shortcut),
->>>>>>> 177e19e5
           // Enable toolbar buttons by default
           DisablingConfigs.toolbarButton(() => !spec.enabled || providersBackstage.isDisabled()),
           ReadOnly.receivingConfig()
@@ -384,7 +369,6 @@
         onControlDetached(specialisation, editorOffCell)
       ]),
       Unselecting.config({ }),
-<<<<<<< HEAD
       ...(spec.tooltip.map((tooltip) => {
         return Tooltipping.config(
           {
@@ -402,9 +386,6 @@
           }
         );
       }).toArray())
-=======
-      ...generateTooltippingBehaviour(sharedBackstage.providers, spec.tooltip, Optional.none()),
->>>>>>> 177e19e5
     ]),
 
     eventOrder: {
