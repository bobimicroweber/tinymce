{
  "name": "@ephox/boulder",
  "version": "7.1.6",
  "description": "Basic javascript object validation",
  "dependencies": {
    "@ephox/katamari": "^9.1.6"
  },
  "devDependencies": {
<<<<<<< HEAD
    "@ephox/agar": "^8.0.0",
    "@ephox/katamari-assertions": "^4.0.9"
=======
    "@ephox/agar": "^8.0.1",
    "@ephox/katamari-assertions": "^4.0.10"
>>>>>>> e7d6eaf9
  },
  "scripts": {
    "test": "bedrock-auto -b chrome-headless -d src/test/ts",
    "test-manual": "bedrock -d src/test/ts",
    "lint": "eslint --config ../../.eslintrc.json src/**/*.ts",
    "prepublishOnly": "tsc -b",
    "build": "tsc"
  },
  "repository": {
    "type": "git",
    "url": "https://github.com/tinymce/tinymce.git",
    "directory": "modules/boulder"
  },
  "keywords": [
    "validation"
  ],
  "files": [
    "lib/main",
    "lib/demo",
    "lib/test",
    "src",
    "tsconfig.json",
    "README.md",
    "LEGAL.txt",
    "CHANGELOG.txt",
    "LICENSE.txt"
  ],
  "author": "Ephox Corporation DBA Tiny Technologies, Inc",
  "license": "MIT",
  "main": "./lib/main/ts/ephox/boulder/api/Main.js",
  "module": "./lib/main/ts/ephox/boulder/api/Main.js",
  "types": "./lib/main/ts/ephox/boulder/api/Main.d.ts"
}<|MERGE_RESOLUTION|>--- conflicted
+++ resolved
@@ -6,13 +6,8 @@
     "@ephox/katamari": "^9.1.6"
   },
   "devDependencies": {
-<<<<<<< HEAD
-    "@ephox/agar": "^8.0.0",
-    "@ephox/katamari-assertions": "^4.0.9"
-=======
     "@ephox/agar": "^8.0.1",
     "@ephox/katamari-assertions": "^4.0.10"
->>>>>>> e7d6eaf9
   },
   "scripts": {
     "test": "bedrock-auto -b chrome-headless -d src/test/ts",
