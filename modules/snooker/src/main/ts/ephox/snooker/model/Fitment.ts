--- conflicted
+++ resolved
@@ -59,13 +59,6 @@
   };
 };
 
-<<<<<<< HEAD
-const colFill = function (grid: Structs.RowCells[], amount: number, generator: SimpleGenerators): Structs.RowCells[] {
-  return Arr.map(grid, function (row) {
-    return GridRow.setCells(row, row.cells().concat(fill(Util.range(amount), generator)));
-  });
-};
-=======
 const fill = <T> (cells: T[], generator: SimpleGenerators) => Arr.map(cells, () => Structs.elementnew(generator.cell(), true));
 
 const rowFill = (grid: Structs.RowCells[], amount: number, generator: SimpleGenerators): Structs.RowCells[] =>
@@ -73,7 +66,6 @@
 
 const colFill = (grid: Structs.RowCells[], amount: number, generator: SimpleGenerators): Structs.RowCells[] =>
   Arr.map(grid, (row) => GridRow.setCells(row, row.cells().concat(fill(Util.range(0, amount), generator))));
->>>>>>> 169a9921
 
 const tailor = (gridA: Structs.RowCells[], delta: Delta, generator: SimpleGenerators): Structs.RowCells[] => {
   const fillCols = delta.colDelta < 0 ? colFill : Fun.identity;
