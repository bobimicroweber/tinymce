import { Universe } from '@ephox/boss';
<<<<<<< HEAD
import { Fun, Optional, Optionals } from '@ephox/katamari';

=======
import { Arr, Fun, Optional } from '@ephox/katamari';
>>>>>>> c754959a
import { WordDecisionItem } from '../words/WordDecision';

export interface ZoneDetails<E> {
  readonly lang: string;
  readonly details: WordDecisionItem<E>[];
}

export interface LanguageZones<E> {
  openInline: (optLang: Optional<string>, elem: E) => void;
  closeInline: (optLang: Optional<string>, elem: E) => void;
  addDetail: (detail: WordDecisionItem<E>) => void;
  addEmpty: (empty: E) => void;
  openBoundary: (optLang: Optional<string>, elem: E) => void;
  closeBoundary: (optLang: Optional<string>, elem: E) => void;
  done: () => ZoneDetails<E>[];
}

const nu = <E>(defaultLang: string): LanguageZones<E> => {
  let stack: string[] = [];

  const zones: ZoneDetails<E>[] = [];

  let zone: WordDecisionItem<E>[] = [];
  let zoneLang = defaultLang;

  const push = (optLang: Optional<string>) => {
    optLang.each((l) => {
      stack.push(l);
    });
  };

  const pop = (optLang: Optional<string>) => {
    optLang.each((_l) => {
      stack = stack.slice(0, stack.length - 1);
    });
  };

  const topOfStack = () => {
    return Optional.from(stack[stack.length - 1]);
  };

  const pushZone = () => {
    if (zone.length > 0) {
      // Intentionally, not a zone. These are details
      zones.push({
        lang: zoneLang,
        details: zone
      });
    }
  };

  const spawn = (newLang: string) => {
    pushZone();
    zone = [];
    zoneLang = newLang;
  };

  const getLang = (optLang: Optional<string>) => {
    return optLang.or(topOfStack()).getOr(defaultLang);
  };

  const openInline = (optLang: Optional<string>, _elem: E) => {
    const lang = getLang(optLang);
    // If the inline tag being opened is different from the current top of the stack,
    // then we don't want to create a new zone.
    if (lang !== zoneLang) {
      spawn(lang);
    }
    push(optLang);
  };

  const closeInline = (optLang: Optional<string>, _elem: E) => {
    pop(optLang);
  };

  const addDetail = (detail: WordDecisionItem<E>) => {
    const lang = getLang(Optional.none());
    // If the top of the stack is not the same as zoneLang, then we need to spawn again.
    if (lang !== zoneLang) {
      spawn(lang);
    }
    zone.push(detail);
  };

  const addEmpty = (_empty: E) => {
    const lang = getLang(Optional.none());
    spawn(lang);
  };

  const openBoundary = (optLang: Optional<string>, _elem: E) => {
    push(optLang);
    const lang = getLang(optLang);
    spawn(lang);
  };

  const closeBoundary = (optLang: Optional<string>, _elem: E) => {
    pop(optLang);
    const lang = getLang(optLang);
    spawn(lang);
  };

  const done = () => {
    pushZone();
    return zones.slice(0);
  };

  return {
    openInline,
    closeInline,
    addDetail,
    addEmpty,
    openBoundary,
    closeBoundary,
    done
  };
};

// Returns: Optional(string) of the LANG attribute of the closest ancestor element or None.
//  - uses Fun.never for isRoot parameter to search even the top HTML element
//    (regardless of 'classic'/iframe or 'inline'/div mode).
// Note: there may be descendant elements with a different language
const calculate = <E, D>(universe: Universe<E, D>, item: E): Optional<string> => {
  const props = universe.property();
  return props.getLanguage(item).orThunk(() => {
    const ancestors = universe.up().all(item, Fun.never);
    return Arr.findMap(ancestors, props.getLanguage);
  });
};

const strictBounder = (envLang: string, onlyLang: string) => {
  return <E, D>(universe: Universe<E, D>, item: E): boolean => {
    const itemLang = calculate(universe, item).getOr(envLang);
    return onlyLang !== itemLang;
  };
};

const softBounder = (optLang: Optional<string>) => {
  return <E, D>(universe: Universe<E, D>, item: E): boolean => {
    const itemLang = calculate(universe, item);
    return !Optionals.equals(optLang, itemLang);
  };
};

export const LanguageZones = {
  nu,
  calculate,
  softBounder,
  strictBounder
};<|MERGE_RESOLUTION|>--- conflicted
+++ resolved
@@ -1,10 +1,6 @@
 import { Universe } from '@ephox/boss';
-<<<<<<< HEAD
-import { Fun, Optional, Optionals } from '@ephox/katamari';
+import { Arr, Fun, Optional } from '@ephox/katamari';
 
-=======
-import { Arr, Fun, Optional } from '@ephox/katamari';
->>>>>>> c754959a
 import { WordDecisionItem } from '../words/WordDecision';
 
 export interface ZoneDetails<E> {
