# Changelog
All notable changes to this project will be documented in this file.

The format is based on [Keep a Changelog](http://keepachangelog.com/en/1.0.0/)
and this project adheres to [Semantic Versioning](http://semver.org/spec/v2.0.0.html).

## Unreleased

<<<<<<< HEAD
### Changed
- Upgraded to Katamari 9.0, which is incompatible with Katamari 8.0 if used in the same bundle.

## 9.0.1 - TBD
=======
## 9.0.2 - 2021-10-11
>>>>>>> 1a45124a

### Fixed
- `TextZone` functions no longer treat soft hyphens (`&shy;` entities) as word breaks #TINY-7908

## 9.0.0 - 2021-08-26

### Added
- Exposed the `TextZones.Zone` and `Words.WordScope` types.

### Changed
- Upgraded to Katamari 8.0, which includes breaking changes to the `Optional` API used in this module.

## 8.1.0 - 2021-07-12

### Changed
- `TextZones` APIs now use `universe.property().getLanguage` function instead of looking at `lang` attribute directly #TINY-7570<|MERGE_RESOLUTION|>--- conflicted
+++ resolved
@@ -6,14 +6,10 @@
 
 ## Unreleased
 
-<<<<<<< HEAD
 ### Changed
 - Upgraded to Katamari 9.0, which is incompatible with Katamari 8.0 if used in the same bundle.
 
-## 9.0.1 - TBD
-=======
 ## 9.0.2 - 2021-10-11
->>>>>>> 1a45124a
 
 ### Fixed
 - `TextZone` functions no longer treat soft hyphens (`&shy;` entities) as word breaks #TINY-7908
