--- conflicted
+++ resolved
@@ -18,12 +18,7 @@
     "LICENSE.txt"
   ],
   "dependencies": {
-<<<<<<< HEAD
-    "@ephox/boss": "^3.1.7",
-=======
     "@ephox/boss": "^3.1.8",
-    "@ephox/dom-globals": "^1.1.2",
->>>>>>> 42ef19e0
     "@ephox/katamari": "^6.1.1",
     "@ephox/polaris": "^3.0.52",
     "tslib": "^2.0.0"
