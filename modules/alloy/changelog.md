# Changelog
All notable changes to this project will be documented in this file.

The format is based on [Keep a Changelog](http://keepachangelog.com/en/1.0.0/)
and this project adheres to [Semantic Versioning](http://semver.org/spec/v2.0.0.html).

## [Unreleased]

<<<<<<< HEAD
# [6.0.0] - TBD

### Removed
- Removed `getMoreButton` and `getOverflow` methods from the `SplitSlidingToolbar` component.
- Removed `getMoreButton` method from the `SplitFloatingToolbar` component.
- Removed `getAnchor` configuration from the `SplitFloatingToolbar` component.

### Added
- Added new `FloatingToolbar` component.
- Added new vertical directionality for layouts
- Added `setGroups` and `toggle` methods and `getBounds` configuration to the `FloatingToolbarButton` component.
 
### Fixed
- Improved `Docking` scroll performance by only calculating the offset origin as required.

### Improved
- Moved modules from "alien" folder into Sugar, Katamari and other folders in Alloy.


=======
# [5.0.7] - 2019-12-02

### Fixed
- Improved `Docking` scroll performance by only calculating the offset origin as required.

>>>>>>> 9eee8b1e
# [5.0.2] - 2019-11-11

### Fixed
- Fixed `TouchDragging` behaviour triggering drag on any document touchmove event.
- Fixed dragging updating start state on window scroll, when dragging hadn't started.
- Fixed menu item execute not killing the original mouse or touch event.
- Fixed touchstart events bubbling up from buttons.

# [5.0.1] - 2019-10-25

### Fixed
- Fixed clicking on the modal dialog blocker component focusing the document body.

# [5.0.0] - 2019-10-17

### Added
- Added `mustSnap` configuration to `Dragging` to force draggables to snapping points.
- Added the ability to calculate a max width to `Bounder` though defaulted it to a no-op.
- Added `MaxWidth` export for use in anchor overrides.
- Added `onDocked`, `onUndocked`, `onShow`, `onShown`, `onHide` and `onHidden` configuration callbacks for the `Docking` behaviour.
- Added `modes` configuration to `Docking` to control where the component should be docked. eg: `top` or `bottom` of the viewport.
- Added `isDocked` and `reset` APIs to `Docking` to check if a component is docked and to reset the stored original position and state.
- Added reposition APIs for `TieredMenu`, `Dropdown`, `InlineView`, `SplitDropdown` and `SplitFloatingToolbar` components.
- Added new reposition channel to notify sandboxed components that they should reposition.
- Added `onOpened` and `onClosed` configuration callbacks for the `SplitSlidingToolbar` component.
- Added `getOverflowBounds` configuration to the `SplitFloatingToolbar` component.

### Changed
- Reworked the `Docking` behaviour to support both absolute and static positioning.
- Changed the `Docking` behaviours `lazyContext` configuration to require a `Bounds` be returned instead of an `Element`.
- Changed the `Positioning` behaviours `useFixed` configuration to require a `Function` instead of a `boolean`.
- Changed `Boxes.win` to use the visual viewport API where available to determine the window bounds.

### Fixed
- Fixed `Docking` not undocking to the correct position when a parent was using `position: relative`.
- Fixed `Docking` not undocking to the correct position when the window has been resized.
- Fixed replacing and reflecting losing component state when replacing with the same components.
- Fixed `MakeshiftAnchor` incorrectly calculating the anchor coordinates in fixed position mode.
- Fixed custom position bounds being ignored in fixed position mode.
- Fixed incorrect right/bottom positioning in fixed mode when a scrollbar is visible.
- Fixed `Positioning` placing the element off the page or out of view when the anchor point is out of bounds.

# [4.15.25] - 2019-09-18

### Fixed

- Fixed dragging being blocked when scrolled and not at the bottom of the viewport.

# [4.15.2] - 2019-07-31

### Added
- Added `useNative` option to Disabling to allow for buttons, textareas, inputs and select to be "fake-disabled" instead of using the native disabled attribute.

# [4.15.1] - 2019-07-30

### Changed
- Changed tabbing behaviour to not try to tab to disabled elements by default.

# [4.15.0] - 2019-07-23

### Added
- Added `getBounds` property to the dragging behaviour to prevent dragging outside the specified bounds.

### Changed
- Changed dragging behaviour to prevent dragging outside the window by default.

# [4.14.0] - 2019-07-11

### Added
- Added `onDisabled` and `onEnabled` callbacks to the disabling behaviour.
- Added new `positionWithinBounds` positioning API to allow positioning with a custom bounding box.
- Exposed `Boxes` module and `Bounds` type in api main entry point.

### Fixed
- Fixed disabling `select` elements not using the `disabled` attribute.
- Fixed `LayoutInside` bubbling inverting where the bubble should be placed.

# [4.13.0] - 2019-06-06

### Added
- Added new Custom List ui component.

# [4.12.1] - 2019-05-17

### Added
- Exposed the DragnDrop behaviour in the api main entry point.

# [4.12.0] - 2019-04-30

### Changed
- Broke the `SplitToolbar` component into separate self contained components, so it now has a separate component for floating (`SplitFloatingToolbar`) and sliding (`SplitSlidingToolbar`).

### Fixed
- Improved the `SplitToolbar` component accessibility for floating toolbars.

# [4.11.18] - 2019-04-30
### Added
- Added `AnchorOverrides` to all remaining Anchors and AnchorSpecs, as well as dropdowns

# [4.11.15] - 2019-04-26
### Fixed
- Fixed aria attributes for typeahead text fields

### Added
- Added `AnchorOverrides` to the SubmenuAnchor and SubmenuAnchorSpec

# [4.11.11] - 2019-04-16
### Added
- Added new AllowBubbling behaviour

# [4.11.9] - 2019-04-15
### Added
- Added `Disabling.set(comp, disabled)` function to handle setting the disabled state based on a boolean value

# [4.11.7] - 2019-04-12
### Added
- Tests for native DragnDrop behaviour

### Changed
- Draggable items without a provided setData function will no longer mutate dataTransfer

# [4.11.1] - 2019-04-10
### Changed
- Made footers an optional part in modal dialogs

# [4.11.0] - 2019-04-04
### Added
- Added new DragnDrop behaviour for support of browser native drag/drop

# [4.10.7] - 2019-03-15
### Added
- Keyboard navigation for sliding split toolbars

# [4.10.4] - 2019-03-04
### Fixed
- Input components defaulted to using an invalid type attribute

# [4.10.0] - 2019-02-26
### Added
- Floating mode for SplitToolbars

# [4.9.15] - 2019-02-19
### Added
- Aria-describedby to be set as content id on modal dialogs

# [4.9.11] - 2019-02-12
### Added
- Toggling behaviour to SplitToolbar's overflow button

# [4.9.4] - 2019-02-07
### Added
- Refresh method to Sliding behaviour

# [4.9.1] - 2019-01-31
### Added
- Exported additional types used in TinyMCE 5
- GuiSetup and TestStore are now available under a "TestHelpers" export, very useful for testing projects that use Alloy UI

# [4.8.5] - 2019-01-31
### Changed
- All fetch callbacks now return a Future Option

# [4.8.3] - 2019-01-29
### Added
- Added the windowResize system event

# [4.8.0] - 2019-01-18
### Added
- New events for highlight and dehighlight

### Changed
- Tooltips can now follow highlights by setting the mode to 'follow-highlight'

### Fixed
- Listed additional events in the event ordering
- Ensured that a highlighted item will not be first dehighlighted

# [4.7.3] - 2019-01-24
### Added
 - Added bubble support for hotspot anchors

# [4.7.0] - 2019-01-18
### Added
 - Added more flexible tooltip behaviour.

# [4.6.11] - 2019-01-10
### Added
 - Added `postPaste` event to SystemEvents.

# [4.6.8] - 2019-01-10
### Changed
 - Dropdowns now default the type attribute to "button" when the dom tag is a button

# [4.6.2] - 2018-12-12
### Fixed
 - SplitButtons now use span elements for their buttons for accessibility

# [4.6.0] - 2018-12-11
### Added
 - New configuration parameter for Keying configs which controls when to focus inside: "focusInside"

### Changed
 - Handling of focusIn for keying configs

# [4.5.1] - 2018-12-06
### Fixed
 - ModalDialog now correctly sets the "aria-modal" attribute

# [4.5.0] - 2018-12-05
### Added
 - Tiered menus handle toggling aria-expanded as submenus are opened and closed

### Changed
 - Updated the toggling behaviour to make the toggleClass optional
 - Reworked SplitDropdown so that it's treated as a single button from keyboard navigation and aria perspectives

# [4.4.3] - 2018-11-26
### Changed
 - alloy UIDs are random (again) to prevent issues with nested motherships loaded with different scripts

### Fixed
 - Sliding shrinking and growing classes were not being removed when toggling mid-animation

# [4.4.1] - 2018-11-22
### Changed
 - Bounder will now attempt to corral the element within the provided bounds

# [4.4.0] - 2018-11-21
### Changed
 - Dropdowns no longer set the aria-pressed attribute on the button

# [4.3.0] - 2018-11-05
### Added
 - Exposed a new LazySink type

### Changed
 - The lazySink function now takes a component as an argument
 - A new getApis() method for running individual APIs on components

# [4.2.0] - 2018-11-02
### Added
 - Exposed NodeAnchorSpec type

# [4.1.0] - 2018-11-01
### Added
 - Typeahead specification now may have an onSetValue handler

# [4.0.0] - 2018-10-30
### Changed
 - All sketcher configs are no longer wrapped in functions
 - Only non-button HTML tags get a role of button
 - TieredMenu submenus are built on-demand and then cached

# [3.52.0] - 2018-10-25
### Added
 - Label part for sliders

# [3.51.0] - 2018-10-25
### Changed
 - Window scroll events are not automatically detected by the mothership

## [3.50.0] - 2018-10-22
### Added
 - NodeAnchor positioning mode

## [3.49.0] - 2018-10-18
### Fixed
 - Backspace keys are no longer swallowed in content-editable sections

## [3.48.0] - 2018-10-17
### Added
 - positionWithin API to Positioning behaviour and showWithin API to InlineView sketcher, allowing positioning within bounds without prior configuration

## [3.47.0] - 2018-10-10
### Added
 - layouts property to dropdown, split dropdown and type ahead specs, to modify the position of the resulting menu of these components.

## [3.46.0] - 2018-09-28
### Added
 - useMinWidth property to dropdown and split dropdown specs, to modify matchWidth's behaviour. When true, matchWidth sets min-width, when false it sets width.

## [3.45.6] - 2018-09-28
### Remove
 - Hard-coded background color of blocker

## [3.45.4] - 2018-09-25
### Fixed
 - Origins are calculated after preprocessing both the positioning container and the component to be placed

## [3.45.2] - 2018-09-25
### Fixed
 - East and West layouts now have a top value

## [3.45.0] - 2018-09-24
### Changed
 - When previewing in a typeahead, pressing *enter* fires an execute

## [3.44.0] - 2018-09-21
### Fixed
 - Keyboard navigating through the toolbar now skips disabled buttons.

## [3.43.0] - 2018-09-21
### Added
 - ModalDialog blocker part now can take components to put *before* dialog

### Changed
 - Group Part types now use a factory if present

## [3.42.0] - 2018-09-20
### Added
 - Alloy listens to the keyup event

### Changed
 - Keying behaviours that handle space cancel space on keyup. Helps to prevent a firefox issue with buttons

## [3.41.0] - 2018-09-20
### Added
 - Exposed Layout and Bubble through Main
 - Additional Layout options: east and west
 - Configuration classes for different bubbles positions

### Changed
 - Layout names in the private API have changed
 - Bubble data structure format

## [3.40.0] - 2018-09-20
### Changed
 - Positioning logic refactor.

## [3.39.3] - 2018-09-19
### Fixed
 - Correct argument is passed through for `item` in itemExecute in Typeahead
 - Internal event Typeahead itemExecute is handled when dismissOnBlur is false

## [3.39.0] - 2018-09-17
### Removed
 - Shorthands `type` and `placeholder` from Input

## [3.38.0] - 2018-09-17
### Added
 - Function `onItemExecute` to Typeahead

## [3.37.0] - 2018-09-17
### Added
 - Event `focusout` to NativeEvents

## [3.36.0] - 2018-09-14
### Added
 - InlineView has new API method: setContent

## [3.35.0] - 2018-09-14
### Changed
 - Typeahead now lets `onEscape` and `onEnter` events bubble when sandbox is closed

## [3.34.0] - 2018-09-13
### Added
 - Function `attachSystemAfter` to Attachment so a `GuiSystem` can be attached as a sibling

## [3.33.0] - 2018-09-12
### Added
 - Group parts have a `preprocess` configuration

### Fixed
 - Sliding listens to transition events from itself, not the animation root

### Changed
 - Modal Dialog busy container is now inside the Modal Dialog container
 - ModalDialog callback in `setBusy` API is no longer passed the existing dialog styles

### Removed
 - Menu movement configuration options for laying out item components. Use group `preprocess` instead


## [3.32.0] - 2018-09-11
### Fixed
 - Sliding behaviour now handles rapidly switching between expanding and shrinking

## [3.31.0] - 2018-09-11
### Changed
 - `text` property is now in `meta` for Items

## [3.30.0] - 2018-09-10
### Added
 - Created a Dropdown API with isOpen, close, expand, open
 - New event `focusShifted` that is fired by the FocusManager in Keying
 - Representing config to the Dropdown sandbox to store the triggering Dropdown

### Changed
 - Hover behaviour on menus now shows the expanded menu, but doesn't focus it
 - Renamed unused config `openImmediately` to `highlightImmediately` and made TieredMenus always open

## [3.29.0] - 2018-09-07
### Added
 - Docking.refresh() to recalculate the component's position and visibility

## [3.28.0] - 2018-09-06
### Added
- Expanded the SlotContainer API to add:
  - getSlotNames
  - isShowing
  - hideAllSlots
### Fixed
 - Sandbox cloaking no longer enforces position when no position attributes are applied.

## [3.27.0] - 2018-09-06
### Fixed
 - Fixed Sliding behaviour responding to transitionend on nested elements
 - Fixed types on Sliding behavior API

## [3.26.0] - 2018-09-05
### Added
 - data alloy identifiers to the DOM nodes themselves. They are no longer in the
 visible HTML

## [3.25.0] - 2018-09-05
### Added
 - dynamic configuration of debugging modes

## [3.24.0] - 2018-09-04
### Added
 - InlineView.showMenuAt() to special-case positioning for inline menus
 - Sandboxing.openWhileCloaked() convenience method

## [3.23.0] - 2018-08-31
### Added
 - eventOrder for Dropdowns
 - extra debugging information

## [3.22.0] - 2018-08-29
### Added
 - dragging behaviour flag for repositionTarget (defaults to true)
 - dragging behaviour handler (onDrag)

## [3.21.0] - 2018-08-29
### Added
 - onChoose event to Sliders

## [3.20.0] - 2018-08-28
### Added
 - Replacing.replaceAt and Replacing.replaceBy

## [3.19.0] - 2018-08-23
### Added
 - Tooltipping API access to hideAllExclusive, and tooltipComponents in config
 - DomFactory.simple and DomFactory.dom for quick generation of basic AlloySpec objects
 - InlineView API: getContent
 - Readable state for Flatgrid Keying types
 - Support for matrix-style menus
 - Consistent definitions for itemBehaviours and widgetBehaviours
 - IgnoreFocus capability for item widgets
 - Exposing onChangeTab and onDismissTab through TabSectionTypes
 - Chain methods for TestStore

## [3.18.0] - 2018-08-20
### Added
 - selectClasses and selectAttributes to HtmlSelect sketcher

## [3.17.0] - 2018-08-10
### Added
 - Configuration for InlineView: fireDismissalEventInstead
 - SystemEvents.dismissRequested()

## [3.16.0] - 2018-08-08
### Added
- Reflecting behaviour
- ModalDialog getFooter API
- Exported AlloyComponent and renamed MomentoRecord to MementoRecord

## [3.15.0] - 2018-08-03
### Added
- Typeahead, SplitDropdown: getHotspot option

## [3.14.0] - 2018-08-01
### Added
- SlotContainer: new sketcher

## [3.13.0] - 2018-08-01
### Added
- ModalDialog setIdle and setBusy API

## [3.12.0] - 2018-08-01
### Added
- Alloy listens to paste event

## [3.11.0] - 2018-07-31
### Added
- Highlighting.getCandidates API
- TabSection showTab API

## [3.10.0] - 2018-07-31
### Added
- Changelog.
- The capability to set dropdown anchor points to something other than the drop button.<|MERGE_RESOLUTION|>--- conflicted
+++ resolved
@@ -6,7 +6,6 @@
 
 ## [Unreleased]
 
-<<<<<<< HEAD
 # [6.0.0] - TBD
 
 ### Removed
@@ -18,21 +17,18 @@
 - Added new `FloatingToolbar` component.
 - Added new vertical directionality for layouts
 - Added `setGroups` and `toggle` methods and `getBounds` configuration to the `FloatingToolbarButton` component.
- 
+
+### Changed
+- Moved modules from "alien" folder into Sugar, Katamari and other folders in Alloy.
+
 ### Fixed
 - Improved `Docking` scroll performance by only calculating the offset origin as required.
 
-### Improved
-- Moved modules from "alien" folder into Sugar, Katamari and other folders in Alloy.
-
-
-=======
 # [5.0.7] - 2019-12-02
 
 ### Fixed
 - Improved `Docking` scroll performance by only calculating the offset origin as required.
 
->>>>>>> 9eee8b1e
 # [5.0.2] - 2019-11-11
 
 ### Fixed
