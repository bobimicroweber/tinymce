--- conflicted
+++ resolved
@@ -6,7 +6,6 @@
 
 ## [Unreleased]
 
-<<<<<<< HEAD
 # [6.0.0] - TBD
 
 ### Removed
@@ -25,7 +24,7 @@
 
 ### Fixed
 - Improved `Docking` scroll performance by only calculating the offset origin as required.
-=======
+
 # [5.1.0] - 2019-12-17
 
 ### Added
@@ -37,7 +36,6 @@
 
 ### Fixed
 - Fixed the `Slider` component not working in some cases on touch devices.
->>>>>>> 56f3efbc
 
 # [5.0.7] - 2019-12-02
 
