import { Event } from '@ephox/dom-globals';
import { Fun, Option } from '@ephox/katamari';
import { EventArgs } from '@ephox/sugar';

import { nuState } from '../../behaviour/common/BehaviourState';
import { BaseDraggingState, DragModeDeltas, DragStartData } from './DraggingTypes';

// NOTE: mode refers to the way that information is retrieved from
// the user interaction. It can be things like MouseData, TouchData etc.
const init = <T>(): BaseDraggingState<T> => {
  // Dragging operates on the difference between the previous user
  // interaction and the next user interaction. Therefore, we store
  // the previous interaction so that we can compare it.
  let previous = Option.none<T>();
  // Dragging requires calculating the bounds, so we store that data initially
  // to reduce the amount of computation each mouse movement
  let startData = Option.none<DragStartData>();

  const reset = (): void => {
    previous = Option.none();
    startData = Option.none();
  };

  // Return position delta between previous position and nu position,
  // or None if this is the first. Set the previous position to nu.
<<<<<<< HEAD
  const calculateDelta = <E extends Event>(mode: DragModeDeltas<E, T>, nu: T): Option<T> => {
    const result = previous.map((old) => {
      return mode.getDelta(old, nu);
    });
=======
  const calculateDelta = (mode: DragModeDeltas<T>, nu: T): Option<T> => {
    const result = previous.map((old) => mode.getDelta(old, nu));
>>>>>>> 73ce0fef

    previous = Option.some(nu);
    return result;
  };

  // NOTE: This dragEvent is the DOM touch event or mouse event
<<<<<<< HEAD
  const update = <E extends Event>(mode: DragModeDeltas<E, T>, dragEvent: EventArgs<E>): Option<T> => {
    return mode.getData(dragEvent).bind((nuData) => {
      return calculateDelta(mode, nuData);
    });
  };
=======
  const update = (mode: DragModeDeltas<T>, dragEvent: EventArgs): Option<T> => mode.getData(dragEvent).bind((nuData) => calculateDelta(mode, nuData));
>>>>>>> 73ce0fef

  const setStartData = (data: DragStartData) => {
    startData = Option.some(data);
  };

  const getStartData = (): Option<DragStartData> => startData;

  const readState = Fun.constant({ });

  return nuState({
    readState,
    reset,
    update,
    getStartData,
    setStartData
  });
};

export {
  init
};<|MERGE_RESOLUTION|>--- conflicted
+++ resolved
@@ -23,30 +23,16 @@
 
   // Return position delta between previous position and nu position,
   // or None if this is the first. Set the previous position to nu.
-<<<<<<< HEAD
   const calculateDelta = <E extends Event>(mode: DragModeDeltas<E, T>, nu: T): Option<T> => {
-    const result = previous.map((old) => {
-      return mode.getDelta(old, nu);
-    });
-=======
-  const calculateDelta = (mode: DragModeDeltas<T>, nu: T): Option<T> => {
     const result = previous.map((old) => mode.getDelta(old, nu));
->>>>>>> 73ce0fef
 
     previous = Option.some(nu);
     return result;
   };
 
   // NOTE: This dragEvent is the DOM touch event or mouse event
-<<<<<<< HEAD
-  const update = <E extends Event>(mode: DragModeDeltas<E, T>, dragEvent: EventArgs<E>): Option<T> => {
-    return mode.getData(dragEvent).bind((nuData) => {
-      return calculateDelta(mode, nuData);
-    });
-  };
-=======
-  const update = (mode: DragModeDeltas<T>, dragEvent: EventArgs): Option<T> => mode.getData(dragEvent).bind((nuData) => calculateDelta(mode, nuData));
->>>>>>> 73ce0fef
+  const update = <E extends Event>(mode: DragModeDeltas<E, T>, dragEvent: EventArgs<E>): Option<T> =>
+    mode.getData(dragEvent).bind((nuData) => calculateDelta(mode, nuData));
 
   const setStartData = (data: DragStartData) => {
     startData = Option.some(data);
