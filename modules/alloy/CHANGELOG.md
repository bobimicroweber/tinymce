# Changelog
All notable changes to this project will be documented in this file.

The format is based on [Keep a Changelog](http://keepachangelog.com/en/1.0.0/)
and this project adheres to [Semantic Versioning](http://semver.org/spec/v2.0.0.html).

## Unreleased

<<<<<<< HEAD
### Fixed
- Tab navigation did not forward focus over pseudo tab stops. #TINY-9815
=======
### Changed
- `ModalDialogApis.getFooter` now returns an `Optional<AlloyComponent>` instead of `AlloyComponent`. #TINY-9996
>>>>>>> 4635f9bc

## 12.2.0 - 2023-06-12

### Fixed
- Select would in some situations when it was reused or otherwise reset not have an initial selected value when expected to. #TINY-9679
- In dialogs, the `aria-describedby` element would be the body of the dialog. #TINY-9816

### Improved
- `SelectionAnchor` now uses the bounds of table cell selection, if the selection contains more than one table cell. #TINY-8297

### Changed
- Changed `SelectionAnchorSpec.getSelection` to support the selection of both `SimRange` and `SelectionTableCellRange`.

## 12.1.0 - 2023-03-15

### Added
- Added `firstTabstop` optional property to `ModalDialogDetail`, to specify the index of elements to focus on when dialog shows. #TINY-9520
- Exposed `OffsetOrigin` module and `DockingType` type in api main entry point. #TINY-9414

### Changed
-  `aria-activedescendant` attribute for `Typeahead` input component is updated to the menu item that is highlighted. #TINY-9280

### Removed
- Removed `positionWithin` from `Positioning` behaviour's APIs. #TINY-9226
- Removed `showWithin` from `InlineView` sketcher's APIs. #TINY-9226
- Removed unused custom `placer` from `Anchorage`. #TINY-9226

## 12.0.0 - 2022-11-23

### Added
- Added `previousSelector` optional property to `MenuMatrixMovementSpec`, to start with the selected item in focus. #TINY-9283
- Added the `onToggled` callback for the `FloatingToolbarButton` component. #TINY-9271
- Added the `onOpened` and `onClosed` callbacks for the `SplitFloatingToolbar` component. #TINY-9271

### Removed
- Moved `TestStore` to Agar. #TINY-9157

## 11.0.0 - 2022-09-08

### Added
- Added new `retargetAndDispatchWith` API to `AlloyTriggers` to allow for redispatching of events to different targets. #TINY-8952
- Added new `refetch` API to `Dropdown` that triggers a fetch and redraw for the dropdown menu. #TINY-8952
- Added new `onHighlightItem` and `onDehighlightItem` settings to `TieredMenu`. #TINY-8952
- Added new `getExistingCoupled` API to `Coupling` that gets an existing coupled component, but does not create it if it doesn't already exist. #TINY-8952

### Improved
- The `GuiSetup` BDD test helpers now provide a way to create a custom `GuiSystem`.

### Changed
- The `highlightImmediately` setting for `TieredMenu` was replaced with the more granular `highlightOnOpen`. #TINY-8952

### Fixed
- The `lazyViewport` property incorrectly marked the passed component as optional for the `Docking` behaviour.
- The `TypeaheadSpec` type did not correctly extend `InputSpec`.
- The `TypeaheadSpec` type had a typo in the `populateFromBrowse` property.
- The `Highlighting.highlight` API was not properly skipping the target when dehighlighting existing highlighted items. #TINY-8952
- The various models in `Typeahead` were not functioning correctly. #TINY-8952
- The `Typeahead` did not work correctly when its menu was in another mothership. #TINY-8952

### Removed
- The `onHighlight` setting in `TieredMenu` was removed in favour of `onHighlightItem`. #TINY-8952

## 10.1.0 - 2022-06-29

### Added
- Added new `immediateGrow` API to the `Sliding` behaviour #TINY-8710
- Added new `onToggled` callback property to the `Toggling` behaviour configuration #TINY-8602

### Improved
- Toggleable menu items can now be configured as `exclusive` and alloy will ensure only 1 exclusive item is toggled in the menu #TINY-8602

### Changed
- Changed tabbing behavior escape key handling to run from `keydown` to `keyup` to prevent unwanted key event propagation #TINY-7005

### Fixed
- The `fakeFocus` property for `InlineView` menus was not respected.
- The value of togglable elements was not reset if its config was not specified in the definition #TINY-8763

## 10.0.0 - 2022-03-03

### Added
- Added a new `buildOrPatch` function to the `SystemApi` to allow reusing the passed obsoleted dom element.

### Improved
- The `Replacing` and `Reflecting` behaviours will now attempt to reuse existing DOM elements when replacing components. The `reuseDom` config can be used to disable this behaviour for specific components.
- The `GuiSetup` test helper will now keep the elements in the DOM on test failures.

### Changed
- Upgraded to Katamari 9.0, which includes breaking changes to the `Optional` API used in this module.
- Dropdowns now use an "aria-controls" attribute rather than an "aria-owns" attribute when activated.
- Firefox will now use the native `focusin` and `focusout` events instead of capturing the `focus` and `blur` events.
- Horizontal and Vertical slider data is now just a number, instead of objects with single `x` or `y` properties #TINY-8304

### Fixed
- Slider components did not respond to `Representing.setValue` #TINY-8304

### Removed
- Removed support for Microsoft Internet Explorer and legacy Microsoft Edge.

## 9.0.2 - 2021-10-11

### Fixed
- Fixed sketcher behaviours augmenting in the wrong order, which prevented behaviours being revoked.
- Fixed debugging throwing errors.
- `Docking` state could end up incorrect internally, which caused `Docking.refresh()` to not work.

## 9.0.0 - 2021-08-26

### Added
- Added new `focus` property to the `Blocking` behaviour config.
- Added a new `preserve` option to `LayoutInset` which will preserve the previous placement inside the component.
- Added a new `flip` option to `LayoutInset` which will swap the previous placement to the opposite direction inside the component.
- Added the `alwaysFit` layout property which allows for the layout to specify if it should always claim to fit, no matter what.
- `Bubble` can include an optional `inset` class to be added when using an inset layout.
- The `Positioning` behaviour now supports transitioning when changing the position of a component.
- Added a new `reset` API to the `Positioning` behaviour to reset the component back to it's original position.
- The `transitioncancel` event can now be listened to by the alloy event system.

### Improved
- Improved the performance of constructing event handlers and components.
- Improved the performance of split toolbars when there were no groups to render.

### Changed
- All components now expose their `uid`.
- Changed disconnected components to log a warning instead of throwing an error when triggering or broadcasting events.
- Renamed `LayoutInside` to `LayoutInset` to better reflect what it does.
- Changed `LayoutInset` rendering behaviour, as it was inconsistent with other layouts. It will now mirror the `Layout` logic for each direction.
- Renamed the `anchor` property in anchor specs to `type`.
- Changed the `Positioning` behaviour APIs to require a `PlacementSpec` instead of an `AnchorSpec`.
- Changed the `Positioning` behaviour to store the last placement state of each placee component. This is used for determining how a component should transition.
- Upgraded to Katamari 8.0, which includes breaking changes to the `Optional` API used in this module.

### Fixed
- Fixed a number of positioning bugs when using an "inset" layout, especially any that renders at the bottom.
- `LayoutInset` bubble classes were applied incorrectly, causing the bubble arrows to show on the opposite side.
- `MakeshiftAnchorSpec` did not extend `HasLayoutAnchorSpec` which meant layouts couldn't be used for makeshift anchors.
- `TieredMenu` child menus were incorrectly opened when the parent menu item was disabled.
- Fixed selection box creation in `SelectionAnchor` to avoid context menu covering text when multiple lines are selected.

## 8.2.0 - 2021-05-06

### Added
- Added a new `setValue` method to the `SliderUi`. This allows the slider value to be modified without firing a change event.

## 8.1.0 - 2020-11-18

### Added
- Added a `Blocking` behaviour for elements that can enter a busy state

## 8.0.0 - 2020-09-29

### Changed
- Changed some public APIs (eg Components, Custom Events) to no longer be thunked.

### Added
- Added new `isOpen` API to the `SplitFloatingToolbar` and `SplitSlidingToolbar` components.

### Fixed
- Fixed `AriaOwner` not able to find the owner component when rendered within a ShadowRoot.
- Fixed `AriaFocus` not preserving focus when the component is rendered within a ShadowRoot.

## 7.0.2 - 2020-05-25

### Fixed
- Fixed `Tooltipping` behaviour failing to run due to not being listed in the default `alloy.receive` events.

## 7.0.0 - 2020-05-21

### Added
- Added new `isExtraPart` property to `InlineView`. This allows the component to declare an external component as part of itself for dismissal events.
- Added new `getModes` and `setModes` API to the docking behaviour.
- Exposed the `AriaVoice` voice module in the API.

### Changed
- The `AriaOwner` module, `Boxes` module, `Pinching` behaviour and `SnapConfig`/`SnapOutput` specs no longer use thunked functions and instead use the variable directly.
- All uses of `Struct.immutableBag` and `Struct.immutable` have been replaced with readonly interfaces.
- Changed the `Disabling` behaviour to use a lazy `disabled` configuration to determine if the component should be disabled on initial load.

## 6.1.0 - 2020-03-16

### Added

- Added new `isExtraPart` property to `InlineView`. This allows the component to declare an external component as part of itself for dismissal events.

## 6.0.1 - 2020-03-02

### Fixed

- Fixed `Bounder` incorrectly calculating the bottom/right limits, due to not taking into account the element size.
- Fixed `LayoutInside` incorrectly placing items in the opposite direction.

## 6.0.0 - 2020-02-13

### Removed
- Removed `getMoreButton` and `getOverflow` methods from the `SplitSlidingToolbar` component.
- Removed `getMoreButton` method from the `SplitFloatingToolbar` component.
- Removed `getAnchor` configuration from the `SplitFloatingToolbar` component.
- Removed `SugarEvent` from exports list.
- Removed `leftAttr`, `topAttr` and `positionAttr` options from the `Docking` behavior.

### Added
- Added new `FloatingToolbar` component.
- Added new vertical directionality for layouts
- Added `setGroups` and `toggle` methods and `getBounds` configuration to the `FloatingToolbarButton` component.

### Changed
- Moved modules from "alien" folder into Sugar, Katamari and other folders in Alloy.
- Changed `Docking` to use `bottom` instead of `top` when docking to the bottom of the viewport.
- Changed `Docking` to restore the position when undocking using styles which it was previously positioned with.

## 5.1.0 - 2019-12-17

### Added
- Added new `mouseOrTouch` mode to dragging to support dragging for both mouse and touch events.

### Changed
- Changed touch/mouse event handling to work with hybrid devices that accept both mouse and touch events.
- Changed `AlloyEvents.runActionExtra()` to pass the simulated event to the callback.

### Fixed
- Fixed the `Slider` component not working in some cases on touch devices.

## 5.0.7 - 2019-12-02

### Fixed
- Improved `Docking` scroll performance by only calculating the offset origin as required.

## 5.0.2 - 2019-11-11

### Fixed
- Fixed `TouchDragging` behaviour triggering drag on any document touchmove event.
- Fixed dragging updating start state on window scroll, when dragging hadn't started.
- Fixed menu item execute not killing the original mouse or touch event.
- Fixed touchstart events bubbling up from buttons.

## 5.0.1 - 2019-10-25

### Fixed
- Fixed clicking on the modal dialog blocker component focusing the document body.

## 5.0.0 - 2019-10-17

### Added
- Added `mustSnap` configuration to `Dragging` to force draggables to snapping points.
- Added the ability to calculate a max width to `Bounder` though defaulted it to a no-op.
- Added `MaxWidth` export for use in anchor overrides.
- Added `onDocked`, `onUndocked`, `onShow`, `onShown`, `onHide` and `onHidden` configuration callbacks for the `Docking` behaviour.
- Added `modes` configuration to `Docking` to control where the component should be docked. eg: `top` or `bottom` of the viewport.
- Added `isDocked` and `reset` APIs to `Docking` to check if a component is docked and to reset the stored original position and state.
- Added reposition APIs for `TieredMenu`, `Dropdown`, `InlineView`, `SplitDropdown` and `SplitFloatingToolbar` components.
- Added new reposition channel to notify sandboxed components that they should reposition.
- Added `onOpened` and `onClosed` configuration callbacks for the `SplitSlidingToolbar` component.
- Added `getOverflowBounds` configuration to the `SplitFloatingToolbar` component.

### Changed
- Reworked the `Docking` behaviour to support both absolute and static positioning.
- Changed the `Docking` behaviours `lazyContext` configuration to require a `Bounds` be returned instead of an `Element`.
- Changed the `Positioning` behaviours `useFixed` configuration to require a `Function` instead of a `boolean`.
- Changed `Boxes.win` to use the visual viewport API where available to determine the window bounds.

### Fixed
- Fixed `Docking` not undocking to the correct position when a parent was using `position: relative`.
- Fixed `Docking` not undocking to the correct position when the window has been resized.
- Fixed replacing and reflecting losing component state when replacing with the same components.
- Fixed `MakeshiftAnchor` incorrectly calculating the anchor coordinates in fixed position mode.
- Fixed custom position bounds being ignored in fixed position mode.
- Fixed incorrect right/bottom positioning in fixed mode when a scrollbar is visible.
- Fixed `Positioning` placing the element off the page or out of view when the anchor point is out of bounds.

## 4.15.25 - 2019-09-18

### Fixed

- Fixed dragging being blocked when scrolled and not at the bottom of the viewport.

## 4.15.2 - 2019-07-31

### Added
- Added `useNative` option to Disabling to allow for buttons, textareas, inputs and select to be "fake-disabled" instead of using the native disabled attribute.

## 4.15.1 - 2019-07-30

### Changed
- Changed tabbing behaviour to not try to tab to disabled elements by default.

## 4.15.0 - 2019-07-23

### Added
- Added `getBounds` property to the dragging behaviour to prevent dragging outside the specified bounds.

### Changed
- Changed dragging behaviour to prevent dragging outside the window by default.

## 4.14.0 - 2019-07-11

### Added
- Added `onDisabled` and `onEnabled` callbacks to the disabling behaviour.
- Added new `positionWithinBounds` positioning API to allow positioning with a custom bounding box.
- Exposed `Boxes` module and `Bounds` type in api main entry point.

### Fixed
- Fixed disabling `select` elements not using the `disabled` attribute.
- Fixed `LayoutInside` bubbling inverting where the bubble should be placed.

## 4.13.0 - 2019-06-06

### Added
- Added new Custom List ui component.

## 4.12.1 - 2019-05-17

### Added
- Exposed the DragnDrop behaviour in the api main entry point.

## 4.12.0 - 2019-04-30

### Changed
- Broke the `SplitToolbar` component into separate self contained components, so it now has a separate component for floating (`SplitFloatingToolbar`) and sliding (`SplitSlidingToolbar`).

### Fixed
- Improved the `SplitToolbar` component accessibility for floating toolbars.

## 4.11.18 - 2019-04-30
### Added
- Added `AnchorOverrides` to all remaining Anchors and AnchorSpecs, as well as dropdowns

## 4.11.15 - 2019-04-26
### Fixed
- Fixed aria attributes for typeahead text fields

### Added
- Added `AnchorOverrides` to the SubmenuAnchor and SubmenuAnchorSpec

## 4.11.11 - 2019-04-16
### Added
- Added new AllowBubbling behaviour

## 4.11.9 - 2019-04-15
### Added
- Added `Disabling.set(comp, disabled)` function to handle setting the disabled state based on a boolean value

## 4.11.7 - 2019-04-12
### Added
- Tests for native DragnDrop behaviour

### Changed
- Draggable items without a provided setData function will no longer mutate dataTransfer

## 4.11.1 - 2019-04-10
### Changed
- Made footers an optional part in modal dialogs

## 4.11.0 - 2019-04-04
### Added
- Added new DragnDrop behaviour for support of browser native drag/drop

## 4.10.7 - 2019-03-15
### Added
- Keyboard navigation for sliding split toolbars

## 4.10.4 - 2019-03-04
### Fixed
- Input components defaulted to using an invalid type attribute

## 4.10.0 - 2019-02-26
### Added
- Floating mode for SplitToolbars

## 4.9.15 - 2019-02-19
### Added
- Aria-describedby to be set as content id on modal dialogs

## 4.9.11 - 2019-02-12
### Added
- Toggling behaviour to SplitToolbar's overflow button

## 4.9.4 - 2019-02-07
### Added
- Refresh method to Sliding behaviour

## 4.9.1 - 2019-01-31
### Added
- Exported additional types used in TinyMCE 5
- GuiSetup and TestStore are now available under a "TestHelpers" export, very useful for testing projects that use Alloy UI

## 4.8.5 - 2019-01-31
### Changed
- All fetch callbacks now return a Future Option

## 4.8.3 - 2019-01-29
### Added
- Added the windowResize system event

## 4.8.0 - 2019-01-18
### Added
- New events for highlight and dehighlight

### Changed
- Tooltips can now follow highlights by setting the mode to 'follow-highlight'

### Fixed
- Listed additional events in the event ordering
- Ensured that a highlighted item will not be first dehighlighted

## 4.7.3 - 2019-01-24
### Added
 - Added bubble support for hotspot anchors

## 4.7.0 - 2019-01-18
### Added
 - Added more flexible tooltip behaviour.

## 4.6.11 - 2019-01-10
### Added
 - Added `postPaste` event to SystemEvents.

## 4.6.8 - 2019-01-10
### Changed
 - Dropdowns now default the type attribute to "button" when the dom tag is a button

## 4.6.2 - 2018-12-12
### Fixed
 - SplitButtons now use span elements for their buttons for accessibility

## 4.6.0 - 2018-12-11
### Added
 - New configuration parameter for Keying configs which controls when to focus inside: "focusInside"

### Changed
 - Handling of focusIn for keying configs

## 4.5.1 - 2018-12-06
### Fixed
 - ModalDialog now correctly sets the "aria-modal" attribute

## 4.5.0 - 2018-12-05
### Added
 - Tiered menus handle toggling aria-expanded as submenus are opened and closed

### Changed
 - Updated the toggling behaviour to make the toggleClass optional
 - Reworked SplitDropdown so that it's treated as a single button from keyboard navigation and aria perspectives

## 4.4.3 - 2018-11-26
### Changed
 - alloy UIDs are random (again) to prevent issues with nested motherships loaded with different scripts

### Fixed
 - Sliding shrinking and growing classes were not being removed when toggling mid-animation

## 4.4.1 - 2018-11-22
### Changed
 - Bounder will now attempt to corral the element within the provided bounds

## 4.4.0 - 2018-11-21
### Changed
 - Dropdowns no longer set the aria-pressed attribute on the button

## 4.3.0 - 2018-11-05
### Added
 - Exposed a new LazySink type

### Changed
 - The lazySink function now takes a component as an argument
 - A new getApis() method for running individual APIs on components

## 4.2.0 - 2018-11-02
### Added
 - Exposed NodeAnchorSpec type

## 4.1.0 - 2018-11-01
### Added
 - Typeahead specification now may have an onSetValue handler

## 4.0.0 - 2018-10-30
### Changed
 - All sketcher configs are no longer wrapped in functions
 - Only non-button HTML tags get a role of button
 - TieredMenu submenus are built on-demand and then cached

## 3.52.0 - 2018-10-25
### Added
 - Label part for sliders

## 3.51.0 - 2018-10-25
### Changed
 - Window scroll events are not automatically detected by the mothership

## 3.50.0 - 2018-10-22
### Added
 - NodeAnchor positioning mode

## 3.49.0 - 2018-10-18
### Fixed
 - Backspace keys are no longer swallowed in content-editable sections

## 3.48.0 - 2018-10-17
### Added
 - positionWithin API to Positioning behaviour and showWithin API to InlineView sketcher, allowing positioning within bounds without prior configuration

## 3.47.0 - 2018-10-10
### Added
 - layouts property to dropdown, split dropdown and type ahead specs, to modify the position of the resulting menu of these components.

## 3.46.0 - 2018-09-28
### Added
 - useMinWidth property to dropdown and split dropdown specs, to modify matchWidth's behaviour. When true, matchWidth sets min-width, when false it sets width.

## 3.45.6 - 2018-09-28
### Remove
 - Hard-coded background color of blocker

## 3.45.4 - 2018-09-25
### Fixed
 - Origins are calculated after preprocessing both the positioning container and the component to be placed

## 3.45.2 - 2018-09-25
### Fixed
 - East and West layouts now have a top value

## 3.45.0 - 2018-09-24
### Changed
 - When previewing in a typeahead, pressing *enter* fires an execute

## 3.44.0 - 2018-09-21
### Fixed
 - Keyboard navigating through the toolbar now skips disabled buttons.

## 3.43.0 - 2018-09-21
### Added
 - ModalDialog blocker part now can take components to put *before* dialog

### Changed
 - Group Part types now use a factory if present

## 3.42.0 - 2018-09-20
### Added
 - Alloy listens to the keyup event

### Changed
 - Keying behaviours that handle space cancel space on keyup. Helps to prevent a firefox issue with buttons

## 3.41.0 - 2018-09-20
### Added
 - Exposed Layout and Bubble through Main
 - Additional Layout options: east and west
 - Configuration classes for different bubbles positions

### Changed
 - Layout names in the private API have changed
 - Bubble data structure format

## 3.40.0 - 2018-09-20
### Changed
 - Positioning logic refactor.

## 3.39.3 - 2018-09-19
### Fixed
 - Correct argument is passed through for `item` in itemExecute in Typeahead
 - Internal event Typeahead itemExecute is handled when dismissOnBlur is false

## 3.39.0 - 2018-09-17
### Removed
 - Shorthands `type` and `placeholder` from Input

## 3.38.0 - 2018-09-17
### Added
 - Function `onItemExecute` to Typeahead

## 3.37.0 - 2018-09-17
### Added
 - Event `focusout` to NativeEvents

## 3.36.0 - 2018-09-14
### Added
 - InlineView has new API method: setContent

## 3.35.0 - 2018-09-14
### Changed
 - Typeahead now lets `onEscape` and `onEnter` events bubble when sandbox is closed

## 3.34.0 - 2018-09-13
### Added
 - Function `attachSystemAfter` to Attachment so a `GuiSystem` can be attached as a sibling

## 3.33.0 - 2018-09-12
### Added
 - Group parts have a `preprocess` configuration

### Fixed
 - Sliding listens to transition events from itself, not the animation root

### Changed
 - Modal Dialog busy container is now inside the Modal Dialog container
 - ModalDialog callback in `setBusy` API is no longer passed the existing dialog styles

### Removed
 - Menu movement configuration options for laying out item components. Use group `preprocess` instead


## 3.32.0 - 2018-09-11
### Fixed
 - Sliding behaviour now handles rapidly switching between expanding and shrinking

## 3.31.0 - 2018-09-11
### Changed
 - `text` property is now in `meta` for Items

## 3.30.0 - 2018-09-10
### Added
 - Created a Dropdown API with isOpen, close, expand, open
 - New event `focusShifted` that is fired by the FocusManager in Keying
 - Representing config to the Dropdown sandbox to store the triggering Dropdown

### Changed
 - Hover behaviour on menus now shows the expanded menu, but doesn't focus it
 - Renamed unused config `openImmediately` to `highlightImmediately` and made TieredMenus always open

## 3.29.0 - 2018-09-07
### Added
 - Docking.refresh() to recalculate the component's position and visibility

## 3.28.0 - 2018-09-06
### Added
- Expanded the SlotContainer API to add:
  - getSlotNames
  - isShowing
  - hideAllSlots
### Fixed
 - Sandbox cloaking no longer enforces position when no position attributes are applied.

## 3.27.0 - 2018-09-06
### Fixed
 - Fixed Sliding behaviour responding to transitionend on nested elements
 - Fixed types on Sliding behavior API

## 3.26.0 - 2018-09-05
### Added
 - data alloy identifiers to the DOM nodes themselves. They are no longer in the
 visible HTML

## 3.25.0 - 2018-09-05
### Added
 - dynamic configuration of debugging modes

## 3.24.0 - 2018-09-04
### Added
 - InlineView.showMenuAt() to special-case positioning for inline menus
 - Sandboxing.openWhileCloaked() convenience method

## 3.23.0 - 2018-08-31
### Added
 - eventOrder for Dropdowns
 - extra debugging information

## 3.22.0 - 2018-08-29
### Added
 - dragging behaviour flag for repositionTarget (defaults to true)
 - dragging behaviour handler (onDrag)

## 3.21.0 - 2018-08-29
### Added
 - onChoose event to Sliders

## 3.20.0 - 2018-08-28
### Added
 - Replacing.replaceAt and Replacing.replaceBy

## 3.19.0 - 2018-08-23
### Added
 - Tooltipping API access to hideAllExclusive, and tooltipComponents in config
 - DomFactory.simple and DomFactory.dom for quick generation of basic AlloySpec objects
 - InlineView API: getContent
 - Readable state for Flatgrid Keying types
 - Support for matrix-style menus
 - Consistent definitions for itemBehaviours and widgetBehaviours
 - IgnoreFocus capability for item widgets
 - Exposing onChangeTab and onDismissTab through TabSectionTypes
 - Chain methods for TestStore

## 3.18.0 - 2018-08-20
### Added
 - selectClasses and selectAttributes to HtmlSelect sketcher

## 3.17.0 - 2018-08-10
### Added
 - Configuration for InlineView: fireDismissalEventInstead
 - SystemEvents.dismissRequested()

## 3.16.0 - 2018-08-08
### Added
- Reflecting behaviour
- ModalDialog getFooter API
- Exported AlloyComponent and renamed MomentoRecord to MementoRecord

## 3.15.0 - 2018-08-03
### Added
- Typeahead, SplitDropdown: getHotspot option

## 3.14.0 - 2018-08-01
### Added
- SlotContainer: new sketcher

## 3.13.0 - 2018-08-01
### Added
- ModalDialog setIdle and setBusy API

## 3.12.0 - 2018-08-01
### Added
- Alloy listens to paste event

## 3.11.0 - 2018-07-31
### Added
- Highlighting.getCandidates API
- TabSection showTab API

## 3.10.0 - 2018-07-31
### Added
- Changelog.
- The capability to set dropdown anchor points to something other than the drop button.<|MERGE_RESOLUTION|>--- conflicted
+++ resolved
@@ -6,13 +6,11 @@
 
 ## Unreleased
 
-<<<<<<< HEAD
+### Changed
+- `ModalDialogApis.getFooter` now returns an `Optional<AlloyComponent>` instead of `AlloyComponent`. #TINY-9996
+
 ### Fixed
 - Tab navigation did not forward focus over pseudo tab stops. #TINY-9815
-=======
-### Changed
-- `ModalDialogApis.getFooter` now returns an `Optional<AlloyComponent>` instead of `AlloyComponent`. #TINY-9996
->>>>>>> 4635f9bc
 
 ## 12.2.0 - 2023-06-12
 
