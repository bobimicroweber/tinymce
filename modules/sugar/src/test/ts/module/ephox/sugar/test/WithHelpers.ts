--- conflicted
+++ resolved
@@ -10,13 +10,8 @@
 import * as Insert from 'ephox/sugar/api/dom/Insert';
 import * as Body from 'ephox/sugar/api/node/Body';
 import * as Remove from 'ephox/sugar/api/dom/Remove';
-<<<<<<< HEAD
-import * as Attr from 'ephox/sugar/api/properties/Attr';
-import { ShadowDom } from '@ephox/sugar';
-=======
 import * as ShadowDom from 'ephox/sugar/api/node/ShadowDom';
 import * as Attr from 'ephox/sugar/api/properties/Attr';
->>>>>>> 786d9fcd
 
 export const withNormalElement = (f: (d: Element<DomElement>) => void): void => {
   const div = Element.fromTag('div');
@@ -26,20 +21,6 @@
   Remove.remove(div);
 };
 
-<<<<<<< HEAD
-const withShadowElementInMode = (mode: 'open' | 'closed', f: (sr: Element<ShadowRoot>, innerDiv: Element<HTMLElement>, shadowHost: Element<HTMLElement>) => void) => {
-  if (ShadowDom.isSupported()) {
-    const shadowHost: Element<HTMLElement> = Element.fromTag('div', document);
-    Attr.set(shadowHost, 'data-blah', 'shadow-host');
-
-    Insert.append(Body.body(), shadowHost);
-    const sr: Element<ShadowRoot> = Element.fromDom(shadowHost.dom().attachShadow({ mode }));
-    const innerDiv: Element<HTMLElement> = Element.fromTag('div', document);
-    Attr.set(innerDiv, 'data-blah', 'div-in-shadow-root');
-
-    Insert.append(sr, innerDiv);
-    f(sr, innerDiv, shadowHost);
-=======
 export const setupShadowRoot = (mode: 'open' | 'closed') => {
   const shadowHost = Element.fromTag('div', document);
   Attr.set(shadowHost, 'data-description', 'shadowHost');
@@ -53,11 +34,10 @@
   return { shadowHost, shadowRoot, innerDiv };
 };
 
-export const withShadowElementInMode = (mode: 'open' | 'closed', f: (sr: Element<ShadowRoot>, innerDiv: Element<DomElement>, shadowHost: Element<DomElement>) => void) => {
+export const withShadowElementInMode = (mode: 'open' | 'closed', f: (sr: Element<ShadowRoot>, innerDiv: Element<HTMLElement>, shadowHost: Element<HTMLElement>) => void) => {
   if (ShadowDom.isSupported()) {
     const { shadowHost, shadowRoot, innerDiv } = setupShadowRoot(mode);
     f(shadowRoot, innerDiv, shadowHost);
->>>>>>> 786d9fcd
     Remove.remove(shadowHost);
   }
 };
