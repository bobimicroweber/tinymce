--- conflicted
+++ resolved
@@ -1,14 +1,5 @@
 configure({
-<<<<<<< HEAD
-  sources: [
-    source('amd', 'tinymce.plugins.visualchars', '../../src/main/js', function (id) {
-      return mapper.hierarchical(id).replace(/^tinymce\/plugins\/visualchars\//, '');
-    }),
-    source('amd', 'tinymce.core', '../../../../core/dist/globals', mapper.hierarchical),
-    source('amd', 'ephox', '../../../../../node_modules/@ephox', mapper.repo('js', mapper.flat))
-=======
   configs: [
     '../../../../../config/bolt/prod.plugin.js'
->>>>>>> 24c573d7
   ]
 });