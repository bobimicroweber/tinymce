/**
 * Buttons.js
 *
 * Released under LGPL License.
 * Copyright (c) 1999-2017 Ephox Corp. All rights reserved
 *
 * License: http://www.tinymce.com/license
 * Contributing: http://www.tinymce.com/contributing
 */

import * as Storage from '../core/Storage';
import { Editor } from 'tinymce/core/api/Editor';
import { Cell } from '@ephox/katamari';

<<<<<<< HEAD
const makeSetupHandler = (editor, started) => (api) => {
  api.setDisabled(!Storage.hasDraft(editor));
  const editorEventCallback = () => api.setDisabled(!Storage.hasDraft(editor));
  editor.on('StoreDraft RestoreDraft RemoveDraft', editorEventCallback);
  return () => editor.off('StoreDraft RestoreDraft RemoveDraft', editorEventCallback);
};

const register = function (editor, started) {
  // TODO: This was moved from makeSetupHandler as it would only be called when the menu item was rendered?
  //       Is it safe to start this process when the plugin is registered?
  Storage.startStoreDraft(editor, started);

  editor.ui.registry.addButton('restoredraft', {
    type: 'button',
    tooltip: 'Restore last draft',
    icon: 'restore-draft',
    onAction: () => {
=======
const postRender = (editor: Editor, started: Cell<boolean>) => {
  return (e) => {
    const ctrl = e.control;

    ctrl.disabled(!Storage.hasDraft(editor));

    editor.on('StoreDraft RestoreDraft RemoveDraft', () => {
      ctrl.disabled(!Storage.hasDraft(editor));
    });

    // TODO: Investigate why this is only done on postrender that would
    // make the feature broken if only the menu item was rendered since
    // it is rendered when the menu appears
    Storage.startStoreDraft(editor, started);
  };
};

const register = (editor: Editor, started: Cell<boolean>) => {
  editor.addButton('restoredraft', {
    title: 'Restore last draft',
    onclick () {
>>>>>>> c7c016fa
      Storage.restoreLastDraft(editor);
    },
    onSetup: makeSetupHandler(editor, started)
  });

  editor.ui.registry.addMenuItem('restoredraft', {
    type: 'menuitem',
    text: 'Restore last draft',
    icon: 'restore-draft',
    onAction: () => {
      Storage.restoreLastDraft(editor);
    },
    onSetup: makeSetupHandler(editor, started),
  });
};

export {
  register
};<|MERGE_RESOLUTION|>--- conflicted
+++ resolved
@@ -12,15 +12,14 @@
 import { Editor } from 'tinymce/core/api/Editor';
 import { Cell } from '@ephox/katamari';
 
-<<<<<<< HEAD
-const makeSetupHandler = (editor, started) => (api) => {
+const makeSetupHandler = (editor: Editor, started: Cell<boolean>) => (api) => {
   api.setDisabled(!Storage.hasDraft(editor));
   const editorEventCallback = () => api.setDisabled(!Storage.hasDraft(editor));
   editor.on('StoreDraft RestoreDraft RemoveDraft', editorEventCallback);
   return () => editor.off('StoreDraft RestoreDraft RemoveDraft', editorEventCallback);
 };
 
-const register = function (editor, started) {
+const register = (editor: Editor, started: Cell<boolean>) => {
   // TODO: This was moved from makeSetupHandler as it would only be called when the menu item was rendered?
   //       Is it safe to start this process when the plugin is registered?
   Storage.startStoreDraft(editor, started);
@@ -30,29 +29,6 @@
     tooltip: 'Restore last draft',
     icon: 'restore-draft',
     onAction: () => {
-=======
-const postRender = (editor: Editor, started: Cell<boolean>) => {
-  return (e) => {
-    const ctrl = e.control;
-
-    ctrl.disabled(!Storage.hasDraft(editor));
-
-    editor.on('StoreDraft RestoreDraft RemoveDraft', () => {
-      ctrl.disabled(!Storage.hasDraft(editor));
-    });
-
-    // TODO: Investigate why this is only done on postrender that would
-    // make the feature broken if only the menu item was rendered since
-    // it is rendered when the menu appears
-    Storage.startStoreDraft(editor, started);
-  };
-};
-
-const register = (editor: Editor, started: Cell<boolean>) => {
-  editor.addButton('restoredraft', {
-    title: 'Restore last draft',
-    onclick () {
->>>>>>> c7c016fa
       Storage.restoreLastDraft(editor);
     },
     onSetup: makeSetupHandler(editor, started)
