--- conflicted
+++ resolved
@@ -23,12 +23,7 @@
     'tinymce.plugins.paste.core.Quirks',
     'tinymce.plugins.paste.core.WordFilter'
   ],
-<<<<<<< HEAD
-  function (PluginManager, Clipboard, WordFilter, Quirks) {
-=======
-
   function (PluginManager, Clipboard, CutCopy, Quirks, WordFilter) {
->>>>>>> b5066878
     var userIsInformed;
 
     PluginManager.add('paste', function (editor) {
