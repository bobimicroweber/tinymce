import { Chain, Guard, Mouse, Pipeline, Step, UiFinder, Logger } from '@ephox/agar';
import { Fun, Result } from '@ephox/katamari';
import { TinyDom, TinyUi } from '@ephox/mcagar';
import { Attr } from '@ephox/sugar';

export default function (editor) {
  const ui = TinyUi(editor);

  const cHasState = function (predicate) {
    return Chain.control(
      Chain.binder(function (element) {
        return predicate(element) ? Result.value(element) : Result.error('Predicate didn\'t match.');
      }),
      Guard.addLogging('Assert element has state')
    );
  };

  const cWaitForState = function (predicate) {
    return Chain.control(
      cHasState(predicate),
      Guard.tryUntil('Predicate has failed.', 10, 3000)
    );
  };

<<<<<<< HEAD
  const cDragDrop = Chain.control(
    Chain.fromChains([
      UiFinder.cFindIn('.tox-slider__handle'),
      Mouse.cMouseDown,
      Mouse.cMouseMoveTo(5, 0),
      Mouse.cMouseUpTo(5, 0)
    ]),
    Guard.addLogging('Drag and drop')
);
=======
  const cWaitForChain = function (chain) {
    return Chain.control(
      chain,
      Guard.tryUntil('Chain has failed.', 10, 3000)
    );
  };

  const cFindChildWithState = function (selector, predicate) {
    return Chain.async(function (scope: Element, next, die) {
      const children = PredicateFilter.descendants(scope, function (element) {
        return Selectors.is(element, selector) && predicate(element);
      });
      children.length ? next(children[0]) : die('No children with state');
    });
  };

  const cDragSlider = Chain.fromChains([
    UiFinder.cFindIn('div[role="slider"]'),
    Chain.async(function (element, next, die) {
      const unbindMouseMove = DomEvent.bind(element, 'mousemove', function (e) {
        Clicks.mouseup(element);
        unbindMouseMove();
        next(element);
      }).unbind;

      const unbindMouseDown = DomEvent.bind(element, 'mousedown', function (e) {
        Clicks.mousemove(element); // not sure if xy actually matters here
        unbindMouseDown();
      }).unbind;

      Clicks.mousedown(element);
    })
  ]);
>>>>>>> 5d68795f

  const cExecCommandFromDialog = function (label) {
    let cInteractWithUi;

    switch (label) {
      case 'Rotate counterclockwise':
      case 'Rotate clockwise':
      case 'Flip vertically':
      case 'Flip horizontally':
        // Orientation operations, like Flip or Rotate are grouped in a sub-panel
        cInteractWithUi = cClickToolbarButton(label);
        label = 'Orientation';
        break;

      case 'Brightness':
      case 'Contrast':
      case 'Color levels':
      case 'Gamma':
        cInteractWithUi = cDragDrop;
        break;

      default:
        cInteractWithUi = Chain.wait(1);
    }

    return Chain.control(
      Chain.fromChains([
        cClickToolbarButton('Edit image'),
        Chain.fromParent(ui.cWaitForPopup('wait for Edit Image dialog', '[role="dialog"]'), [
          ui.cWaitForUi('wait for canvas', '.tox-image-tools__image > img'),
          cClickToolbarButton(label),
          cInteractWithUi,
          cClickButton('Apply'),
          cClickButton('Save')
        ])
      ]),
      Guard.addLogging(`Execute ${label} command from dialog`)
    );
  };

  const cWaitForUi = function (label, selector) {
    return Chain.control(
      UiFinder.cWaitForState(label, selector, Fun.constant(true)),
      Guard.addLogging('Wait for UI')
    );
  };

  const cClickButton = function (text) {
    return Chain.control(
      Chain.fromChains([
        cWaitForUi('wait for ' + text + ' button', 'button[role="button"]:contains(' + text + '):not([disabled="disabled"])'),
        Mouse.cClick
      ]),
      Guard.addLogging('Wait for UI')
    );
  };

  const cClickToolbarButton = function (label) {
    return Chain.control(
      Chain.fromChains([
        UiFinder.cFindIn('button[aria-label="' + label + '"][role="button"]'),
        Mouse.cClick
      ]),
      Guard.addLogging('Wait for UI')
    );
  };

  const sWaitForUrlChange = function (imgEl, origUrl) {
    return Logger.t('Wait for url change', Chain.asStep(imgEl, [
      cWaitForState(function (el) {
        return Attr.get(el, 'src') !== origUrl;
      })
    ]));
  };

  const sExec = function (execFromToolbar, label) {
    return Logger.t(`Execute ${label}`, Step.async(function (next, die) {
      const imgEl = TinyDom.fromDom(editor.selection.getNode());
      const origUrl = Attr.get(imgEl, 'src');

      Pipeline.async({}, [
        Chain.asStep(imgEl, [
          Mouse.cClick,
          // ui.cWaitForPopup('wait for Imagetools toolbar', 'div[aria-label="Inline toolbar"][role="dialog"]'), TODO: Add this back when context menus come back
          ui.cWaitForUi('wait for toolbar', '.tox-toolbar'),
          execFromToolbar ? cClickToolbarButton(label) : cExecCommandFromDialog(label)
        ]),
        sWaitForUrlChange(imgEl, origUrl)
      ], function () {
        next();
      }, die);
    }));
  };

  return {
    sExecToolbar: Fun.curry(sExec, true),
    sExecDialog: Fun.curry(sExec, false)
  };
}<|MERGE_RESOLUTION|>--- conflicted
+++ resolved
@@ -22,7 +22,6 @@
     );
   };
 
-<<<<<<< HEAD
   const cDragDrop = Chain.control(
     Chain.fromChains([
       UiFinder.cFindIn('.tox-slider__handle'),
@@ -32,41 +31,6 @@
     ]),
     Guard.addLogging('Drag and drop')
 );
-=======
-  const cWaitForChain = function (chain) {
-    return Chain.control(
-      chain,
-      Guard.tryUntil('Chain has failed.', 10, 3000)
-    );
-  };
-
-  const cFindChildWithState = function (selector, predicate) {
-    return Chain.async(function (scope: Element, next, die) {
-      const children = PredicateFilter.descendants(scope, function (element) {
-        return Selectors.is(element, selector) && predicate(element);
-      });
-      children.length ? next(children[0]) : die('No children with state');
-    });
-  };
-
-  const cDragSlider = Chain.fromChains([
-    UiFinder.cFindIn('div[role="slider"]'),
-    Chain.async(function (element, next, die) {
-      const unbindMouseMove = DomEvent.bind(element, 'mousemove', function (e) {
-        Clicks.mouseup(element);
-        unbindMouseMove();
-        next(element);
-      }).unbind;
-
-      const unbindMouseDown = DomEvent.bind(element, 'mousedown', function (e) {
-        Clicks.mousemove(element); // not sure if xy actually matters here
-        unbindMouseDown();
-      }).unbind;
-
-      Clicks.mousedown(element);
-    })
-  ]);
->>>>>>> 5d68795f
 
   const cExecCommandFromDialog = function (label) {
     let cInteractWithUi;
