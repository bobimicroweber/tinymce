--- conflicted
+++ resolved
@@ -5,14 +5,9 @@
 import * as DomDefinition from '../dom/DomDefinition';
 import * as DomModification from '../dom/DomModification';
 import * as AlloyTags from '../ephemera/AlloyTags';
-<<<<<<< HEAD
-
-const toInfo = function (spec) {
-=======
 import { SketchSpec } from '../api/ui/Sketcher';
 
 const toInfo = function (spec): Result<SketchSpec, any> {
->>>>>>> c7e92c3c
   return ValueSchema.asStruct('custom.definition', ValueSchema.objOfOnly([
     FieldSchema.field('dom', 'dom', FieldPresence.strict(), ValueSchema.objOfOnly([
       // Note, no children.
