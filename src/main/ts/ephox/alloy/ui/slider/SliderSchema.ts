import { FieldProcessorAdt, FieldSchema } from '@ephox/boulder';
import { Cell, Fun } from '@ephox/katamari';
import { PlatformDetection } from '@ephox/sand';

import { Keying } from '../../api/behaviour/Keying';
import { Representing } from '../../api/behaviour/Representing';
import * as SketchBehaviours from '../../api/component/SketchBehaviours';
import { SliderSpec } from '../../ui/types/SliderTypes';

const isTouch = PlatformDetection.detect().deviceType.isTouch();

const SliderSchema: FieldProcessorAdt[] = [
  FieldSchema.strict('min'),
  FieldSchema.strict('max'),
  FieldSchema.defaulted('stepSize', 1),
  FieldSchema.defaulted('onChange', Fun.noop),
  FieldSchema.defaulted('onInit', Fun.noop),
  FieldSchema.defaulted('onDragStart', Fun.noop),
  FieldSchema.defaulted('onDragEnd', Fun.noop),
  FieldSchema.defaulted('snapToGrid', false),
  FieldSchema.option('snapStart'),
  FieldSchema.strict('getInitialValue'),
  SketchBehaviours.field('sliderBehaviours', [ Keying, Representing ]),

<<<<<<< HEAD
  FieldSchema.state('value', function (spec) { return Cell(spec.min); }),
  FieldSchema.defaulted('orientation', 'horizontal'),
=======
  FieldSchema.state('value', (spec: SliderSpec) => { return Cell(spec.min); })
>>>>>>> 979a93e1
].concat(! isTouch ? [
  // Only add if not on a touch device
  FieldSchema.state('mouseIsDown', () => { return Cell(false); })
] : [ ]);

export {
  SliderSchema
};<|MERGE_RESOLUTION|>--- conflicted
+++ resolved
@@ -22,12 +22,8 @@
   FieldSchema.strict('getInitialValue'),
   SketchBehaviours.field('sliderBehaviours', [ Keying, Representing ]),
 
-<<<<<<< HEAD
-  FieldSchema.state('value', function (spec) { return Cell(spec.min); }),
+  FieldSchema.state('value', (spec: SliderSpec) => { return Cell(spec.min); }),
   FieldSchema.defaulted('orientation', 'horizontal'),
-=======
-  FieldSchema.state('value', (spec: SliderSpec) => { return Cell(spec.min); })
->>>>>>> 979a93e1
 ].concat(! isTouch ? [
   // Only add if not on a touch device
   FieldSchema.state('mouseIsDown', () => { return Cell(false); })
