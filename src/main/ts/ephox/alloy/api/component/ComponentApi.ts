--- conflicted
+++ resolved
@@ -1,10 +1,3 @@
-<<<<<<< HEAD
-import { Contracts } from '@ephox/katamari';
-import { AlloyBehaviour, AlloyBehaviourConfig, SugarElement } from 'ephox/alloy/alien/TypeDefinitions';
-
-export interface AlloyComponent {
-  getSystem: () => AlloyComponent;
-=======
 import { Contracts, Result } from '@ephox/katamari';
 import { AlloySystemApi } from '../../api/system/SystemApi';
 import { SugarElement } from '../../alien/TypeDefinitions';
@@ -13,7 +6,6 @@
 
 export interface AlloyComponent {
   getSystem: () => AlloySystemApi;
->>>>>>> c7e92c3c
   config: (config: AlloyBehaviourConfig) => AlloyBehaviour;
   hasConfigured: (behaviour) => boolean;
   spec: () => any;
@@ -23,11 +15,7 @@
   element: () => SugarElement;
   syncComponents: () => void;
   components: () => any;
-<<<<<<< HEAD
-  events: () => {};
-=======
   events: () => EventHandlerConfig;
->>>>>>> c7e92c3c
 }
 
 const ComponentApi = Contracts.exactly([
