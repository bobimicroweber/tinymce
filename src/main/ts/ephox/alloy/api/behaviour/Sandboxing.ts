import * as Behaviour from './Behaviour';
import ActiveSandbox from '../../behaviour/sandboxing/ActiveSandbox';
import * as SandboxApis from '../../behaviour/sandboxing/SandboxApis';
import SandboxSchema from '../../behaviour/sandboxing/SandboxSchema';
import * as SandboxState from '../../behaviour/sandboxing/SandboxState';
<<<<<<< HEAD
import { AlloyBehaviour, AlloyBehaviourConfig, SugarElement } from 'ephox/alloy/alien/TypeDefinitions';
import { Option } from '@ephox/boulder/node_modules/@ephox/katamari';
import { AlloyComponent } from 'ephox/alloy/api/component/ComponentApi';
import { SketchSpec } from 'ephox/alloy/api/ui/Sketcher';

export interface SandboxingBehaviour extends AlloyBehaviour {
  config: (SandboxingConfig) => { key: string, value: any };
  cloak?: (sandbox: AlloyComponent) => void;
  decloak?: (sandbox: AlloyComponent) => void;
  open?: (sandbox: AlloyComponent, thing: SketchSpec) => AlloyComponent;
  close?: (sandbox: AlloyComponent) => void;
  isOpen?: (sandbox: AlloyComponent) => boolean;
  isPartOf?: (sandbox: AlloyComponent, candidate: () => SugarElement) => boolean;
  getState?: (sandbox: AlloyComponent) => Option<AlloyComponent>;
  closeSandbox?: (sandbox: AlloyComponent) => void;
}

export interface SandboxingConfig extends AlloyBehaviourConfig {
  getAttachPoint: () => AlloyComponent;
  onOpen: () => any;
  onClose: () => any;
  isPartOf: () => boolean;
}

const Sandboxing: SandboxingBehaviour = Behaviour.create({
=======
import { SugarElement } from '../../alien/TypeDefinitions';
import { Option } from '@ephox/katamari';
import { AlloyComponent } from '../../api/component/ComponentApi';
import { SketchSpec } from '../../api/ui/Sketcher';

export interface SandboxingBehaviour extends Behaviour.AlloyBehaviour {
  config: (config: SandboxingConfig) => { [key: string]: (any) => any };
  cloak: (sandbox: AlloyComponent) => void;
  decloak: (sandbox: AlloyComponent) => void;
  open: (sandbox: AlloyComponent, thing: SketchSpec) => AlloyComponent;
  close: (sandbox: AlloyComponent) => void;
  isOpen: (sandbox: AlloyComponent) => boolean;
  isPartOf: (sandbox: AlloyComponent, candidate: () => SugarElement) => boolean;
  getState: (sandbox: AlloyComponent) => Option<AlloyComponent>;
  closeSandbox: (sandbox: AlloyComponent) => void;
}

export interface SandboxingConfig {
  getAttachPoint: () => AlloyComponent;
  isPartOf: (container: AlloyComponent, data: AlloyComponent, queryElem: SugarElement) => boolean;
  onOpen?: (component: AlloyComponent, menu: AlloyComponent) => void;
  onClose?: (component: AlloyComponent, menu: AlloyComponent) => void;
  cloakVisibilityAttr?: string;
}

const Sandboxing = Behaviour.create({
>>>>>>> c7e92c3c
  fields: SandboxSchema,
  name: 'sandboxing',
  active: ActiveSandbox,
  apis: SandboxApis,
  state: SandboxState
<<<<<<< HEAD
});
=======
}) as SandboxingBehaviour;
>>>>>>> c7e92c3c

export {
  Sandboxing
};<|MERGE_RESOLUTION|>--- conflicted
+++ resolved
@@ -3,33 +3,6 @@
 import * as SandboxApis from '../../behaviour/sandboxing/SandboxApis';
 import SandboxSchema from '../../behaviour/sandboxing/SandboxSchema';
 import * as SandboxState from '../../behaviour/sandboxing/SandboxState';
-<<<<<<< HEAD
-import { AlloyBehaviour, AlloyBehaviourConfig, SugarElement } from 'ephox/alloy/alien/TypeDefinitions';
-import { Option } from '@ephox/boulder/node_modules/@ephox/katamari';
-import { AlloyComponent } from 'ephox/alloy/api/component/ComponentApi';
-import { SketchSpec } from 'ephox/alloy/api/ui/Sketcher';
-
-export interface SandboxingBehaviour extends AlloyBehaviour {
-  config: (SandboxingConfig) => { key: string, value: any };
-  cloak?: (sandbox: AlloyComponent) => void;
-  decloak?: (sandbox: AlloyComponent) => void;
-  open?: (sandbox: AlloyComponent, thing: SketchSpec) => AlloyComponent;
-  close?: (sandbox: AlloyComponent) => void;
-  isOpen?: (sandbox: AlloyComponent) => boolean;
-  isPartOf?: (sandbox: AlloyComponent, candidate: () => SugarElement) => boolean;
-  getState?: (sandbox: AlloyComponent) => Option<AlloyComponent>;
-  closeSandbox?: (sandbox: AlloyComponent) => void;
-}
-
-export interface SandboxingConfig extends AlloyBehaviourConfig {
-  getAttachPoint: () => AlloyComponent;
-  onOpen: () => any;
-  onClose: () => any;
-  isPartOf: () => boolean;
-}
-
-const Sandboxing: SandboxingBehaviour = Behaviour.create({
-=======
 import { SugarElement } from '../../alien/TypeDefinitions';
 import { Option } from '@ephox/katamari';
 import { AlloyComponent } from '../../api/component/ComponentApi';
@@ -56,17 +29,12 @@
 }
 
 const Sandboxing = Behaviour.create({
->>>>>>> c7e92c3c
   fields: SandboxSchema,
   name: 'sandboxing',
   active: ActiveSandbox,
   apis: SandboxApis,
   state: SandboxState
-<<<<<<< HEAD
-});
-=======
 }) as SandboxingBehaviour;
->>>>>>> c7e92c3c
 
 export {
   Sandboxing
