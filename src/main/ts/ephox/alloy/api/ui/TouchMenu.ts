import { Objects } from '@ephox/boulder';
import { Cell, Fun, Merger } from '@ephox/katamari';
import { Focus } from '@ephox/sugar';
<<<<<<< HEAD

import ElementFromPoint from '../../alien/ElementFromPoint';
import * as DropdownUtils from '../../dropdown/DropdownUtils';
import * as TouchMenuSchema from '../../ui/schema/TouchMenuSchema';
import * as AddEventsBehaviour from '../behaviour/AddEventsBehaviour';
import * as Behaviour from '../behaviour/Behaviour';
import { Coupling } from '../behaviour/Coupling';
import { Highlighting } from '../behaviour/Highlighting';
import { Representing } from '../behaviour/Representing';
import { Sandboxing } from '../behaviour/Sandboxing';
import { Toggling } from '../behaviour/Toggling';
import { Transitioning } from '../behaviour/Transitioning';
import { Unselecting } from '../behaviour/Unselecting';
import SketchBehaviours from '../component/SketchBehaviours';
import * as AlloyEvents from '../events/AlloyEvents';
import * as AlloyTriggers from '../events/AlloyTriggers';
import NativeEvents from '../events/NativeEvents';
import SystemEvents from '../events/SystemEvents';
import InlineView from './InlineView';
import Menu from './Menu';
import * as Sketcher from './Sketcher';

=======

import ElementFromPoint from '../../alien/ElementFromPoint';
import * as DropdownUtils from '../../dropdown/DropdownUtils';
import * as TouchMenuSchema from '../../ui/schema/TouchMenuSchema';
import * as AddEventsBehaviour from '../behaviour/AddEventsBehaviour';
import * as Behaviour from '../behaviour/Behaviour';
import { Coupling } from '../behaviour/Coupling';
import { Highlighting } from '../behaviour/Highlighting';
import { Representing } from '../behaviour/Representing';
import { Sandboxing } from '../behaviour/Sandboxing';
import { Toggling } from '../behaviour/Toggling';
import { Transitioning } from '../behaviour/Transitioning';
import { Unselecting } from '../behaviour/Unselecting';
import * as SketchBehaviours from '../component/SketchBehaviours';
import * as AlloyEvents from '../events/AlloyEvents';
import * as AlloyTriggers from '../events/AlloyTriggers';
import * as NativeEvents from '../events/NativeEvents';
import * as SystemEvents from '../events/SystemEvents';
import { InlineView } from './InlineView';
import { Menu } from './Menu';
import * as Sketcher from './Sketcher';
import { AlloyComponent } from '../../api/component/ComponentApi';

type TouchHoverState = (AlloyComponent) => void;

>>>>>>> c7e92c3c
const factory = function (detail, components, spec, externals) {

  const getMenu = function (component) {
    const sandbox = Coupling.getCoupled(component, 'sandbox');
    return Sandboxing.getState(sandbox);
  };

  const hoveredState = Cell(false);

  const hoverOn = function (component) {
    if (hoveredState.get() === false) {
      forceHoverOn(component);
    }
  };

  const forceHoverOn = function (component) {
    detail.onHoverOn()(component);
    hoveredState.set(true);
  };

  const hoverOff = function (component) {
    if (hoveredState.get() === true) {
      detail.onHoverOff()(component);
      hoveredState.set(false);
    }
  };

  return Merger.deepMerge(
    {
      uid: detail.uid(),
      dom: detail.dom(),
      components,
      behaviours: Merger.deepMerge(
        Behaviour.derive([
          // Button showing the the touch menu is depressed
          Toggling.config({
            toggleClass: detail.toggleClass(),
            aria: {
              mode: 'pressed',
              syncWithExpanded: true
            }
          }),
          Unselecting.config({ }),
          // Menu that shows up
          Coupling.config({
            others: {
              sandbox (hotspot) {

                return InlineView.sketch(
                  Merger.deepMerge(
                    externals.view(),
                    {
                      lazySink: DropdownUtils.getSink(hotspot, detail),
                      inlineBehaviours: Behaviour.derive([
                        AddEventsBehaviour.config('execute-for-menu', [
                          AlloyEvents.runOnExecute(function (c, s) {
                            const target = s.event().target();
                            c.getSystem().getByDom(target).each(function (item) {
                              detail.onExecute()(hotspot, c, item, Representing.getValue(item));
                            });
                          })
                        ]),

                        // Animation
                        Transitioning.config({
                          initialState: 'closed',
                          destinationAttr: 'data-longpress-destination',
                          stateAttr: 'data-longpress-state',

                          routes: Transitioning.createBistate(
                            'open',
                            'closed',
                            detail.menuTransition().map(function (t) {
                              return Objects.wrap('transition', t);
                            }).getOr({ })
                          ),

                          onFinish (view, destination) {
                            if (destination === 'closed') {
                              InlineView.hide(view);
                              detail.onClosed()(hotspot, view);
                            }
                          }
                        })

                      ]),

                      onShow (view) {
                        Transitioning.progressTo(view, 'open');
                      }
                    }
                  )
                );
              }
            }
          })
        ]),
        SketchBehaviours.get(detail.touchmenuBehaviours())
      ),

      events: AlloyEvents.derive([

        AlloyEvents.abort(NativeEvents.contextmenu(), Fun.constant(true)),

        AlloyEvents.run(NativeEvents.touchstart(), function (comp, se) {
          Toggling.on(comp);
        }),

        AlloyEvents.run(SystemEvents.tap(), function (comp, se) {
          detail.onTap()(comp);
        }),

        // On longpress, create the menu items to show, and put them in the sandbox.
        AlloyEvents.run(SystemEvents.longpress(), function (component, simulatedEvent) {
          detail.fetch()(component).get(function (items) {
            forceHoverOn(component);
            const iMenu = Menu.sketch(
              Merger.deepMerge(
                externals.menu(),
                {
                  items
                }
              )
            );

            const sandbox = Coupling.getCoupled(component, 'sandbox');
            const anchor = detail.getAnchor()(component);
            InlineView.showAt(sandbox, anchor, iMenu);
          });
        }),

        // 1. Find if touchmove over button or any items
        //   - if over items, trigger mousemover on item (and hoverOff on button)
        //   - if over button, (dehighlight all items and trigger hoverOn on button if required)
        //   - if over nothing (dehighlight all items and trigger hoverOff on button if required)
        AlloyEvents.run(NativeEvents.touchmove(), function (component, simulatedEvent) {
          const e = simulatedEvent.event().raw().touches[0];
          getMenu(component).each(function (iMenu) {
            ElementFromPoint.insideComponent(iMenu, e.clientX, e.clientY).fold(function () {
              // No items, so blur everything.
              Highlighting.dehighlightAll(iMenu);

              // INVESTIGATE: Should this focus.blur be called? Should it only be called here?
              Focus.active().each(Focus.blur);

              // could not find an item, so check the button itself
              const hoverF = ElementFromPoint.insideComponent(component, e.clientX, e.clientY).fold(
                Fun.constant(hoverOff),
                Fun.constant(hoverOn)
              ) as TouchHoverState;

              hoverF(component);
            }, function (elem) {
              AlloyTriggers.dispatchWith(component, elem, NativeEvents.mouseover(), {
                x: e.clientX,
                y: e.clientY
              });
              hoverOff(component);
            });
            simulatedEvent.stop();
          });
        }),

        // 1. Trigger execute on any selected item
        // 2. Close the menu
        // 3. Depress the button
        AlloyEvents.run(NativeEvents.touchend(), function (component, simulatedEvent) {

          getMenu(component).each(function (iMenu) {
            Highlighting.getHighlighted(iMenu).each(AlloyTriggers.emitExecute);
          });

          const sandbox = Coupling.getCoupled(component, 'sandbox');
          Transitioning.progressTo(sandbox, 'closed');
          Toggling.off(component);
        }),

        AlloyEvents.runOnDetached(function (component, simulatedEvent) {
          const sandbox = Coupling.getCoupled(component, 'sandbox');
          InlineView.hide(sandbox);
        })
      ]),

      eventOrder: Merger.deepMerge(
        detail.eventOrder(),
        {
          // Order, the button state is toggled first, so assumed !selected means close.
          'alloy.execute': [ 'toggling', 'alloy.base.behaviour' ]
        }
      )
    },
    {
      dom: {
        attributes: {
          role: detail.role().getOr('button')
        }
      }
    }
  );
};

const TouchMenu = Sketcher.composite({
  name: 'TouchMenu',
  configFields: TouchMenuSchema.schema(),
  partFields: TouchMenuSchema.parts(),
  factory
<<<<<<< HEAD
});
=======
});

export {
  TouchMenu
};
>>>>>>> c7e92c3c
<|MERGE_RESOLUTION|>--- conflicted
+++ resolved
@@ -1,30 +1,6 @@
 import { Objects } from '@ephox/boulder';
 import { Cell, Fun, Merger } from '@ephox/katamari';
 import { Focus } from '@ephox/sugar';
-<<<<<<< HEAD
-
-import ElementFromPoint from '../../alien/ElementFromPoint';
-import * as DropdownUtils from '../../dropdown/DropdownUtils';
-import * as TouchMenuSchema from '../../ui/schema/TouchMenuSchema';
-import * as AddEventsBehaviour from '../behaviour/AddEventsBehaviour';
-import * as Behaviour from '../behaviour/Behaviour';
-import { Coupling } from '../behaviour/Coupling';
-import { Highlighting } from '../behaviour/Highlighting';
-import { Representing } from '../behaviour/Representing';
-import { Sandboxing } from '../behaviour/Sandboxing';
-import { Toggling } from '../behaviour/Toggling';
-import { Transitioning } from '../behaviour/Transitioning';
-import { Unselecting } from '../behaviour/Unselecting';
-import SketchBehaviours from '../component/SketchBehaviours';
-import * as AlloyEvents from '../events/AlloyEvents';
-import * as AlloyTriggers from '../events/AlloyTriggers';
-import NativeEvents from '../events/NativeEvents';
-import SystemEvents from '../events/SystemEvents';
-import InlineView from './InlineView';
-import Menu from './Menu';
-import * as Sketcher from './Sketcher';
-
-=======
 
 import ElementFromPoint from '../../alien/ElementFromPoint';
 import * as DropdownUtils from '../../dropdown/DropdownUtils';
@@ -50,7 +26,6 @@
 
 type TouchHoverState = (AlloyComponent) => void;
 
->>>>>>> c7e92c3c
 const factory = function (detail, components, spec, externals) {
 
   const getMenu = function (component) {
@@ -257,12 +232,8 @@
   configFields: TouchMenuSchema.schema(),
   partFields: TouchMenuSchema.parts(),
   factory
-<<<<<<< HEAD
-});
-=======
 });
 
 export {
   TouchMenu
-};
->>>>>>> c7e92c3c
+};