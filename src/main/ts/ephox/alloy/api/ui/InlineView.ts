--- conflicted
+++ resolved
@@ -1,18 +1,5 @@
 import { FieldSchema } from '@ephox/boulder';
 import { Fun, Merger, Option } from '@ephox/katamari';
-<<<<<<< HEAD
-
-import * as ComponentStructure from '../../alien/ComponentStructure';
-import * as Fields from '../../data/Fields';
-import * as Dismissal from '../../sandbox/Dismissal';
-import * as Behaviour from '../behaviour/Behaviour';
-import { Positioning } from '../behaviour/Positioning';
-import { Receiving } from '../behaviour/Receiving';
-import { Sandboxing } from '../behaviour/Sandboxing';
-import SketchBehaviours from '../component/SketchBehaviours';
-import * as Sketcher from './Sketcher';
-
-=======
 import { SugarElement } from '../../alien/TypeDefinitions';
 import { AlloyComponent } from '../../api/component/ComponentApi';
 
@@ -41,7 +28,6 @@
   root?: SugarElement;
 }
 
->>>>>>> c7e92c3c
 const factory = function (detail, spec) {
   const isPartOfRelated = function (container, queryElem) {
     const related = detail.getRelated()(container);
