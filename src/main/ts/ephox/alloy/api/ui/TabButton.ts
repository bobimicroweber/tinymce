--- conflicted
+++ resolved
@@ -1,16 +1,5 @@
 import { FieldPresence, FieldSchema, ValueSchema } from '@ephox/boulder';
 import { Id, Merger } from '@ephox/katamari';
-<<<<<<< HEAD
-
-import { events } from '../../ui/common/ButtonBase';
-import * as Behaviour from '../behaviour/Behaviour';
-import { Focusing } from '../behaviour/Focusing';
-import { Keying } from '../behaviour/Keying';
-import { Representing } from '../behaviour/Representing';
-import SketchBehaviours from '../component/SketchBehaviours';
-import * as Sketcher from './Sketcher';
-
-=======
 
 import { events } from '../../ui/common/ButtonBase';
 import * as Behaviour from '../behaviour/Behaviour';
@@ -20,7 +9,6 @@
 import * as SketchBehaviours from '../component/SketchBehaviours';
 import * as Sketcher from './Sketcher';
 
->>>>>>> c7e92c3c
 const factory = function (detail, spec) {
 
   return {
@@ -72,12 +60,8 @@
     FieldSchema.strict('view')
   ],
   factory
-<<<<<<< HEAD
-});
-=======
 });
 
 export {
   TabButton
-};
->>>>>>> c7e92c3c
+};