--- conflicted
+++ resolved
@@ -26,18 +26,6 @@
 import * as Component from './component/Component';
 import { ComponentApi } from './component/ComponentApi';
 import * as ComponentUtil from './component/ComponentUtil';
-<<<<<<< HEAD
-import DomFactory from './component/DomFactory';
-import * as GuiFactory from './component/GuiFactory';
-import * as GuiTemplate from './component/GuiTemplate';
-import * as Memento from './component/Memento';
-import SketchBehaviours from './component/SketchBehaviours';
-import * as DragCoord from './data/DragCoord';
-import * as AlloyEvents from './events/AlloyEvents';
-import * as AlloyTriggers from './events/AlloyTriggers';
-import NativeEvents from './events/NativeEvents';
-import SystemEvents from './events/SystemEvents';
-=======
 import * as DomFactory from './component/DomFactory';
 import * as GuiFactory from './component/GuiFactory';
 import * as GuiTemplate from './component/GuiTemplate';
@@ -48,46 +36,11 @@
 import * as AlloyTriggers from './events/AlloyTriggers';
 import * as NativeEvents from './events/NativeEvents';
 import * as SystemEvents from './events/SystemEvents';
->>>>>>> c7e92c3c
 import * as FocusManagers from './focus/FocusManagers';
 import * as Channels from './messages/Channels';
 import * as Attachment from './system/Attachment';
 import * as ForeignGui from './system/ForeignGui';
 import * as Gui from './system/Gui';
-<<<<<<< HEAD
-import NoContextApi from './system/NoContextApi';
-import SystemApi from './system/SystemApi';
-import Button from './ui/Button';
-import * as Composite from './composite/Parts';
-import { Container } from './ui/Container';
-import DataField from './ui/DataField';
-import Dropdown from './ui/Dropdown';
-import ExpandableForm from './ui/ExpandableForm';
-import Form from './ui/Form';
-import FormChooser from './ui/FormChooser';
-import FormCoupledInputs from './ui/FormCoupledInputs';
-import FormField from './ui/FormField';
-import * as GuiTypes from './ui/GuiTypes';
-import HtmlSelect from './ui/HtmlSelect';
-import InlineView from './ui/InlineView';
-import Input from './ui/Input';
-import * as ItemWidget from './ui/ItemWidget';
-import Menu from './ui/Menu';
-import ModalDialog from './ui/ModalDialog';
-import * as Sketcher from './ui/Sketcher';
-import Slider from './ui/Slider';
-import SplitDropdown from './ui/SplitDropdown';
-import SplitToolbar from './ui/SplitToolbar';
-import Tabbar from './ui/Tabbar';
-import TabButton from './ui/TabButton';
-import TabSection from './ui/TabSection';
-import Tabview from './ui/Tabview';
-import TieredMenu from './ui/TieredMenu';
-import Toolbar from './ui/Toolbar';
-import ToolbarGroup from './ui/ToolbarGroup';
-import TouchMenu from './ui/TouchMenu';
-import Typeahead from './ui/Typeahead';
-=======
 import { NoContextApi } from './system/NoContextApi';
 import { SystemApi } from './system/SystemApi';
 import { Button } from './ui/Button';
@@ -120,7 +73,6 @@
 import { ToolbarGroup } from './ui/ToolbarGroup';
 import { TouchMenu } from './ui/TouchMenu';
 import { Typeahead } from './ui/Typeahead';
->>>>>>> c7e92c3c
 import * as UiSketcher from './ui/UiSketcher';
 import * as TapEvent from '../events/TapEvent'; // Used directly by mobile theme
 import * as AlloyLogger from '../log/AlloyLogger'; // Used directly by mobile theme
