import { FieldSchema, Objects, ValueSchema } from '@ephox/boulder';
<<<<<<< HEAD
import { Arr, Fun, Options } from '@ephox/katamari';
=======
import { Arr, Fun, Options, Option } from '@ephox/katamari';
>>>>>>> c7e92c3c
import { DomEvent, Insert } from '@ephox/sugar';

import * as DescribedHandler from '../../events/DescribedHandler';
import * as SimulatedEvent from '../../events/SimulatedEvent';
import ForeignCache from '../../foreign/ForeignCache';
import * as Tagger from '../../registry/Tagger';
import * as GuiFactory from '../component/GuiFactory';
import * as Gui from './Gui';
<<<<<<< HEAD
=======
import { SugarElement, SugarEvent } from '../../alien/TypeDefinitions';
import { AlloyComponent } from '../../api/component/ComponentApi';

export interface ForeignGuiSpec {
  root: () => SugarElement;
  dispatchers: any[];
  insertion?: (root: AlloyComponent, system: Gui.GuiSystem) => void;
}
>>>>>>> c7e92c3c

const schema = ValueSchema.objOfOnly([
  FieldSchema.strict('root'),
  FieldSchema.strictArrayOfObj('dispatchers', [
    // Given the initial target, what is the target of this particular behaviour?
    FieldSchema.strict('getTarget'),
    // The configuration for the behaviours
    FieldSchema.strict('alloyConfig')
  ]),
  FieldSchema.defaulted('insertion', function (root, system) {
    Insert.append(root, system.element());
  })
]);

/*
 * ForeignGui is an experimental concept
 *
 * Essentially, the basic idea is that we want to be able to use alloy behaviours and events
 * on elements that were not created by alloy. The common example of this is the contents inside
 * an iframe of an editor. We did not create the content (it is also volatile), but we still
 * want to be able to pinch it, drag it, toggle it etc. However, we don't have Component
 * instances for any of these things inside the alloy root ... they are completely separate.
 *
 * Most behaviours (probably not all) require configuration and a connection to an alloy
 * root to exist for a small amount of time to execute their actions. For this reason, we
 * create an internal alloy root for this foreign object (and insert it using insertion, so
 * for iframes, it would often be inserted at the document level so that it wasn't in the content),
 * and connect and disconnect the external elements to that. The elements themselves store their
 * configuration so that we get garbage collecting benefits (a previous version stored them in
 * a separate map), and that configuration can be retrieved from the element. If it isn't there,
 * it is recreated (and any state with it). The configuration is maintained on the DOM object
 * itself (through DomState), and the connection to the internal alloy root (/system) is removed after
 * execution of the action.
 *
 * The connection to the internal alloy root can be required if the behaviour needs to create additional
 * components (e.g. blockers for dragging). However, because these components are already within
 * the internal alloy root, they don't need to be handled in this way (they are just maintained
 * like normal alloy components having been built by alloy). Therefore, we exit dispatching if the
 * target is within our internal system.
 *
 * A ForeignGui is setup with a list of dispatchers. Dispatchers tell alloy which things should have
 * alloy like behaviour. Note, that each dispatcher has a getTarget, which returns an option of element.
 * The purpose of this is it means that you may choose to add the behaviour to an *ancestor* of the target
 * element (e.g. table) rather than the target element itself (td). The alloyConfig lists the behaviours and
 * events to proxy for this dispatcher.
 */

// Not all events are supported at the moment
const supportedEvents = [
  'click', 'mousedown', 'mousemove', 'touchstart', 'touchend', 'gesturestart', 'touchmove'
];

// Find the dispatcher information for the target if available. Note, the
// dispatcher may also change the target.
const findDispatcher = function (dispatchers, target): any {
  return Options.findMap(dispatchers, function (dispatcher: any) {
    return dispatcher.getTarget()(target).map(function (newTarget) {
      return {
        target: Fun.constant(newTarget),
        dispatcher: Fun.constant(dispatcher)
      };
    });
  });
};

const getProxy = function (event, target) {
  // Setup the component wrapping for the target element
  const component = GuiFactory.build(
    GuiFactory.external({ element: target })
  );

  const simulatedEvent = SimulatedEvent.fromTarget(event, target);

  return {
    component: Fun.constant(component),
    simulatedEvent: Fun.constant(simulatedEvent)
  };
};

<<<<<<< HEAD
const engage = function (spec) {
=======
const engage = function (spec: ForeignGuiSpec) {
>>>>>>> c7e92c3c
  const detail = ValueSchema.asStructOrDie('ForeignGui', schema, spec);

  // Creates an inner GUI and inserts it appropriately. This will be used
  // as the system for all behaviours
  const gui = Gui.create();
  detail.insertion()(detail.root(), gui);

  const cache = ForeignCache();

  const domEvents = Arr.map(supportedEvents, function (type) {
    return DomEvent.bind(detail.root(), type, function (event) {
      dispatchTo(type, event);
    });
  });

  const proxyFor = function (event, target, descHandler) {
    // create a simple alloy wrapping around the element, and add it to the world
    const proxy = getProxy(event, target);
    const component = proxy.component();
    gui.addToWorld(component);
    // fire the event
    const handler = DescribedHandler.getHandler(descHandler);
    handler(component, proxy.simulatedEvent());

    // now remove from the world and revoke any alloy ids
    unproxy(component);
  };

<<<<<<< HEAD
  const dispatchTo = function (type, event) {
=======
  const dispatchTo = function (type: string, event: SugarEvent): void {
>>>>>>> c7e92c3c
    /*
     * 1. Check that the event did not originate in our internal alloy root. If it did,
     * we don't need to handle it here. The alloy root will handle it as usual.
     * 2. Find the dispatcher based on the target element. It will find the first dispatcher
     * that matches
     * 3. Retrieve the configuration for this external element from its DOM state or create
     * it if it doesn't already exist
     * 4. If the event is supported:
     * a) create a thin proxy wrapping for the DOM element to have component like APIs
     * b) add it to the internal system
     * c) execute the event handler
     * d) remove it from the internal system and clear any DOM markers (alloy-ids etc)
     */
<<<<<<< HEAD

=======
>>>>>>> c7e92c3c
    if (gui.element().dom().contains(event.target().dom())) { return; }

    // Find if the target has an assigned dispatcher
    findDispatcher(detail.dispatchers(), event.target()).each(function (dispatchData) {

      const target = dispatchData.target();
      const dispatcher = dispatchData.dispatcher();

      // get any info for this current element, creating it if necessary
      const data = cache.getEvents(target, dispatcher.alloyConfig());
      const events = data.evts();

      // if this dispatcher defines this event, proxy it and fire the handler
      if (Objects.hasKey(events, type)) { proxyFor(event, target, events[type]); }
    });
  };

  // Remove any traces of the foreign component from the internal alloy system.
<<<<<<< HEAD
  const unproxy = function (component) {
=======
  const unproxy = function (component: AlloyComponent): void {
>>>>>>> c7e92c3c
    gui.removeFromWorld(component);
    Tagger.revoke(component.element());
  };

  // Disconnect the foreign GUI
<<<<<<< HEAD
  const disengage = function () {
=======
  const disengage = function (): void {
>>>>>>> c7e92c3c
    Arr.each(domEvents, function (e) {
      e.unbind();
    });
  };

  return {
    dispatchTo,
    unproxy,
    disengage
  };
};

export {
  engage
};<|MERGE_RESOLUTION|>--- conflicted
+++ resolved
@@ -1,9 +1,5 @@
 import { FieldSchema, Objects, ValueSchema } from '@ephox/boulder';
-<<<<<<< HEAD
-import { Arr, Fun, Options } from '@ephox/katamari';
-=======
 import { Arr, Fun, Options, Option } from '@ephox/katamari';
->>>>>>> c7e92c3c
 import { DomEvent, Insert } from '@ephox/sugar';
 
 import * as DescribedHandler from '../../events/DescribedHandler';
@@ -12,8 +8,6 @@
 import * as Tagger from '../../registry/Tagger';
 import * as GuiFactory from '../component/GuiFactory';
 import * as Gui from './Gui';
-<<<<<<< HEAD
-=======
 import { SugarElement, SugarEvent } from '../../alien/TypeDefinitions';
 import { AlloyComponent } from '../../api/component/ComponentApi';
 
@@ -22,7 +16,6 @@
   dispatchers: any[];
   insertion?: (root: AlloyComponent, system: Gui.GuiSystem) => void;
 }
->>>>>>> c7e92c3c
 
 const schema = ValueSchema.objOfOnly([
   FieldSchema.strict('root'),
@@ -102,11 +95,7 @@
   };
 };
 
-<<<<<<< HEAD
-const engage = function (spec) {
-=======
 const engage = function (spec: ForeignGuiSpec) {
->>>>>>> c7e92c3c
   const detail = ValueSchema.asStructOrDie('ForeignGui', schema, spec);
 
   // Creates an inner GUI and inserts it appropriately. This will be used
@@ -135,11 +124,7 @@
     unproxy(component);
   };
 
-<<<<<<< HEAD
-  const dispatchTo = function (type, event) {
-=======
   const dispatchTo = function (type: string, event: SugarEvent): void {
->>>>>>> c7e92c3c
     /*
      * 1. Check that the event did not originate in our internal alloy root. If it did,
      * we don't need to handle it here. The alloy root will handle it as usual.
@@ -153,10 +138,6 @@
      * c) execute the event handler
      * d) remove it from the internal system and clear any DOM markers (alloy-ids etc)
      */
-<<<<<<< HEAD
-
-=======
->>>>>>> c7e92c3c
     if (gui.element().dom().contains(event.target().dom())) { return; }
 
     // Find if the target has an assigned dispatcher
@@ -175,21 +156,13 @@
   };
 
   // Remove any traces of the foreign component from the internal alloy system.
-<<<<<<< HEAD
-  const unproxy = function (component) {
-=======
   const unproxy = function (component: AlloyComponent): void {
->>>>>>> c7e92c3c
     gui.removeFromWorld(component);
     Tagger.revoke(component.element());
   };
 
   // Disconnect the foreign GUI
-<<<<<<< HEAD
-  const disengage = function () {
-=======
   const disengage = function (): void {
->>>>>>> c7e92c3c
     Arr.each(domEvents, function (e) {
       e.unbind();
     });
