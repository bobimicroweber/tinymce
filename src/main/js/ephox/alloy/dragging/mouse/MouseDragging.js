--- conflicted
+++ resolved
@@ -20,13 +20,8 @@
   ],
 
   function (
-<<<<<<< HEAD
-    DelayedFunction, OffsetOrigin, DragCoord, Container, EventHandler, Fields, BlockerUtils, DragState, BlockerEvents, MouseData, Snappables, FieldSchema, Fun,
-    Css, Traverse, Location, Scroll, parseInt, window
-=======
-    DelayedFunction, Container, EventHandler, BlockerUtils, DragMovement, DragState, SnapSchema, BlockerEvents, MouseData, Snappables, FieldSchema, Fun, parseInt,
-    window
->>>>>>> 61dd8fbb
+    DelayedFunction, Container, EventHandler, Fields, BlockerUtils, DragMovement, DragState, SnapSchema, BlockerEvents, MouseData, Snappables, FieldSchema, Fun,
+    parseInt, window
   ) {
     var handlers = function (dragInfo) {
       return {
@@ -109,20 +104,8 @@
       FieldSchema.defaulted('useFixed', false),
       FieldSchema.strict('blockerClass'),
       FieldSchema.defaulted('getTarget', Fun.identity),
-<<<<<<< HEAD
       Fields.onHandler('onDrop'),
-      FieldSchema.optionObjOf('snaps', [
-        FieldSchema.strict('getSnapPoints'),
-        Fields.onHandler('onSensor'),
-        FieldSchema.strict('leftAttr'),
-        FieldSchema.strict('topAttr'),
-        FieldSchema.defaulted('lazyViewport', defaultLazyViewport)
-      ]),
-
-=======
-      FieldSchema.defaulted('onDrop', Fun.noop),
       SnapSchema,
->>>>>>> 61dd8fbb
       FieldSchema.state('state', DragState),
       FieldSchema.state('dragger', instance)
     ];
