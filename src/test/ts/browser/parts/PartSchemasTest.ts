--- conflicted
+++ resolved
@@ -4,11 +4,7 @@
 import { Fun } from '@ephox/katamari';
 import Jsc from '@ephox/wrap-jsverify';
 import * as AlloyParts from 'ephox/alloy/parts/AlloyParts';
-<<<<<<< HEAD
-import PartType from 'ephox/alloy/parts/PartType';
-=======
 import * as PartType from 'ephox/alloy/parts/PartType';
->>>>>>> c7e92c3c
 
 UnitTest.test('Atomic Test: parts.SchemasTest', function () {
   const internal = PartType.required({
