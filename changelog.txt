--- conflicted
+++ resolved
@@ -1,9 +1,6 @@
 Version 5.0.4 (TBD)
-<<<<<<< HEAD
     Added the new premium plugins to the Help dialog plugins tab #TINY-3496
-=======
     Fixed positioning of the styleselect menu in iOS while using mobile theme #TINY-3505
->>>>>>> ac888185
     Removed redundant mobile wrapper #TINY-3480
     Added missing throbber functionality when calling editor.setProgressState(true) #TINY-3453
 Version 5.0.3 (2019-03-19)
