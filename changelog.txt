--- conflicted
+++ resolved
@@ -23,11 +23,8 @@
     Fixed table of contents plugin now works with v5 toolbar APIs correctly #AP-347
     Fixed the `link_context_toolbar` configuration not disabling the context toolbar #AP-458
     Fixed the link context toolbar showing incorrect relative links #AP-435
-<<<<<<< HEAD
+    Updated UI text for microcopy improvements #TINY-2281
     Fixed the visual blocks and visual char menu options not displaying their toggled state #TINY-2238
-=======
-    Updated UI text for microcopy improvements #TINY-2281
->>>>>>> 8e77d162
 Version 5.0.0-preview-3 (2018-10-18)
     Changed editor layout to use modern CSS properties over manually calculating dimensions #AP-324
     Changed `autoresize_min_height` and `autoresize_max_height` configurations to `min_height` and `max_height` #AP-324
