<<<<<<< HEAD
Version 5.0.0-beta-1 (2018-11-30)
=======
Version 5.0.0-preview-5 (TBD)
    Changed the name of the "inlite" plugin to "quickbars" #TINY-2831
>>>>>>> ae147cde
    Fixed an inline mode issue where the save plugin upon saving can cause content loss #TINY-2659
    Changed the background color icon to highlight background icon #TINY-2258
    Added a new `addNestedMenuItem()` UI registry function and changed all nested menu items to use the new registry functions #TINY-2230
    Changed Help dialog to be accessible to screen readers #TINY-2687
    Changed the color swatch to save selected custom colors to local storage for use across sessions #TINY-2722
    Added title attribute to color swatch colors #TINY-2669
    Added anchorbar component to anchor inline toolbar dialogs to instead of the toolbar #TINY-2040
    Added support for toolbar<n> and toolbar array config options to be squashed into a single toolbar and not create multiple toolbars #TINY-2195
    Added error handling for when forced_root_block config option is set to true #TINY-2261
    Added functionality for the removed_menuitems config option #TINY-2184
    Fixed an issue in IE 11 where calling selection.getContent() would return an empty string when the editor didn't have focus #TINY-2325
    Added the ability to use a string to reference menu items in menu buttons and submenu items #TINY-2253
    Removed compat3x plugin #TINY-2815
    Changed `WindowManager` API - methods `getParams`, `setParams` and `getWindows`, and the legacy `windows` property, have been removed. `alert` and `confirm` dialogs are no longer tracked in the window list. #TINY-2603
Version 5.0.0-preview-4 (2018-11-12)
    Fixed distraction free plugin #AP-470
    Removed the tox-custom-editor class that was added to the wrapping element of codemirror #TINY-2211
    Fixed contents of the input field being selected on focus instead of just recieving an outline highlight #AP-464
    Added width and height placeholder text to image and media dialog dimensions input #AP-296
    Fixed styling issues with dialogs and menus in IE 11 #AP-456
    Fixed custom style format control not honoring custom formats #AP-393
    Fixed context menu not appearing when clicking an image with a caption #AP-382
    Fixed directionality of UI when using an RTL language #AP-423
    Fixed page responsiveness with multiple inline editors #AP-430
    Added the ability to keyboard navigate through menus, toolbars, sidebar and the status bar sequentially #AP-381
    Fixed empty toolbar groups appearing through invalid configuration of the `toolbar` property #AP-450
    Fixed text not being retained when updating links through the link dialog #AP-293
    Added translation capability back to the editor's UI #AP-282
    Fixed edit image context menu, context toolbar and toolbar items being incorrectly enabled when selecting invalid images #AP-323
    Fixed emoji type ahead being shown when typing URLs #AP-366
    Fixed toolbar configuration properties incorrectly expecting string arrays instead of strings #AP-342
    Changed the editor resize handle so that it should be disabled when the autoresize plugin is turned on #AP-424
    Fixed the block formatting toolbar item not showing a "Formatting" title when there is no selection #AP-321
    Fixed clicking disabled toolbar buttons hiding the toolbar in inline mode #AP-380
    Fixed `EditorResize` event not being fired upon editor resize #AP-327
    Fixed tables losing styles when updating through the dialog #AP-368
    Fixed context toolbar positioning to be more consistent near the edges of the editor #AP-318
    Added `label` component type for dialogs to group components under a label
    Fixed table of contents plugin now works with v5 toolbar APIs correctly #AP-347
    Fixed the `link_context_toolbar` configuration not disabling the context toolbar #AP-458
    Fixed the link context toolbar showing incorrect relative links #AP-435
    Fixed the alignment of the icon in alert banner dialog components #TINY-2220
    Changed UI text for microcopy improvements #TINY-2281
    Fixed the visual blocks and visual char menu options not displaying their toggled state #TINY-2238
    Fixed the editor not displaying as fullscreen when toggled #TINY-2237
Version 5.0.0-preview-3 (2018-10-18)
    Changed editor layout to use modern CSS properties over manually calculating dimensions #AP-324
    Changed `autoresize_min_height` and `autoresize_max_height` configurations to `min_height` and `max_height` #AP-324
    Fixed bugs with editor width jumping when resizing and the iframe not resizing to smaller than 150px in height #AP-324
    Fixed mobile theme bug that prevented the editor from loading #AP-404
    Fixed long toolbar groups extending outside of the editor instead of wrapping
    Changed `Whole word` label in Search and Replace dialog to `Find whole words only` #AP-387
    Fixed dialog titles so they are now proper case #AP-384
    Fixed color picker default to be #000000 instead of #ff00ff #AP-216
    Fixed "match case" option on the Find and Replace dialog is no longer selected by default #AP-298
    Fixed vertical alignment of toolbar icons #DES-134
    Fixed toolbar icons not appearing on IE11 #DES-133
Version 5.0.0-preview-2 (2018-10-10)
    Changed configuration of color options has been simplified to `color_map`, `color_cols`, and `custom_colors` #AP-328
    Added swatch is now shown for colorinput fields, instead of the colorpicker directly #AP-328
    Removed `colorpicker` plugin, it is now in the theme #AP-328
    Removed `textcolor` plugin, it is now in the theme #AP-328
    Fixed styleselect not updating the displayed item as the cursor moved #AP-388
    Changed `height` configuration to apply to the editor frame (including menubar, toolbar, status bar) instead of the content area #AP-324
    Added fontformats and fontsizes menu items #AP-390
    Fixed preview iframe not expanding to the dialog size #AP-252
    Fixed 'meta' shortcuts not translated into platform-specific text #AP-270
    Fixed tabbed dialogs (Charmap and Emoticons) shrinking when no search results returned
    Fixed a bug where alert banner icons were not retrieved from icon pack. #AP-330
    Fixed component styles to flex so they fill large dialogs. #AP-252
    Fixed editor flashing unstyled during load (still in progress). #AP-349
Version 5.0.0-preview-1 (2018-10-01)
    Developer preview 1
    Initial list of features and changes is available at https://tiny.cloud/docs-preview/release-notes/new-features/
Version 4.9.0 (2018-11-27)
    Added a replace feature to the Textpattern Plugin. #TINY-1908
    Added functionality to the Lists Plugin that improves the indentation logic. #TINY-1790
    Fixed a bug where it wasn't possible to delete/backspace when the caret was between a contentEditable=false element and a BR. #TINY-2372
    Fixed a bug where copying table cells without a text selection would fail to copy anything. #TINY-1789
    Implemented missing `autosave_restore_when_empty` functionality in the Autosave Plugin. Patch contributed by gzzo. #GH-4447
    Reduced insertion of unnecessary nonbreaking spaces in the editor. #TINY-1879
Version 4.8.5 (2018-10-30)
    Added a content_css_cors setting to the editor that adds the crossorigin="anonymous" attribute to link tags added by the StyleSheetLoader. #TINY-1909
    Fixed a bug where trying to remove formatting with a collapsed selection range would throw an exception. #GH-4636
    Fixed a bug in the image plugin that caused updating figures to split contenteditable elements. #GH-4563
    Fixed a bug that was causing incorrect viewport calculations for fixed position UI elements. #TINY-1897
    Fixed a bug where inline formatting would cause the delete key to do nothing. #TINY-1900
Version 4.8.4 (2018-10-23)
    Added support for the HTML5 `main` element. #TINY-1877
    Changed the keyboard shortcut to move focus to contextual toolbars to Ctrl+F9. #TINY-1812
    Fixed a bug where content css could not be loaded from another domain. #TINY-1891
    Fixed a bug on FireFox where the cursor would get stuck between two contenteditable false inline elements located inside of the same block element divided by a BR. #TINY-1878
    Fixed a bug with the insertContent method where nonbreaking spaces would be inserted incorrectly. #TINY-1868
    Fixed a bug where the toolbar of the inline editor would not be visible in some scenarios. #TINY-1862
    Fixed a bug where removing the editor while more than one notification was open would throw an error. #TINY-1845
    Fixed a bug where the menubutton would be rendered on top of the menu if the viewport didn't have enough height. #TINY-1678
    Fixed a bug with the annotations api where annotating collapsed selections caused problems. #TBS-2449
    Fixed a bug where wbr elements were being transformed into whitespace when using the Paste Plugin's paste as text setting. #GH-4638
    Fixed a bug where the Search and Replace didn't replace spaces correctly. #GH-4632
    Fixed a bug with sublist items not persisting selection. #GH-4628
    Fixed a bug with mceInsertRawHTML command not working as expected. #GH-4625
Version 4.8.3 (2018-09-13)
    Fixed a bug where the Wordcount Plugin didn't correctly count words within tables on IE11. #TINY-1770
    Fixed a bug where it wasn't possible to move the caret out of a table on IE11 and Firefox. #TINY-1682
    Fixed a bug where merging empty blocks didn't work as expected, sometimes causing content to be deleted. #TINY-1781
    Fixed a bug where the Textcolor Plugin didn't show the correct current color. #TINY-1810
    Fixed a bug where clear formatting with a collapsed selection would sometimes clear formatting from more content than expected. #TINY-1813 #TINY-1821
    Fixed a bug with the Table Plugin where it wasn't possible to keyboard navigate to the caption. #TINY-1818
Version 4.8.2 (2018-08-09)
    Moved annotator from "experimental" to "annotator" object on editor. #TBS-2398
    Improved the multiclick normalization across browsers. #TINY-1788
    Fixed a bug where running getSelectedBlocks with a collapsed selection between block elements would produce incorrect results. #TINY-1787
    Fixed a bug where the ScriptLoaders loadScript method would not work as expected in FireFox when loaded on the same page as a ShadowDOM polyfill. #TINY-1786
    Removed reference to ShadowDOM event.path as Blink based browsers now support event.composedPath. #TINY-1785
    Fixed a bug where a reference to localStorage would throw an "access denied" error in IE11 with strict security settings. #TINY-1782
    Fixed a bug where pasting using the toolbar button on an inline editor in IE11 would cause a looping behaviour. #TINY-1768
Version 4.8.1 (2018-07-26)
    Fixed a bug where the content of inline editors was being cleaned on every call of `editor.save()`. #TINY-1783
    Fixed a bug where the arrow of the Inlite Theme toolbar was being rendered incorrectly in RTL mode. #TINY-1776
    Fixed a bug with the Paste Plugin where pasting after inline contenteditable false elements moved the caret to the end of the line. #TINY-1758
Version 4.8.0 (2018-06-27)
    Added new "experimental" object in editor, with initial Annotator API. #TBS-2374
    Fixed a bug where deleting paragraphs inside of table cells would delete the whole table cell. #TINY-1759
    Fixed a bug in the Table Plugin where removing row height set on the row properties dialog did not update the table. #TINY-1730
    Fixed a bug with the font select toolbar item didn't update correctly. #TINY-1683
    Fixed a bug where all bogus elements would not be deleted when removing an inline editor. #TINY-1669
Version 4.7.13 (2018-05-16)
    Fixed a bug where Edge 17 wouldn't be able to select images or tables. #TINY-1679
    Fixed issue where whitespace wasn't preserved when the editor was initialized on pre elements. #TINY-1649
    Fixed a bug with the fontselect dropdowns throwing an error if the editor was hidden in Firefox. #TINY-1664
    Fixed a bug where it wasn't possible to merge table cells on IE 11. #TINY-1671
    Fixed a bug where textcolor wasn't applying properly on IE 11 in some situations. #TINY-1663
    Fixed a bug where the justifyfull command state wasn't working correctly. #TINY-1677
    Fixed a bug where the styles wasn't updated correctly when resizing some tables. #TINY-1668
    Added missing code menu item from the default menu config. #TINY-1648
    Added new align button for combining the separate align buttons into a menu button. #TINY-1652
Version 4.7.12 (2018-05-03)
    Added an option to filter out image svg data urls.
    Added support for html5 details and summary elements.
    Changed so the mce-abs-layout-item css rule targets html instead of body. Patch contributed by nazar-pc.
    Fixed a bug where the "read" step on the mobile theme was still present on android mobile browsers.
    Fixed a bug where all images in the editor document would reload on any editor change.
    Fixed a bug with the Table Plugin where ObjectResized event wasn't being triggered on column resize.
    Fixed so the selection is set to the first suitable caret position after editor.setContent called.
    Fixed so links with xlink:href attributes are filtered correctly to prevent XSS.
    Fixed a bug on IE11 where pasting content into an inline editor initialized on a heading element would create new editable elements.
    Fixed a bug where readonly mode would not work as expected when the editor contained contentEditable=true elements.
    Fixed a bug where the Link Plugin would throw an error when used together with the webcomponents polyfill. Patch contributed by 4esnog.
    Fixed a bug where the "Powered by TinyMCE" branding link would break on XHTML pages. Patch contributed by tistre.
    Fixed a bug where the same id would be used in the blobcache for all pasted images. Patch contributed by thorn0.
Version 4.7.11 (2018-04-11)
    Added a new imagetools_credentials_hosts option to the Imagetools Plugin.
    Fixed a bug where toggling a list containing empty LIs would throw an error. Patch contributed by bradleyke.
    Fixed a bug where applying block styles to a text with the caret at the end of the paragraph would select all text in the paragraph.
    Fixed a bug where toggling on the Spellchecker Plugin would trigger isDirty on the editor.
    Fixed a bug where it was possible to enter content into selection bookmark spans.
    Fixed a bug where if a non paragraph block was configured in forced_root_block the editor.getContent method would return incorrect values with an empty editor.
    Fixed a bug where dropdown menu panels stayed open and fixed in position when dragging dialog windows.
    Fixed a bug where it wasn't possible to extend table cells with the space button in Safari.
    Fixed a bug where the setupeditor event would thrown an error when using the Compat3x Plugin.
    Fixed a bug where an error was thrown in FontInfo when called on a detached element.
Version 4.7.10 (2018-04-03)
    Removed the "read" step from the mobile theme.
    Added normalization of triple clicks across browsers in the editor.
    Added a `hasFocus` method to the editor that checks if the editor has focus.
    Added correct icon to the Nonbreaking Plugin menu item.
    Fixed so the `getContent`/`setContent` methods work even if the editor is not initialized.
    Fixed a bug with the Media Plugin where query strings were being stripped from youtube links.
    Fixed a bug where image styles were changed/removed when opening and closing the Image Plugin dialog.
    Fixed a bug in the Table Plugin where some table cell styles were not correctly added to the content html.
    Fixed a bug in the Spellchecker Plugin where it wasn't possible to change the spellchecker language.
    Fixed so the the unlink action in the Link Plugin has a menu item and can be added to the contextmenu.
    Fixed a bug where it wasn't possible to keyboard navigate to the start of an inline element on a new line within the same block element.
    Fixed a bug with the Text Color Plugin where if used with an inline editor located at the bottom of the screen the colorpicker could appear off screen.
    Fixed a bug with the UndoManager where undo levels were being added for nbzwsp characters.
    Fixed a bug with the Table Plugin where the caret would sometimes be lost when keyboard navigating up through a table.
    Fixed a bug where FontInfo.getFontFamily would throw an error when called on a removed editor.
    Fixed a bug in Firefox where undo levels were not being added correctly for some specific operations.
    Fixed a bug where initializing an inline editor inside of a table would make the whole table resizeable.
    Fixed a bug where the fake cursor that appears next to tables on Firefox was positioned incorrectly when switching to fullscreen.
    Fixed a bug where zwsp's weren't trimmed from the output from `editor.getContent({ format: 'text' })`.
    Fixed a bug where the fontsizeselect/fontselect toolbar items showed the body info rather than the first possible caret position info on init.
    Fixed a bug where it wasn't possible to select all content if the editor only contained an inline boundary element.
    Fixed a bug where `content_css` urls with query strings wasn't working.
    Fixed a bug in the Table Plugin where some table row styles were removed when changing other styles in the row properties dialog.
Version 4.7.9 (2018-02-27)
    Fixed a bug where the editor target element didn't get the correct style when removing the editor.
Version 4.7.8 (2018-02-26)
    Fixed an issue with the Help Plugin where the menuitem name wasn't lowercase.
    Fixed an issue on MacOS where text and bold text did not have the same line-height in the autocomplete dropdown in the Link Plugin dialog.
    Fixed a bug where the "paste as text" option in the Paste Plugin didn't work.
    Fixed a bug where dialog list boxes didn't get positioned correctly in documents with scroll.
    Fixed a bug where the Inlite Theme didn't use the Table Plugin api to insert correct tables.
    Fixed a bug where the Inlite Theme panel didn't hide on blur in a correct way.
    Fixed a bug where placing the cursor before a table in Firefox would scroll to the bottom of the table.
    Fixed a bug where selecting partial text in table cells with rowspans and deleting would produce faulty tables.
    Fixed a bug where the Preview Plugin didn't work on Safari due to sandbox security.
    Fixed a bug where table cell selection using the keyboard threw an error.
    Fixed so the font size and font family doesn't toggle the text but only sets the selected format on the selected text.
    Fixed so the built-in spellchecking on Chrome and Safari creates an undo level when replacing words.
Version 4.7.7 (2018-02-19)
    Added a border style selector to the advanced tab of the Image Plugin.
    Added better controls for default table inserted by the Table Plugin.
    Added new `table_responsive_width` option to the Table Plugin that controls whether to use pixel or percentage widths.
    Fixed a bug where the Link Plugin text didn't update when a URL was pasted using the context menu.
    Fixed a bug with the Spellchecker Plugin where using "Add to dictionary" in the context menu threw an error.
    Fixed a bug in the Media Plugin where the preview node for iframes got default width and height attributes that interfered with width/height styles.
    Fixed a bug where backslashes were being added to some font family names in Firefox in the fontselect toolbar item.
    Fixed a bug where errors would be thrown when trying to remove an editor that had not yet been fully initialized.
    Fixed a bug where the Imagetools Plugin didn't update the images atomically.
    Fixed a bug where the Fullscreen Plugin was throwing errors when being used on an inline editor.
    Fixed a bug where drop down menus weren't positioned correctly in inline editors on scroll.
    Fixed a bug with a semicolon missing at the end of the bundled javascript files.
    Fixed a bug in the Table Plugin with cursor navigation inside of tables where the cursor would sometimes jump into an incorrect table cells.
    Fixed a bug where indenting a table that is a list item using the "Increase indent" button would create a nested table.
    Fixed a bug where text nodes containing only whitespace were being wrapped by paragraph elements.
    Fixed a bug where whitespace was being inserted after br tags inside of paragraph tags.
    Fixed a bug where converting an indented paragraph to a list item would cause the list item to have extra padding.
    Fixed a bug where Copy/Paste in an editor with a lot of content would cause the editor to scroll to the top of the content in IE11.
    Fixed a bug with a memory leak in the DragHelper. Path contributed by ben-mckernan.
    Fixed a bug where the advanced tab in the Media Plugin was being shown even if it didn't contain anything. Patch contributed by gabrieeel.
    Fixed an outdated eventname in the EventUtils. Patch contributed by nazar-pc.
    Fixed an issue where the Json.parse function would throw an error when being used on a page with strict CSP settings.
    Fixed so you can place the curser before and after table elements within the editor in Firefox and Edge/IE.
Version 4.7.6 (2018-01-29)
    Fixed a bug in the jquery integration where it threw an error saying that "global is not defined".
    Fixed a bug where deleting a table cell whose previous sibling was set to contenteditable false would create a corrupted table.
    Fixed a bug where highlighting text in an unfocused editor did not work correctly in IE11/Edge.
    Fixed a bug where the table resize handles were not being repositioned when activating the Fullscreen Plugin.
    Fixed a bug where the Imagetools Plugin dialog didn't honor editor RTL settings.
    Fixed a bug where block elements weren't being merged correctly if you deleted from after a contenteditable false element to the beginning of another block element.
    Fixed a bug where TinyMCE didn't work with module loaders like webpack.
Version 4.7.5 (2018-01-22)
    Fixed bug with the Codesample Plugin where it wasn't possible to edit codesamples when the editor was in inline mode.
    Fixed bug where focusing on the status bar broke the keyboard navigation functionality.
    Fixed bug where an error would be thrown on Edge by the Table Plugin when pasting using the PowerPaste Plugin.
    Fixed bug in the Table Plugin where selecting row border style from the dropdown menu in advanced row properties would throw an error.
    Fixed bug with icons being rendered incorrectly on Chrome on Mac OS.
    Fixed bug in the Textcolor Plugin where the font color and background color buttons wouldn't trigger an ExecCommand event.
    Fixed bug in the Link Plugin where the url field wasn't forced LTR.
    Fixed bug where the Nonbreaking Plugin incorrectly inserted spaces into tables.
    Fixed bug with the inline theme where the toolbar wasn't repositioned on window resize.
Version 4.7.4 (2017-12-05)
    Fixed bug in the Nonbreaking Plugin where the nonbreaking_force_tab setting was being ignored.
    Fixed bug in the Table Plugin where changing row height incorrectly converted column widths to pixels.
    Fixed bug in the Table Plugin on Edge and IE11 where resizing the last column after resizing the table would cause invalid column heights.
    Fixed bug in the Table Plugin where keyboard navigation was not normalized between browsers.
    Fixed bug in the Table Plugin where the colorpicker button would show even without defining the colorpicker_callback.
    Fixed bug in the Table Plugin where it wasn't possible to set the cell background color.
    Fixed bug where Firefox would throw an error when intialising an editor on an element that is hidden or not yet added to the DOM.
    Fixed bug where Firefox would throw an error when intialising an editor inside of a hidden iframe.
Version 4.7.3 (2017-11-23)
    Added functionality to open the Codesample Plugin dialog when double clicking on a codesample. Patch contributed by dakuzen.
    Fixed bug where undo/redo didn't work correctly with some formats and caret positions.
    Fixed bug where the color picker didn't show up in Table Plugin dialogs.
    Fixed bug where it wasn't possible to change the width of a table through the Table Plugin dialog.
    Fixed bug where the Charmap Plugin couldn't insert some special characters.
    Fixed bug where editing a newly inserted link would not actually edit the link but insert a new link next to it.
    Fixed bug where deleting all content in a table cell made it impossible to place the caret into it.
    Fixed bug where the vertical alignment field in the Table Plugin cell properties dialog didn't do anything.
    Fixed bug where an image with a caption showed two sets of resize handles in IE11.
    Fixed bug where pressing the enter button inside of an h1 with contenteditable set to true would sometimes produce a p tag.
    Fixed bug with backspace not working as expected before a noneditable element.
    Fixed bug where operating on tables with invalid rowspans would cause an error to be thrown.
    Fixed so a real base64 representation of the image is available on the blobInfo that the images_upload_handler gets called with.
    Fixed so the image upload tab is available when the images_upload_handler is defined (and not only when the images_upload_url is defined).
Version 4.7.2 (2017-11-07)
    Added newly rewritten Table Plugin.
    Added support for attributes with colon in valid_elements and addValidElements.
    Added support for dailymotion short url in the Media Plugin. Patch contributed by maat8.
    Added support for converting to half pt when converting font size from px to pt. Patch contributed by danny6514.
    Added support for location hash to the Autosave plugin to make it work better with SPAs using hash routing.
    Added support for merging table cells when pasting a table into another table.
    Changed so the language packs are only loaded once. Patch contributed by 0xor1.
    Simplified the css for inline boundaries selection by switching to an attribute selector.
    Fixed bug where an error would be thrown on editor initialization if the window.getSelection() returned null.
    Fixed bug where holding down control or alt keys made the keyboard navigation inside an inline boundary not work as expected.
    Fixed bug where applying formats in IE11 produced extra, empty paragraphs in the editor.
    Fixed bug where the Word Count Plugin didn't count some mathematical operators correctly.
    Fixed bug where removing an inline editor removed the element that the editor had been initialized on.
    Fixed bug where setting the selection to the end of an editable container caused some formatting problems.
    Fixed bug where an error would be thrown sometimes when an editor was removed because of the selection bookmark was being stored asynchronously.
    Fixed a bug where an editor initialized on an empty list did not contain any valid cursor positions.
    Fixed a bug with the Context Menu Plugin and webkit browsers on Mac where right-clicking inside a table would produce an incorrect selection.
    Fixed bug where the Image Plugin constrain proportions setting wasn't working as expected.
    Fixed bug where deleting the last character in a span with decorations produced an incorrect element when typing.
    Fixed bug where focusing on inline editors made the toolbar flicker when moving between elements quickly.
    Fixed bug where the selection would be stored incorrectly in inline editors when the mouseup event was fired outside the editor body.
    Fixed bug where toggling bold at the end of an inline boundary would toggle off the whole word.
    Fixed bug where setting the skin to false would not stop the loading of some skin css files.
    Fixed bug in mobile theme where pinch-to-zoom would break after exiting the editor.
    Fixed bug where sublists of a fully selected list would not be switched correctly when changing list style.
    Fixed bug where inserting media by source would break the UndoManager.
    Fixed bug where inserting some content into the editor with a specific selection would replace some content incorrectly.
    Fixed bug where selecting all content with ctrl+a in IE11 caused problems with untoggling some formatting.
    Fixed bug where the Search and Replace Plugin left some marker spans in the editor when undoing and redoing after replacing some content.
    Fixed bug where the editor would not get a scrollbar when using the Fullscreen and Autoresize plugins together.
    Fixed bug where the font selector would stop working correctly after selecting fonts three times.
    Fixed so pressing the enter key inside of an inline boundary inserts a br after the inline boundary element.
    Fixed a bug where it wasn't possible to use tab navigation inside of a table that was inside of a list.
    Fixed bug where end_container_on_empty_block would incorrectly remove elements.
    Fixed bug where content_styles weren't added to the Preview Plugin iframe.
    Fixed so the beforeSetContent/beforeGetContent events are preventable.
    Fixed bug where changing height value in Table Plugin advanced tab didn't do anything.
    Fixed bug where it wasn't possible to remove formatting from content in beginning of table cell.
Version 4.7.1 (2017-10-09)
    Fixed bug where theme set to false on an inline editor produced an extra div element after the target element.
    Fixed bug where the editor drag icon was misaligned with the branding set to false.
    Fixed bug where doubled menu items were not being removed as expected with the removed_menuitems setting.
    Fixed bug where the Table of contents plugin threw an error when initialized.
    Fixed bug where it wasn't possible to add inline formats to text selected right to left.
    Fixed bug where the paste from plain text mode did not work as expected.
    Fixed so the style previews do not set color and background color when selected.
    Fixed bug where the Autolink plugin didn't work as expected with some formats applied on an empty editor.
    Fixed bug where the Textpattern plugin were throwing errors on some patterns.
    Fixed bug where the Save plugin saved all editors instead of only the active editor. Patch contributed by dannoe.
Version 4.7.0 (2017-10-03)
    Added new mobile ui that is specifically designed for mobile devices.
    Updated the default skin to be more modern and white since white is preferred by most implementations.
    Restructured the default menus to be more similar to common office suites like Google Docs.
    Fixed so theme can be set to false on both inline and iframe editor modes.
    Fixed bug where inline editor would add/remove the visualblocks css multiple times.
    Fixed bug where selection wouldn't be properly restored when editor lost focus and commands where invoked.
    Fixed bug where toc plugin would generate id:s for headers even though a toc wasn't inserted into the content.
    Fixed bug where is wasn't possible to drag/drop contents within the editor if paste_data_images where set to true.
    Fixed bug where getParam and close in WindowManager would get the first opened window instead of the last opened window.
    Fixed bug where delete would delete between cells inside a table in Firefox.
Version 4.6.7 (2017-09-18)
    Fixed bug where paste wasn't working in IOS.
    Fixed bug where the Word Count Plugin didn't count some mathematical operators correctly.
    Fixed bug where inserting a list in a table caused the cell to expand in height.
    Fixed bug where pressing enter in a list located inside of a table deleted list items instead of inserting new list item.
    Fixed bug where copy and pasting table cells produced inconsistent results.
    Fixed bug where initializing an editor with an ID of 'length' would throw an exception.
    Fixed bug where it was possible to split a non merged table cell.
    Fixed bug where copy and pasting a list with a very specific selection into another list would produce a nested list.
    Fixed bug where copy and pasting ordered lists sometimes produced unordered lists.
    Fixed bug where padded elements inside other elements would be treated as empty.
    Added some missing translations to Image, Link and Help plugins.
    Fixed so you can resize images inside a figure element.
    Fixed bug where an inline TinyMCE editor initialized on a table did not set selection on load in Chrome.
    Fixed the positioning of the inlite toolbar when the target element wasn't big enough to fit the toolbar.
Version 4.6.6 (2017-08-30)
    Fixed so that notifications wrap long text content instead of bleeding outside the notification element.
    Fixed so the content_style css is added after the skin and custom stylesheets.
    Fixed bug where it wasn't possible to remove a table with the Cut button.
    Fixed bug where the center format wasn't getting the same font size as the other formats in the format preview.
    Fixed bug where the wordcount plugin wasn't counting hyphenated words correctly.
    Fixed bug where all content pasted into the editor was added to the end of the editor.
    Fixed bug where enter keydown on list item selection only deleted content and didn't create a new line.
    Fixed bug where destroying the editor while the content css was still loading caused error notifications on Firefox.
    Fixed bug where undoing cut operation in IE11 left some unwanted html in the editor content.
    Fixed bug where enter keydown would throw an error in IE11.
    Fixed bug where duplicate instances of an editor were added to the editors array when using the createEditor API.
    Fixed bug where the formatter applied formats on the wrong content when spellchecker was activated.
    Fixed bug where switching formats would reset font size on child nodes.
    Fixed bug where the table caption element weren't always the first descendant to the table tag.
    Fixed bug where pasting some content into the editor on chrome some newlines were removed.
    Fixed bug where it wasn't possible to remove a list if a list item was a table element.
    Fixed bug where copy/pasting partial selections of tables wouldn't produce a proper table.
    Fixed bug where the searchreplace plugin could not find consecutive spaces.
    Fixed bug where background color wasn't applied correctly on some partially selected contents.
Version 4.6.5 (2017-08-02)
    Added new inline_boundaries_selector that allows you to specify the elements that should have boundaries.
    Added new local upload feature this allows the user to upload images directly from the image dialog.
    Added a new api for providing meta data for plugins. It will show up in the help dialog if it's provided.
    Fixed so that the notifications created by the notification manager are more screen reader accessible.
    Fixed bug where changing the list format on multiple selected lists didn't change all of the lists.
    Fixed bug where the nonbreaking plugin would insert multiple undo levels when pressing the tab key.
    Fixed bug where delete/backspace wouldn't render a caret when all editor contents where deleted.
    Fixed bug where delete/backspace wouldn't render a caret if the deleted element was a single contentEditable false element.
    Fixed bug where the wordcount plugin wouldn't count words correctly if word where typed after applying a style format.
    Fixed bug where the wordcount plugin would count mathematical formulas as multiple words for example 1+1=2.
    Fixed bug where formatting of triple clicked blocks on Chrome/Safari would result in styles being added outside the visual selection.
    Fixed bug where paste would add the contents to the end of the editor area when inline mode was used.
    Fixed bug where toggling off bold formatting on text entered in a new paragraph would add an extra line break.
    Fixed bug where autolink plugin would only produce a link on every other consecutive link on Firefox.
    Fixed bug where it wasn't possible to select all contents if the content only had one pre element.
    Fixed bug where sizzle would produce lagging behavior on some sites due to repaints caused by feature detection.
    Fixed bug where toggling off inline formats wouldn't include the space on selected contents with leading or trailing spaces.
    Fixed bug where the cut operation in UI wouldn't work in Chrome.
    Fixed bug where some legacy editor initialization logic would throw exceptions about editor settings not being defined.
    Fixed bug where it wasn't possible to apply text color to links if they where part of a non collapsed selection.
    Fixed bug where an exception would be thrown if the user selected a video element and then moved the focus outside the editor.
    Fixed bug where list operations didn't work if there where block elements inside the list items.
    Fixed bug where applying block formats to lists wrapped in block elements would apply to all elements in that wrapped block.
Version 4.6.4 (2017-06-13)
    Fixed bug where the editor would move the caret when clicking on the scrollbar next to a content editable false block.
    Fixed bug where the text color select dropdowns wasn't placed correctly when they didn't fit the width of the screen.
    Fixed bug where the default editor line height wasn't working for mixed font size contents.
    Fixed bug where the content css files for inline editors were loaded multiple times for multiple editor instances.
    Fixed bug where the initial value of the font size/font family dropdowns wasn't displayed.
    Fixed bug where the I18n api was not supporting arrays as the translation replacement values.
    Fixed bug where chrome would display "The given range isn't in document." errors for invalid ranges passed to setRng.
    Fixed bug where the compat3x plugin wasn't working since the global tinymce references wasn't resolved correctly.
    Fixed bug where the preview plugin wasn't encoding the base url passed into the iframe contents producing a xss bug.
    Fixed bug where the dom parser/serializer wasn't handling some special elements like noframes, title and xmp.
    Fixed bug where the dom parser/serializer wasn't handling cdata sections with comments inside.
    Fixed bug where the editor would scroll to the top of the editable area if a dialog was closed in inline mode.
    Fixed bug where the link dialog would not display the right rel value if rel_list was configured.
    Fixed bug where the context menu would select images on some platforms but not others.
    Fixed bug where the filenames of images were not retained on dragged and drop into the editor from the desktop.
    Fixed bug where the paste plugin would misrepresent newlines when pasting plain text and having forced_root_block configured.
    Fixed so that the error messages for the imagetools plugin is more human readable.
    Fixed so the internal validate setting for the parser/serializer can't be set from editor initialization settings.
Version 4.6.3 (2017-05-30)
    Fixed bug where the arrow keys didn't work correctly when navigating on nested inline boundary elements.
    Fixed bug where delete/backspace didn't work correctly on nested inline boundary elements.
    Fixed bug where image editing didn't work on subsequent edits of the same image.
    Fixed bug where charmap descriptions wouldn't properly wrap if they exceeded the width of the box.
    Fixed bug where the default image upload handler only accepted 200 as a valid http status code.
    Fixed so rel on target=_blank links gets forced with only noopener instead of both noopener and noreferrer.
Version 4.6.2 (2017-05-23)
    Fixed bug where the SaxParser would run out of memory on very large documents.
    Fixed bug with formatting like font size wasn't applied to del elements.
    Fixed bug where various api calls would be throwing exceptions if they where invoked on a removed editor instance.
    Fixed bug where the branding position would be incorrect if the editor was inside a hidden tab and then later showed.
    Fixed bug where the color levels feature in the imagetools dialog wasn't working properly.
    Fixed bug where imagetools dialog wouldn't pre-load images from CORS domains, before trying to prepare them for editing.
    Fixed bug where the tab key would move the caret to the next table cell if being pressed inside a list inside a table.
    Fixed bug where the cut/copy operations would loose parent context like the current format etc.
    Fixed bug with format preview not working on invalid elements excluded by valid_elements.
    Fixed bug where blocks would be merged in incorrect order on backspace/delete.
    Fixed bug where zero length text nodes would cause issues with the undo logic if there where iframes present.
    Fixed bug where the font size/family select lists would throw errors if the first node was a comment.
    Fixed bug with csp having to allow local script evaluation since it was used to detect global scope.
    Fixed bug where CSP required a relaxed option for javascript: URLs in unsupported legacy browsers.
    Fixed bug where a fake caret would be rendered for td with the contenteditable=false.
    Fixed bug where typing would be blocked on IE 11 when within a nested contenteditable=true/false structure.
Version 4.6.1 (2017-05-10)
    Added configuration option to list plugin to disable tab indentation.
    Fixed bug where format change on very specific content could cause the selection to change.
    Fixed bug where TinyMCE could not be lazyloaded through jquery integration.
    Fixed bug where entities in style attributes weren't decoded correctly on paste in webkit.
    Fixed bug where fontsize_formats option had been renamed incorrectly.
    Fixed bug with broken backspace/delete behaviour between contenteditable=false blocks.
    Fixed bug where it wasn't possible to backspace to the previous line with the inline boundaries functionality turned on.
    Fixed bug where is wasn't possible to move caret left and right around a linked image with the inline boundaries functionality turned on.
    Fixed bug where pressing enter after/before hr element threw exception. Patch contributed bradleyke.
    Fixed so the CSS in the visualblocks plugin doesn't overwrite background color. Patch contributed by Christian Rank.
    Fixed bug where multibyte characters weren't encoded correctly. Patch contributed by James Tarkenton.
    Fixed bug where shift-click to select within contenteditable=true fields wasn't working.
Version 4.6.0 (2017-05-04)
    Dropped support for IE 8-10 due to market share and lack of support from Microsoft. See tinymce docs for details.
    Added an inline boundary caret position feature that makes it easier to type at the beginning/end of links/code elements.
    Added a help plugin that adds a button and a dialog showing the editor shortcuts and loaded plugins.
    Added an inline_boundaries option that allows you to disable the inline boundary feature if it's not desired.
    Added a new ScrollIntoView event that allows you to override the default scroll to element behavior.
    Added role and aria- attributes as valid elements in the default valid elements config.
    Added new internal flag for PastePreProcess/PastePostProcess this is useful to know if the paste was coming from an external source.
    Added new ignore function to UndoManager this works similar to transact except that it doesn't add an undo level by default.
    Fixed so that urls gets retained for images when being edited. This url is then passed on to the upload handler.
    Fixed so that the editors would be initialized on readyState interactive instead of complete.
    Fixed so that the init event of the editor gets fired once all contentCSS files have been properly loaded.
    Fixed so that width/height of the editor gets taken from the textarea element if it's explicitly specified in styles.
    Fixed so that keep_styles set to false no longer clones class/style from the previous paragraph on enter.
    Fixed so that the default line-height is 1.2em to avoid zwnbsp characters from producing text rendering glitches on Windows.
    Fixed so that loading errors of content css gets presented by a notification message.
    Fixed so figure image elements can be linked when selected this wraps the figure image in a anchor element.
    Fixed bug where it wasn't possible to copy/paste rows with colspans by using the table copy/paste feature.
    Fixed bug where the protect setting wasn't properly applied to header/footer parts when using the fullpage plugin.
    Fixed bug where custom formats that specified upper case element names where not applied correctly.
    Fixed bug where some screen readers weren't reading buttons due to an aria specific fix for IE 8.
    Fixed bug where cut wasn't working correctly on iOS due to it's clipboard API not working correctly.
    Fixed bug where Edge would paste div elements instead of paragraphs when pasting plain text.
    Fixed bug where the textpattern plugin wasn't dealing with trailing punctuations correctly.
    Fixed bug where image editing would some times change the image format from jpg to png.
    Fixed bug where some UI elements could be inserted into the toolbar even if they where not registered.
    Fixed bug where it was possible to click the TD instead of the character in the character map and that caused an exception.
    Fixed bug where the font size/font family dropdowns would sometimes show an incorrect value due to css not being loaded in time.
    Fixed bug with the media plugin inserting undefined instead of retaining size when media_dimensions was set to false.
    Fixed bug with deleting images when forced_root_blocks where set to false.
    Fixed bug where input focus wasn't properly handled on nested content editable elements.
    Fixed bug where Chrome/Firefox would throw an exception when selecting images due to recent change of setBaseAndExtent support.
    Fixed bug where malformed blobs would throw exceptions now they are simply ignored.
    Fixed bug where backspace/delete wouldn't work properly in some cases where all contents was selected in WebKit.
    Fixed bug with Angular producing errors since it was expecting events objects to be patched with their custom properties.
    Fixed bug where the formatter would apply formatting to spellchecker errors now all bogus elements are excluded.
    Fixed bug with backspace/delete inside table caption elements wouldn't behave properly on IE 11.
    Fixed bug where typing after a contenteditable false inline element could move the caret to the end of that element.
    Fixed bug where backspace before/after contenteditable false blocks wouldn't properly remove the right element.
    Fixed bug where backspace before/after contenteditable false inline elements wouldn't properly empty the current block element.
    Fixed bug where vertical caret navigation with a custom line-height would sometimes match incorrect positions.
    Fixed bug with paste on Edge where character encoding wasn't handled properly due to a browser bug.
    Fixed bug with paste on Edge where extra fragment data was inserted into the contents when pasting.
    Fixed bug with pasting contents when having a whole block element selected on WebKit could cause WebKit spans to appear.
    Fixed bug where the visualchars plugin wasn't working correctly showing invisible nbsp characters.
    Fixed bug where browsers would hang if you tried to load some malformed html contents.
    Fixed bug where the init call promise wouldn't resolve if the specified selector didn't find any matching elements.
    Fixed bug where the Schema isValidChild function was case sensitive.
Version 4.5.3 (2017-02-01)
    Added keyboard navigation for menu buttons when the menu is in focus.
    Added api to the list plugin for setting custom classes/attributes on lists.
    Added validation for the anchor plugin input field according to W3C id naming specifications.
    Fixed bug where media placeholders were removed after resize with the forced_root_block setting set to false.
    Fixed bug where deleting selections with similar sibling nodes sometimes deleted the whole document.
    Fixed bug with inlite theme where several toolbars would appear scrolling when more than one instance of the editor was in use.
    Fixed bug where the editor would throw error with the fontselect plugin on hidden editor instances in Firefox.
    Fixed bug where the background color would not stretch to the font size.
    Fixed bug where font size would be removed when changing background color.
    Fixed bug where the undomanager trimmed away whitespace between nodes on undo/redo.
    Fixed bug where media_dimensions=false in media plugin caused the editor to throw an error.
    Fixed bug where IE was producing font/u elements within links on paste.
    Fixed bug where some button tooltips were broken when compat3x was in use.
    Fixed bug where backspace/delete/typeover would remove the caption element.
    Fixed bug where powerspell failed to function when compat3x was enabled.
    Fixed bug where it wasn't possible to apply sub/sup on text with large font size.
    Fixed bug where pre tags with spaces weren't treated as content.
    Fixed bug where Meta+A would select the entire document instead of all contents in nested ce=true elements.
Version 4.5.2 (2017-01-04)
    Added missing keyboard shortcut description for the underline menu item in the format menu.
    Fixed bug where external blob urls wasn't properly handled by editor upload logic. Patch contributed by David Oviedo.
    Fixed bug where urls wasn't treated as a single word by the wordcount plugin.
    Fixed bug where nbsp characters wasn't treated as word delimiters by the wordcount plugin.
    Fixed bug where editor instance wasn't properly passed to the format preview logic. Patch contributed by NullQuery.
    Fixed bug where the fake caret wasn't hidden when you moved selection to a cE=false element.
    Fixed bug where it wasn't possible to edit existing code sample blocks.
    Fixed bug where it wasn't possible to delete editor contents if the selection included an empty block.
    Fixed bug where the formatter wasn't expanding words on some international characters. Patch contributed by Martin Larochelle.
    Fixed bug where the open link feature wasn't working correctly on IE 11.
    Fixed bug where enter before/after a cE=false block wouldn't properly padd the paragraph with an br element.
    Fixed so font size and font family select boxes always displays a value by using the runtime style as a fallback.
    Fixed so missing plugins will be logged to console as warnings rather than halting the initialization of the editor.
    Fixed so splitbuttons become normal buttons in advlist plugin if styles are empty. Patch contributed by René Schleusner.
    Fixed so you can multi insert rows/cols by selecting table cells and using insert rows/columns.
Version 4.5.1 (2016-12-07)
    Fixed bug where the lists plugin wouldn't initialize without the advlist plugins if served from cdn.
    Fixed bug where selectors with "*" would cause the style format preview to throw an error.
    Fixed bug with toggling lists off on lists with empty list items would throw an error.
    Fixed bug where editing images would produce non existing blob uris.
    Fixed bug where the offscreen toc selection would be treated as the real toc element.
    Fixed bug where the aria level attribute for element path would have an incorrect start index.
    Fixed bug where the offscreen selection of cE=false that where very wide would be shown onscreen. Patch contributed by Steven Bufton.
    Fixed so the default_link_target gets applied to links created by the autolink plugin.
    Fixed so that the name attribute gets removed by the anchor plugin if editing anchors.
Version 4.5.0 (2016-11-23)
    Added new toc plugin allows you to insert table of contents based on editor headings.
    Added new auto complete menu to all url fields. Adds history, link to anchors etc.
    Added new sidebar api that allows you to add custom sidebar panels and buttons to toggle these.
    Added new insert menu button that allows you to have multiple insert functions under the same menu button.
    Added new open link feature to ctrl+click, alt+enter and context menu.
    Added new media_embed_handler option to allow the media plugin to be populated with custom embeds.
    Added new support for editing transparent images using the image tools dialog.
    Added new images_reuse_filename option to allow filenames of images to be retained for upload.
    Added new security feature where links with target="_blank" will by default get rel="noopener noreferrer".
    Added new allow_unsafe_link_target to allow you to opt-out of the target="_blank" security feature.
    Added new style_formats_autohide option to automatically hide styles based on context.
    Added new codesample_content_css option to specify where the code sample prism css is loaded from.
    Added new support for Japanese/Chinese word count following the unicode standards on this.
    Added new fragmented undo levels this dramatically reduces flicker on contents with iframes.
    Added new live previews for complex elements like table or lists.
    Fixed bug where it wasn't possible to properly tab between controls in a dialog with a disabled form item control.
    Fixed bug where firefox would generate a rectangle on elements produced after/before a cE=false elements.
    Fixed bug with advlist plugin not switching list element format properly in some edge cases.
    Fixed bug where col/rowspans wasn't correctly computed by the table plugin in some cases.
    Fixed bug where the table plugin would thrown an error if object_resizing was disabled.
    Fixed bug where some invalid markup would cause issues when running in XHTML mode. Patch contributed by Charles Bourasseau.
    Fixed bug where the fullscreen class wouldn't be removed properly when closing dialogs.
    Fixed bug where the PastePlainTextToggle event wasn't fired by the paste plugin when the state changed.
    Fixed bug where table the row type wasn't properly updated in table row dialog. Patch contributed by Matthias Balmer.
    Fixed bug where select all and cut wouldn't place caret focus back to the editor in WebKit. Patch contributed by Daniel Jalkut.
    Fixed bug where applying cell/row properties to multiple cells/rows would reset other unchanged properties.
    Fixed bug where some elements in the schema would have redundant/incorrect children.
    Fixed bug where selector and target options would cause issues if used together.
    Fixed bug where drag/drop of images from desktop on chrome would thrown an error.
    Fixed bug where cut on WebKit/Blink wouldn't add an undo level.
    Fixed bug where IE 11 would scroll to the cE=false elements when they where selected.
    Fixed bug where keys like F5 wouldn't work when a cE=false element was selected.
    Fixed bug where the undo manager wouldn't stop the typing state when commands where executed.
    Fixed bug where unlink on wrapped links wouldn't work properly.
    Fixed bug with drag/drop of images on WebKit where the image would be deleted form the source editor.
    Fixed bug where the visual characters mode would be disabled when contents was extracted from the editor.
    Fixed bug where some browsers would toggle of formats applied to the caret when clicking in the editor toolbar.
    Fixed bug where the custom theme function wasn't working correctly.
    Fixed bug where image option for custom buttons required you to have icon specified as well.
    Fixed bug where the context menu and contextual toolbars would be visible at the same time and sometimes overlapping.
    Fixed bug where the noneditable plugin would double wrap elements when using the noneditable_regexp option.
    Fixed bug where tables would get padding instead of margin when you used the indent button.
    Fixed bug where the charmap plugin wouldn't properly insert non breaking spaces.
    Fixed bug where the color previews in color input boxes wasn't properly updated.
    Fixed bug where the list items of previous lists wasn't merged in the right order.
    Fixed bug where it wasn't possible to drag/drop inline-block cE=false elements on IE 11.
    Fixed bug where some table cell merges would produce incorrect rowspan/colspan.
    Fixed so the font size of the editor defaults to 14px instead of 11px this can be overridden by custom css.
    Fixed so wordcount is debounced to reduce cpu hogging on larger texts.
    Fixed so tinymce global gets properly exported as a module when used with some module bundlers.
    Fixed so it's possible to specify what css properties you want to preview on specific formats.
    Fixed so anchors are contentEditable=false while within the editor.
    Fixed so selected contents gets wrapped in a inline code element by the codesample plugin.
    Fixed so conditional comments gets properly stripped independent of case. Patch contributed by Georgii Dolzhykov.
    Fixed so some escaped css sequences gets properly handled. Patch contributed by Georgii Dolzhykov.
    Fixed so notifications with the same message doesn't get displayed at the same time.
    Fixed so F10 can be used as an alternative key to focus to the toolbar.
    Fixed various api documentation issues and typos.
    Removed layer plugin since it wasn't really ported from 3.x and there doesn't seem to be much use for it.
    Removed moxieplayer.swf from the media plugin since it wasn't used by the media plugin.
    Removed format state from the advlist plugin to be more consistent with common word processors.
Version 4.4.3 (2016-09-01)
    Fixed bug where copy would produce an exception on Chrome.
    Fixed bug where deleting lists on IE 11 would merge in correct text nodes.
    Fixed bug where deleting partial lists with indentation wouldn't cause proper normalization.
Version 4.4.2 (2016-08-25)
    Added new importcss_exclusive option to disable unique selectors per group.
    Added new group specific selector_converter option to importcss plugin.
    Added new codesample_languages option to apply custom languages to codesample plugin.
    Added new codesample_dialog_width/codesample_dialog_height options.
    Fixed bug where fullscreen button had an incorrect keyboard shortcut.
    Fixed bug where backspace/delete wouldn't work correctly from a block to a cE=false element.
    Fixed bug where smartpaste wasn't detecting links with special characters in them like tilde.
    Fixed bug where the editor wouldn't get proper focus if you clicked on a cE=false element.
    Fixed bug where it wasn't possible to copy/paste table rows that had merged cells.
    Fixed bug where merging cells could some times produce invalid col/rowspan attibute values.
    Fixed bug where getBody would sometimes thrown an exception now it just returns null if the iframe is clobbered.
    Fixed bug where drag/drop of cE=false element wasn't properly constrained to viewport.
    Fixed bug where contextmenu on Mac would collapse any selection to a caret.
    Fixed bug where rtl mode wasn't rendered properly when loading a language pack with the rtl flag.
    Fixed bug where Kamer word bounderies would be stripped from contents.
    Fixed bug where lists would sometimes render two dots or numbers on the same line.
    Fixed bug where the skin_url wasn't used by the inlite theme.
    Fixed so data attributes are ignored when comparing formats in the formatter.
    Fixed so it's possible to disable inline toolbars in the inlite theme.
    Fixed so template dialog gets resized if it doesn't fit the window viewport.
Version 4.4.1 (2016-07-26)
    Added smart_paste option to paste plugin to allow disabling the paste behavior if needed.
    Fixed bug where png urls wasn't properly detected by the smart paste logic.
    Fixed bug where the element path wasn't working properly when multiple editor instances where used.
    Fixed bug with creating lists out of multiple paragraphs would just create one list item instead of multiple.
    Fixed bug where scroll position wasn't properly handled by the inlite theme to place the toolbar properly.
    Fixed bug where multiple instances of the editor using the inlite theme didn't render the toolbar properly.
    Fixed bug where the shortcut label for fullscreen mode didn't match the actual shortcut key.
    Fixed bug where it wasn't possible to select cE=false blocks using touch devices on for example iOS.
    Fixed bug where it was possible to select the child image within a cE=false on IE 11.
    Fixed so inserts of html containing lists doesn't merge with any existing lists unless it's a paste operation.
Version 4.4.0 (2016-06-30)
    Added new inlite theme this is a more lightweight inline UI.
    Added smarter paste logic that auto detects urls in the clipboard and inserts images/links based on that.
    Added a better image resize algorithm for better image quality in the imagetools plugin.
    Fixed bug where it wasn't possible to drag/dropping cE=false elements on FF.
    Fixed bug where backspace/delete before/after a cE=false block would produce a new paragraph.
    Fixed bug where list style type css property wasn't preserved when indenting lists.
    Fixed bug where merging of lists where done even if the list style type was different.
    Fixed bug where the image_dataimg_filter function wasn't used when pasting images.
    Fixed bug where nested editable within a non editable element would cause scroll on focus in Chrome.
    Fixed so invalid targets for inline mode is blocked on initialization. We only support elements that can have children.
Version 4.3.13 (2016-06-08)
    Added characters with a diacritical mark to charmap plugin. Patch contributed by Dominik Schilling.
    Added better error handling if the image proxy service would produce errors.
    Fixed issue with pasting list items into list items would produce nested list rather than a merged list.
    Fixed bug where table selection could get stuck in selection mode for inline editors.
    Fixed bug where it was possible to place the caret inside the resize grid elements.
    Fixed bug where it wasn't possible to place in elements horizontally adjacent cE=false blocks.
    Fixed bug where multiple notifications wouldn't be properly placed on screen.
    Fixed bug where multiple editor instance of the same id could be produces in some specific integrations.
Version 4.3.12 (2016-05-10)
    Fixed bug where focus calls couldn't be made inside the editors PostRender event handler.
    Fixed bug where some translations wouldn't work as expected due to a bug in editor.translate.
    Fixed bug where the node change event could fire with a node out side the root of the editor.
    Fixed bug where Chrome wouldn't properly present the keyboard paste clipboard details when paste was clicked.
    Fixed bug where merged cells in tables couldn't be selected from right to left.
    Fixed bug where insert row wouldn't properly update a merged cells rowspan property.
    Fixed bug where the color input boxes preview field wasn't properly set on initialization.
    Fixed bug where IME composition inside table cells wouldn't work as expected on IE 11.
    Fixed so all shadow dom support is under and experimental flag due to flaky browser support.
Version 4.3.11 (2016-04-25)
    Fixed bug where it wasn't possible to insert empty blocks though the API unless they where padded.
    Fixed bug where you couldn't type the Euro character on Windows.
    Fixed bug where backspace/delete from a cE=false element to a text block didn't work properly.
    Fixed bug where the text color default grid would render incorrectly.
    Fixed bug where the codesample plugin wouldn't load the css in the editor for multiple editors.
    Fixed so the codesample plugin textarea gets focused by default.
Version 4.3.10 (2016-04-12)
    Fixed bug where the key "y" on WebKit couldn't be entered due to conflict with keycode for F10 on keypress.
Version 4.3.9 (2016-04-12)
    Added support for focusing the contextual toolbars using keyboard.
    Added keyboard support for slider UI controls. You can no increase/decrease using arrow keys.
    Added url pattern matching for Dailymotion to media plugin. Patch contributed by Bertrand Darbon.
    Added body_class to template plugin preview. Patch contributed by Milen Petrinski.
    Added options to better override textcolor pickers with custom colors. Patch contributed by Xavier Boubert.
    Added visual arrows to inline contextual toolbars so that they point to the element being active.
    Fixed so toolbars for tables or other larger elements get better positioned below the scrollable viewport.
    Fixed bug where it was possible to click links inside cE=false blocks.
    Fixed bug where event targets wasn't properly handled in Safari Technical Preview.
    Fixed bug where drag/drop text in FF 45 would make the editor caret invisible.
    Fixed bug where the remove state wasn't properly set on editor instances when detected as clobbered.
    Fixed bug where offscreen selection of some cE=false elements would render onscreen. Patch contributed by Steven Bufton
    Fixed bug where enter would clone styles out side the root on editors inside a span. Patch contributed by ChristophKaser.
    Fixed bug where drag/drop of images into the editor didn't work correctly in FF.
    Fixed so the first item in panels for the imagetools dialog gets proper keyboard focus.
    Changed the Meta+Shift+F shortcut to Ctrl+Shift+F since Czech, Slovak, Polish languages used the first one for input.
Version 4.3.8 (2016-03-15)
    Fixed bug where inserting HR at the end of a block element would produce an extra empty block.
    Fixed bug where links would be clickable when readonly mode was enabled.
    Fixed bug where the formatter would normalize to the wrong node on very specific content.
    Fixed bug where some nested list items couldn't be indented properly.
    Fixed bug where links where clickable in the preview dialog.
    Fixed so the alt attribute doesn't get padded with an empty value by default.
    Fixed so nested alignment works more correctly. You will now alter the alignment to the closest block parent.
Version 4.3.7 (2016-03-02)
    Fixed bug where incorrect icons would be rendered for imagetools edit and color levels.
    Fixed bug where navigation using arrow keys inside a SelectBox didn't move up/down.
    Fixed bug where the visualblocks plugin would render borders round internal UI elements.
Version 4.3.6 (2016-03-01)
    Added new paste_remember_plaintext_info option to allow a global disable of the plain text mode notification.
    Added new PastePlainTextToggle event that fires when plain text mode toggles on/off.
    Fixed bug where it wasn't possible to select media elements since the drag logic would snap it to mouse cursor.
    Fixed bug where it was hard to place the caret inside nested cE=true elements when the outer cE=false element was focused.
    Fixed bug where editors wouldn't properly initialize if both selector and mode where used.
    Fixed bug where IME input inside table cells would switch the IME off.
    Fixed bug where selection inside the first table cell would cause the whole table cell to get selected.
    Fixed bug where error handling of images being uploaded wouldn't properly handle faulty statuses.
    Fixed bug where inserting contents before a HR would cause an exception to be thrown.
    Fixed bug where copy/paste of Excel data would be inserted as an image.
    Fixed caret position issues with copy/paste of inline block cE=false elements.
    Fixed issues with various menu item focus bugs in Chrome. Where the focused menu bar item wasn't properly blurred.
    Fixed so the notifications have a solid background since it would be hard to read if there where text under it.
    Fixed so notifications gets animated similar to the ones used by dialogs.
    Fixed so larger images that gets pasted is handled better.
    Fixed so the window close button is more uniform on various platform and also increased it's hit area.
Version 4.3.5 (2016-02-11)
    Npm version bump due to package not being fully updated.
Version 4.3.4 (2016-02-11)
    Added new OpenWindow/CloseWindow events that gets fired when windows open/close.
    Added new NewCell/NewRow events that gets fired when table cells/rows are created.
    Added new Promise return value to tinymce.init makes it easier to handle initialization.
    Removed the jQuery version the jQuery plugin is now moved into the main package.
    Removed jscs from build process since eslint can now handle code style checking.
    Fixed various bugs with drag/drop of contentEditable:false elements.
    Fixed bug where deleting of very specific nested list items would result in an odd list.
    Fixed bug where lists would get merged with adjacent lists outside the editable inline root.
    Fixed bug where MS Edge would crash when closing a dialog then clicking a menu item.
    Fixed bug where table cell selection would add undo levels.
    Fixed bug where table cell selection wasn't removed when inline editor where removed.
    Fixed bug where table cell selection wouldn't work properly on nested tables.
    Fixed bug where table merge menu would be available when merging between thead and tbody.
    Fixed bug where table row/column resize wouldn't get properly removed when the editor was removed.
    Fixed bug where Chrome would scroll to the editor if there where a empty hash value in document url.
    Fixed bug where the cache suffix wouldn't work correctly with the importcss plugin.
    Fixed bug where selection wouldn't work properly on MS Edge on Windows Phone 10.
    Fixed so adjacent pre blocks gets joined into one pre block since that seems like the user intent.
    Fixed so events gets properly dispatched in shadow dom. Patch provided by Nazar Mokrynskyi.
Version 4.3.3 (2016-01-14)
    Added new table_resize_bars configuration setting.  This setting allows you to disable the table resize bars.
    Added new beforeInitialize event to tinymce.util.XHR lets you modify XHR properties before open. Patch contributed by Brent Clintel.
    Added new autolink_pattern setting to autolink plugin. Enables you to override the default autolink formats. Patch contributed by Ben Tiedt.
    Added new charmap option that lets you override the default charmap of the charmap plugin.
    Added new charmap_append option that lets you add new characters to the default charmap of the charmap plugin.
    Added new insertCustomChar event that gets fired when a character is inserted by the charmap plugin.
    Fixed bug where table cells started with a superfluous &nbsp; in IE10+.
    Fixed bug where table plugin would retain all BR tags when cells were merged.
    Fixed bug where media plugin would strip underscores from youtube urls.
    Fixed bug where IME input would fail on IE 11 if you typed within a table.
    Fixed bug where double click selection of a word would remove the space before the word on insert contents.
    Fixed bug where table plugin would produce exceptions when hovering tables with invalid structure.
    Fixed bug where fullscreen wouldn't scroll back to it's original position when untoggled.
    Fixed so the template plugins templates setting can be a function that gets a callback that can provide templates.
Version 4.3.2 (2015-12-14)
    Fixed bug where the resize bars for table cells were not affected by the object_resizing property.
    Fixed bug where the contextual table toolbar would appear incorrectly if TinyMCE was initialized inline inside a table.
    Fixed bug where resizing table cells did not fire a node change event or add an undo level.
    Fixed bug where double click selection of text on IE 11 wouldn't work properly.
    Fixed bug where codesample plugin would incorrectly produce br elements inside code elements.
    Fixed bug where media plugin would strip dashes from youtube urls.
    Fixed bug where it was possible to move the caret into the table resize bars.
    Fixed bug where drag/drop into a cE=false element was possible on IE.
Version 4.3.1 (2015-11-30)
    Fixed so it's possible to disable the table inline toolbar by setting it to false or an empty string.
    Fixed bug where it wasn't possible to resize some tables using the drag handles.
    Fixed bug where unique id:s would clash for multiple editor instances and cE=false selections.
    Fixed bug where the same plugin could be initialized multiple times.
    Fixed bug where the table inline toolbars would be displayed at the same time as the image toolbars.
    Fixed bug where the table selection rect wouldn't be removed when selecting another control element.
Version 4.3.0 (2015-11-23)
    Added new table column/row resize support. Makes it a lot more easy to resize the columns/rows in a table.
    Added new table inline toolbar. Makes it easier to for example add new rows or columns to a table.
    Added new notification API. Lets you display floating notifications to the end user.
    Added new codesample plugin that lets you insert syntax highlighted pre elements into the editor.
    Added new image_caption to images. Lets you create images with captions using a HTML5 figure/figcaption elements.
    Added new live previews of embeded videos. Lets you play the video right inside the editor.
    Added new setDirty method and "dirty" event to the editor. Makes it easier to track the dirty state change.
    Added new setMode method to Editor instances that lets you dynamically switch between design/readonly.
    Added new core support for contentEditable=false elements within the editor overrides the browsers broken behavior.
    Rewrote the noneditable plugin to use the new contentEditable false core logic.
    Fixed so the dirty state doesn't set to false automatically when the undo index is set to 0.
    Fixed the Selection.placeCaretAt so it works better on IE when the coordinate is between paragraphs.
    Fixed bug where data-mce-bogus="all" element contents where counted by the word count plugin.
    Fixed bug where contentEditable=false elements would be indented by the indent buttons.
    Fixed bug where images within contentEditable=false would be selected in WebKit on mouse click.
    Fixed bug in DOMUntils split method where the replacement parameter wouldn't work on specific cases.
    Fixed bug where the importcss plugin would import classes from the skin content css file.
    Fixed so all button variants have a wrapping span for it's text to make it easier to skin.
    Fixed so it's easier to exit pre block using the arrow keys.
    Fixed bug where listboxes with fix widths didn't render correctly.
Version 4.2.8 (2015-11-13)
    Fixed bug where it was possible to delete tables as the inline root element if all columns where selected.
    Fixed bug where the UI buttons active state wasn't properly updated due to recent refactoring of that logic.
Version 4.2.7 (2015-10-27)
    Fixed bug where backspace/delete would remove all formats on the last paragraph character in WebKit/Blink.
    Fixed bug where backspace within a inline format element with a bogus caret container would move the caret.
    Fixed bug where backspace/delete on selected table cells wouldn't add an undo level.
    Fixed bug where script tags embedded within the editor could sometimes get a mce- prefix prepended to them
    Fixed bug where validate: false option could produce an error to be thrown from the Serialization step.
    Fixed bug where inline editing of a table as the root element could let the user delete that table.
    Fixed bug where inline editing of a table as the root element wouldn't properly handle enter key.
    Fixed bug where inline editing of a table as the root element would normalize the selection incorrectly.
    Fixed bug where inline editing of a list as the root element could let the user delete that list.
    Fixed bug where inline editing of a list as the root element could let the user split that list.
    Fixed bug where resize handles would be rendered on editable root elements such as table.
Version 4.2.6 (2015-09-28)
    Added capability to set request headers when using XHRs.
    Added capability to upload local images automatically default delay is set to 30 seconds after editing images.
    Added commands ids mceEditImage, mceAchor and mceMedia to be avaiable from execCommand.
    Added Edge browser to saucelabs grunt task. Patch contributed by John-David Dalton.
    Fixed bug where blob uris not produced by tinymce would produce HTML invalid markup.
    Fixed bug where selection of contents of a nearly empty editor in Edge would sometimes fail.
    Fixed bug where color styles woudln't be retained on copy/paste in Blink/Webkit.
    Fixed bug where the table plugin would throw an error when inserting rows after a child table.
    Fixed bug where the template plugin wouldn't handle functions as variable replacements.
    Fixed bug where undo/redo sometimes wouldn't work properly when applying formatting collapsed ranges.
    Fixed bug where shift+delete wouldn't do a cut operation on Blink/WebKit.
    Fixed bug where cut action wouldn't properly store the before selection bookmark for the undo level.
    Fixed bug where backspace in side an empty list element on IE would loose editor focus.
    Fixed bug where the save plugin wouldn't enable the buttons when a change occurred.
    Fixed bug where Edge wouldn't initialize the editor if a document.domain was specified.
    Fixed bug where enter key before nested images would sometimes not properly expand the previous block.
    Fixed bug where the inline toolbars wouldn't get properly hidden when blurring the editor instance.
    Fixed bug where Edge would paste Chinese characters on some Windows 10 installations.
    Fixed bug where IME would loose focus on IE 11 due to the double trailing br bug fix.
    Fixed bug where the proxy url in imagetools was incorrect. Patch contributed by Wong Ho Wang.
Version 4.2.5 (2015-08-31)
    Added fullscreen capability to embedded youtube and vimeo videos.
    Fixed bug where the uploadImages call didn't work on IE 10.
    Fixed bug where image place holders would be uploaded by uploadImages call.
    Fixed bug where images marked with bogus would be uploaded by the uploadImages call.
    Fixed bug where multiple calls to uploadImages would result in decreased performance.
    Fixed bug where pagebreaks were editable to imagetools patch contributed by Rasmus Wallin.
    Fixed bug where the element path could cause too much recursion exception.
    Fixed bug for domains containing ".min". Patch contributed by Loïc Février.
    Fixed so validation of external links to accept a number after www. Patch contributed by Victor Carvalho.
    Fixed so the charmap is exposed though execCommand. Patch contributed by Matthew Will.
    Fixed so that the image uploads are concurrent for improved performance.
    Fixed various grammar problems in inline documentation. Patches provided by nikolas.
Version 4.2.4 (2015-08-17)
    Added picture as a valid element to the HTML 5 schema. Patch contributed by Adam Taylor.
    Fixed bug where contents would be duplicated on drag/drop within the same editor.
    Fixed bug where floating/alignment of images on Edge wouldn't work properly.
    Fixed bug where it wasn't possible to drag images on IE 11.
    Fixed bug where image selection on Edge would sometimes fail.
    Fixed bug where contextual toolbars icons wasn't rendered properly when using the toolbar_items_size.
    Fixed bug where searchreplace dialog doesn't get prefilled with the selected text.
    Fixed bug where fragmented matches wouldn't get properly replaced by the searchreplace plugin.
    Fixed bug where enter key wouldn't place the caret if was after a trailing space within an inline element.
    Fixed bug where the autolink plugin could produce multiple links for the same text on Gecko.
    Fixed bug where EditorUpload could sometimes throw an exception if the blob wasn't found.
    Fixed xss issues with media plugin not properly filtering out some script attributes.
Version 4.2.3 (2015-07-30)
    Fixed bug where image selection wasn't possible on Edge due to incompatible setBaseAndExtend API.
    Fixed bug where image blobs urls where not properly destroyed by the imagetools plugin.
    Fixed bug where keyboard shortcuts wasn't working correctly on IE 8.
    Fixed skin issue where the borders of panels where not visible on IE 8.
Version 4.2.2 (2015-07-22)
    Fixed bug where float panels were not being hidden on inline editor blur when fixed_toolbar_container config option was in use.
    Fixed bug where combobox states wasn't properly updated if contents where updated without keyboard.
    Fixed bug where pasting into textbox or combobox would move the caret to the end of text.
    Fixed bug where removal of bogus span elements before block elements would remove whitespace between nodes.
    Fixed bug where repositioning of inline toolbars where async and producing errors if the editor was removed from DOM to early. Patch by iseulde.
    Fixed bug where element path wasn't working correctly. Patch contributed by iseulde.
    Fixed bug where menus wasn't rendered correctly when custom images where added to a menu. Patch contributed by Naim Hammadi.
Version 4.2.1 (2015-06-29)
    Fixed bug where back/forward buttons in the browser would render blob images as broken images.
    Fixed bug where Firefox would throw regexp to big error when replacing huge base64 chunks.
    Fixed bug rendering issues with resize and context toolbars not being placed properly until next animation frame.
    Fixed bug where the rendering of the image while cropping would some times not be centered correctly.
    Fixed bug where listbox items with submenus would me selected as active.
    Fixed bug where context menu where throwing an error when rendering.
    Fixed bug where resize both option wasn't working due to resent addClass API change. Patch contributed by Jogai.
    Fixed bug where a hideAll call for container rendered inline toolbars would throw an error.
    Fixed bug where onclick event handler on combobox could cause issues if element.id was a function by some polluting libraries.
    Fixed bug where listboxes wouldn't get proper selected sub menu item when using link_list or image_list.
    Fixed so the UI controls are as wide as 4.1.x to avoid wrapping controls in toolbars.
    Fixed so the imagetools dialog is adaptive for smaller screen sizes.
Version 4.2.0 (2015-06-25)
    Added new flat default skin to make the UI more modern.
    Added new imagetools plugin, lets you crop/resize and apply filters to images.
    Added new contextual toolbars support to the API lets you add floating toolbars for specific CSS selectors.
    Added new promise feature fill as tinymce.util.Promise.
    Added new built in image upload feature lets you upload any base64 encoded image within the editor as files.
    Fixed bug where resize handles would appear in the right position in the wrong editor when switching between resizable content in different inline editors.
    Fixed bug where tables would not be inserted in inline mode due to previous float panel fix.
    Fixed bug where floating panels would remain open when focus was lost on inline editors.
    Fixed bug where cut command on Chrome would thrown a browser security exception.
    Fixed bug where IE 11 sometimes would report an incorrect size for images in the image dialog.
    Fixed bug where it wasn't possible to remove inline formatting at the end of block elements.
    Fixed bug where it wasn't possible to delete table cell contents when cell selection was vertical.
    Fixed bug where table cell wasn't emptied from block elements if delete/backspace where pressed in empty cell.
    Fixed bug where cmd+shift+arrow didn't work correctly on Firefox mac when selecting to start/end of line.
    Fixed bug where removal of bogus elements would sometimes remove whitespace between nodes.
    Fixed bug where the resize handles wasn't updated when the main window was resized.
    Fixed so script elements gets removed by default to prevent possible XSS issues in default config implementations.
    Fixed so the UI doesn't need manual reflows when using non native layout managers.
    Fixed so base64 encoded images doesn't slow down the editor on modern browsers while editing.
    Fixed so all UI elements uses touch events to improve mobile device support.
    Removed the touch click quirks patch for iOS since it did more harm than good.
    Removed the non proportional resize handles since. Unproportional resize can still be done by holding the shift key.
Version 4.1.10 (2015-05-05)
    Fixed bug where plugins loaded with compat3x would sometimes throw errors when loading using the jQuery version.
    Fixed bug where extra empty paragraphs would get deleted in WebKit/Blink due to recent Quriks fix.
    Fixed bug where the editor wouldn't work properly on IE 12 due to some required browser sniffing.
    Fixed bug where formatting shortcut keys where interfering with Mac OS X screenshot keys.
    Fixed bug where the caret wouldn't move to the next/previous line boundary on Cmd+Left/Right on Gecko.
    Fixed bug where it wasn't possible to remove formats from very specific nested contents.
    Fixed bug where undo levels wasn't produced when typing letters using the shift or alt+ctrl modifiers.
    Fixed bug where the dirty state wasn't properly updated when typing using the shift or alt+ctrl modifiers.
    Fixed bug where an error would be thrown if an autofocused editor was destroyed quickly after its initialization. Patch provided by thorn0.
    Fixed issue with dirty state not being properly updated on redo operation.
    Fixed issue with entity decoder not handling incorrectly written numeric entities.
    Fixed issue where some PI element values wouldn't be properly encoded.
Version 4.1.9 (2015-03-10)
    Fixed bug where indentation wouldn't work properly for non list elements.
    Fixed bug with image plugin not pulling the image dimensions out correctly if a custom document_base_url was used.
    Fixed bug where ctrl+alt+[1-9] would conflict with the AltGr+[1-9] on Windows. New shortcuts is ctrl+shift+[1-9].
    Fixed bug with removing formatting on nodes in inline mode would sometimes include nodes outside the editor body.
    Fixed bug where extra nbsp:s would be inserted when you replaced a word surrounded by spaces using insertContent.
    Fixed bug with pasting from Google Docs would produce extra strong elements and line feeds.
Version 4.1.8 (2015-03-05)
    Added new html5 sizes attribute to img elements used together with srcset.
    Added new elementpath option that makes it possible to disable the element path but keep the statusbar.
    Added new option table_style_by_css for the table plugin to set table styling with css rather than table attributes.
    Added new link_assume_external_targets option to prompt the user to prepend http:// prefix if the supplied link does not contain a protocol prefix.
    Added new image_prepend_url option to allow a custom base path/url to be added to images.
    Added new table_appearance_options option to make it possible to disable some options.
    Added new image_title option to make it possible to alter the title of the image, disabled by default.
    Fixed bug where selection starting from out side of the body wouldn't produce a proper selection range on IE 11.
    Fixed bug where pressing enter twice before a table moves the cursor in the table and causes a javascript error.
    Fixed bug where advanced image styles were not respected.
    Fixed bug where the less common Shift+Delete didn't produce a proper cut operation on WebKit browsers.
    Fixed bug where image/media size constrain logic would produce NaN when handling non number values.
    Fixed bug where internal classes where removed by the removeformat command.
    Fixed bug with creating links table cell contents with a specific selection would throw a exceptions on WebKit/Blink.
    Fixed bug where valid_classes option didn't work as expected according to docs. Patch provided by thorn0.
    Fixed bug where jQuery plugin would patch the internal methods multiple times. Patch provided by Drew Martin.
    Fixed bug where backspace key wouldn't delete the current selection of newly formatted content.
    Fixed bug where type over of inline formatting elements wouldn't properly keep the format on WebKit/Blink.
    Fixed bug where selection needed to be properly normalized on modern IE versions.
    Fixed bug where Command+Backspace didn't properly delete the whole line of text but the previous word.
    Fixed bug where UI active states wheren't properly updated on IE if you placed caret within the current range.
    Fixed bug where delete/backspace on WebKit/Blink would remove span elements created by the user.
    Fixed bug where delete/backspace would produce incorrect results when deleting between two text blocks with br elements.
    Fixed bug where captions where removed when pasting from MS Office.
    Fixed bug where lists plugin wouldn't properly remove fully selected nested lists.
    Fixed bug where the ttf font used for icons would throw an warning message on Gecko on Mac OS X.
    Fixed a bug where applying a color to text did not update the undo/redo history.
    Fixed so shy entities gets displayed when using the visualchars plugin.
    Fixed so removeformat removes ins/del by default since these might be used for strikethough.
    Fixed so multiple language packs can be loaded and added to the global I18n data structure.
    Fixed so transparent color selection gets treated as a normal color selection. Patch contributed by Alexander Hofbauer.
    Fixed so it's possible to disable autoresize_overflow_padding, autoresize_bottom_margin options by setting them to false.
    Fixed so the charmap plugin shows the description of the character in the dialog. Patch contributed by Jelle Hissink.
    Removed address from the default list of block formats since it tends to be missused.
    Fixed so the pre block format is called preformatted to make it more verbose.
    Fixed so it's possible to context scope translation strings this isn't needed most of the time.
    Fixed so the max length of the width/height input fields of the media dialog is 5 instead of 3.
    Fixed so drag/dropped contents gets properly processed by paste plugin since it's basically a paste. Patch contributed by Greg Fairbanks.
    Fixed so shortcut keys for headers is ctrl+alt+[1-9] instead of ctrl+[1-9] since these are for switching tabs in the browsers.
    Fixed so "u" doesn't get converted into a span element by the legacy input filter. Since this is now a valid HTML5 element.
    Fixed font families in order to provide appropriate web-safe fonts.
Version 4.1.7 (2014-11-27)
    Added HTML5 schema support for srcset, source and picture. Patch contributed by mattheu.
    Added new cache_suffix setting to enable cache busting by producing unique urls.
    Added new paste_convert_word_fake_lists option to enable users to disable the fake lists convert logic.
    Fixed so advlist style changes adds undo levels for each change.
    Fixed bug where WebKit would sometimes produce an exception when the autolink plugin where looking for URLs.
    Fixed bug where IE 7 wouldn't be rendered properly due to aggressive css compression.
    Fixed bug where DomQuery wouldn't accept window as constructor element.
    Fixed bug where the color picker in 3.x dialogs wouldn't work properly. Patch contributed by Callidior.
    Fixed bug where the image plugin wouldn't respect the document_base_url.
    Fixed bug where the jQuery plugin would fail to append to elements named array prototype names.
Version 4.1.6 (2014-10-08)
    Fixed bug with clicking on the scrollbar of the iframe would cause a JS error to be thrown.
    Fixed bug where null would produce an exception if you passed it to selection.setRng.
    Fixed bug where Ctrl/Cmd+Tab would indent the current list item if you switched tabs in the browser.
    Fixed bug where pasting empty cells from Excel would result in a broken table.
    Fixed bug where it wasn't possible to switch back to default list style type.
    Fixed issue where the select all quirk fix would fire for other modifiers than Ctrl/Cmd combinations.
    Replaced jake with grunt since it is more mainstream and has better plugin support.
Version 4.1.5 (2014-09-09)
    Fixed bug where sometimes the resize rectangles wouldn't properly render on images on WebKit/Blink.
    Fixed bug in list plugin where delete/backspace would merge empty LI elements in lists incorrectly.
    Fixed bug where empty list elements would result in empty LI elements without it's parent container.
    Fixed bug where backspace in empty caret formatted element could produce an type error exception of Gecko.
    Fixed bug where lists pasted from word with a custom start index above 9 wouldn't be properly handled.
    Fixed bug where tabfocus plugin would tab out of the editor instance even if the default action was prevented.
    Fixed bug where tabfocus wouldn't tab properly to other adjacent editor instances.
    Fixed bug where the DOMUtils setStyles wouldn't properly removed or update the data-mce-style attribute.
    Fixed bug where dialog select boxes would be placed incorrectly if document.body wasn't statically positioned.
    Fixed bug where pasting would sometimes scroll to the top of page if the user was using the autoresize plugin.
    Fixed bug where caret wouldn't be properly rendered by Chrome when clicking on the iframes documentElement.
    Fixed so custom images for menubutton/splitbutton can be provided. Patch contributed by Naim Hammadi.
    Fixed so the default action of windows closing can be prevented by blocking the default action of the close event.
    Fixed so nodeChange and focus of the editor isn't automatically performed when opening sub dialogs.
Version 4.1.4 (2014-08-21)
    Added new media_filter_html option to media plugin that blocks any conditional comments, scripts etc within a video element.
    Added new content_security_policy option allows you to set custom policy for iframe contents. Patch contributed by Francois Chagnon.
    Fixed bug where activate/deactivate events wasn't firing properly when switching between editors.
    Fixed bug where placing the caret on iOS was difficult due to a WebKit bug with touch events.
    Fixed bug where the resize helper wouldn't render properly on older IE versions.
    Fixed bug where resizing images inside tables on older IE versions would sometimes fail depending mouse position.
    Fixed bug where editor.insertContent would produce an exception when inserting select/option elements.
    Fixed bug where extra empty paragraphs would be produced if block elements where inserted inside span elements.
    Fixed bug where the spellchecker menu item wouldn't be properly checked if spell checking was started before it was rendered.
    Fixed bug where the DomQuery filter function wouldn't remove non elements from collection.
    Fixed bug where document with custom document.domain wouldn't properly render the editor.
    Fixed bug where IE 8 would throw exception when trying to enter invalid color values into colorboxes.
    Fixed bug where undo manager could incorrectly add an extra undo level when custom resize handles was removed.
    Fixed bug where it wouldn't be possible to alter cell properties properly on table cells on IE 8.
    Fixed so the color picker button in table dialog isn't shown unless you include the colorpicker plugin or add your own custom color picker.
    Fixed so activate/deactivate events fire when windowManager opens a window since.
    Fixed so the table advtab options isn't separated by an underscore to normalize naming with image_advtab option.
    Fixed so the table cell dialog has proper padding when the advanced tab in disabled.
Version 4.1.3 (2014-07-29)
    Added event binding logic to tinymce.util.XHR making it possible to override headers and settings before any request is made.
    Fixed bug where drag events wasn't fireing properly on older IE versions since the event handlers where bound to document.
    Fixed bug where drag/dropping contents within the editor on IE would force the contents into plain text mode even if it was internal content.
    Fixed bug where IE 7 wouldn't open menus properly due to a resize bug in the browser auto closing them immediately.
    Fixed bug where the DOMUtils getPos logic wouldn't produce a valid coordinate inside the body if the body was positioned non static.
    Fixed bug where the element path and format state wasn't properly updated if you had the wordcount plugin enabled.
    Fixed bug where a comment at the beginning of source would produce an exception in the formatter logic.
    Fixed bug where setAttrib/getAttrib on null would throw exception together with any hooked attributes like style.
    Fixed bug where table sizes wasn't properly retained when copy/pasting on WebKit/Blink.
    Fixed bug where WebKit/Blink would produce colors in RGB format instead of the forced HEX format when deleting contents.
    Fixed bug where the width attribute wasn't updated on tables if you changed the size inside the table dialog.
    Fixed bug where control selection wasn't properly handled when the caret was placed directly after an image.
    Fixed bug where selecting the contents of table cells using the selection.select method wouldn't place the caret properly.
    Fixed bug where the selection state for images wasn't removed when placing the caret right after an image on WebKit/Blink.
    Fixed bug where all events wasn't properly unbound when and editor instance was removed or destroyed by some external innerHTML call.
    Fixed bug where it wasn't possible or very hard to select images on iOS when the onscreen keyboard was visible.
    Fixed so auto_focus can take a boolean argument this will auto focus the last initialized editor might be useful for single inits.
    Fixed so word auto detect lists logic works better for faked lists that doesn't have specific markup.
    Fixed so nodeChange gets fired on mouseup as it used to before 4.1.1 we optimized that event to fire less often.
    Removed the finish menu item from spellchecker menu since it's redundant you can stop spellchecking by toggling menu item or button.
Version 4.1.2 (2014-07-15)
    Added offset/grep to DomQuery class works basically the same as it's jQuery equivalent.
    Fixed bug where backspace/delete or setContent with an empty string would remove header data when using the fullpage plugin.
    Fixed bug where tinymce.remove with a selector not matching any editors would remove all editors.
    Fixed bug where resizing of the editor didn't work since the theme was calling setStyles instead of setStyle.
    Fixed bug where IE 7 would fail to append html fragments to iframe document when using DomQuery.
    Fixed bug where the getStyle DOMUtils method would produce an exception if it was called with null as it's element.
    Fixed bug where the paste plugin would remove the element if the none of the paste_webkit_styles rules matched the current style.
    Fixed bug where contextmenu table items wouldn't work properly on IE since it would some times fire an incorrect selection change.
    Fixed bug where the padding/border values wasn't used in the size calculation for the body size when using autoresize. Patch contributed by Matt Whelan.
    Fixed bug where conditional word comments wouldn't be properly removed when pasting plain text.
    Fixed bug where resizing would sometime fail on IE 11 when the mouseup occurred inside the resizable element.
    Fixed so the iframe gets initialized without any inline event handlers for better CSP support. Patch contributed by Matt Whelan.
    Fixed so the tinymce.dom.Sizzle is the latest version of sizzle this resolves the document context bug.
Version 4.1.1 (2014-07-08)
    Fixed bug where pasting plain text on some WebKit versions would result in an empty line.
    Fixed bug where resizing images inside tables on IE 11 wouldn't work properly.
    Fixed bug where IE 11 would sometimes throw "Invalid argument" exception when editor contents was set to an empty string.
    Fixed bug where document.activeElement would throw exceptions on IE 9 when that element was hidden or removed from dom.
    Fixed bug where WebKit/Blink sometimes produced br elements with the Apple-interchange-newline class.
    Fixed bug where table cell selection wasn't properly removed when copy/pasting table cells.
    Fixed bug where pasting nested list items from Word wouldn't produce proper semantic nested lists.
    Fixed bug where right clicking using the contextmenu plugin on WebKit/Blink on Mac OS X would select the target current word or line.
    Fixed bug where it wasn't possible to alter table cell properties on IE 8 using the context menu.
    Fixed bug where the resize helper wouldn't be correctly positioned on older IE versions.
    Fixed bug where fullpage plugin would produce an error if you didn't specify a doctype encoding.
    Fixed bug where anchor plugin would get the name/id of the current element even if it wasn't anchor element.
    Fixed bug where visual aids for tables wouldn't be properly disabled when changing the border size.
    Fixed bug where some control selection events wasn't properly fired on older IE versions.
    Fixed bug where table cell selection on older IE versions would prevent resizing of images.
    Fixed bug with paste_data_images paste option not working properly on modern IE versions.
    Fixed bug where custom elements with underscores in the name wasn't properly parsed/serialized.
    Fixed bug where applying inline formats to nested list elements would produce an incorrect formatting result.
    Fixed so it's possible to hide items from elements path by using preventDefault/stopPropagation.
    Fixed so inline mode toolbar gets rendered right aligned if the editable element positioned to the documents right edge.
    Fixed so empty inline elements inside empty block elements doesn't get removed if configured to be kept intact.
    Fixed so DomQuery parentsUntil/prevUntil/nextUntil supports selectors/elements/filters etc.
    Fixed so legacyoutput plugin overrides fontselect and fontsizeselect controls and handles font elements properly.
Version 4.1.0 (2014-06-18)
    Added new file_picker_callback option to replace the old file_browser_callback the latter will still work though.
    Added new custom colors to textcolor plugin will be displayed if a color picker is provided also shows the latest colors.
    Added new color_picker_callback option to enable you to add custom color pickers to the editor.
    Added new advanced tabs to table/cell/row dialogs to enable you to select colors for border/background.
    Added new colorpicker plugin that lets you select colors from a hsv color picker.
    Added new tinymce.util.Color class to handle color parsing and converting.
    Added new colorpicker UI widget element lets you add a hsv color picker to any form/window.
    Added new textpattern plugin that allows you to use markdown like text patterns to format contents.
    Added new resize helper element that shows the current width & height while resizing.
    Added new "once" method to Editor and EventDispatcher enables since callback execution events.
    Added new jQuery like class under tinymce.dom.DomQuery it's exposed on editor instances (editor.$) and globally under (tinymce.$).
    Fixed so the default resize method for images are proportional shift/ctrl can be used to make an unproportional size.
    Fixed bug where the image_dimensions option of the image plugin would cause exceptions when it tried to update the size.
    Fixed bug where table cell dialog class field wasn't properly updated when editing an a table cell with an existing class.
    Fixed bug where Safari on Mac would produce webkit-fake-url for pasted images so these are now removed.
    Fixed bug where the nodeChange event would get fired before the selection was changed when clicking inside the current selection range.
    Fixed bug where valid_classes option would cause exception when it removed internal prefixed classes like mce-item-.
    Fixed bug where backspace would cause navigation in IE 8 on an inline element and after a caret formatting was applied.
    Fixed so placeholder images produced by the media plugin gets selected when inserted/edited.
    Fixed so it's possible to drag in images when the paste_data_images option is enabled. Might be useful for mail clients.
    Fixed so images doesn't get a width/height applied if the image_dimensions option is set to false useful for responsive contents.
    Fixed so it's possible to pass in an optional arguments object for the nodeChanged function to be passed to all nodechange event listeners.
    Fixed bug where media plugin embed code didn't update correctly.<|MERGE_RESOLUTION|>--- conflicted
+++ resolved
@@ -1,9 +1,5 @@
-<<<<<<< HEAD
 Version 5.0.0-beta-1 (2018-11-30)
-=======
-Version 5.0.0-preview-5 (TBD)
     Changed the name of the "inlite" plugin to "quickbars" #TINY-2831
->>>>>>> ae147cde
     Fixed an inline mode issue where the save plugin upon saving can cause content loss #TINY-2659
     Changed the background color icon to highlight background icon #TINY-2258
     Added a new `addNestedMenuItem()` UI registry function and changed all nested menu items to use the new registry functions #TINY-2230
