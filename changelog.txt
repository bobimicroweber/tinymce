--- conflicted
+++ resolved
@@ -8,11 +8,8 @@
     Added missing throbber functionality when calling editor.setProgressState(true) #TINY-3453
     Fixed the menubutton onSetup callback not executing when menubuttons were rendered #TINY-3547
     Added back url dialog functionality, which is now available via `editor.windowManager.openUrl()` #TINY-3382
-<<<<<<< HEAD
+    Added the ability to set menu buttons as active #TINY-3274
     Added function to reset the editor content and undo/dirty state via `editor.resetContent()` #TINY-3435
-=======
-    Added the ability to set menu buttons as active #TINY-3274
->>>>>>> a2446ec7
 Version 5.0.3 (2019-03-19)
     Changed empty nested-menu items within the style formats menu to be disabled or hidden if the value of `style_formats_autohide` is `true` #TINY-3310
     Changed the entire phrase 'Powered by Tiny' in the status bar to be a link instead of just the word 'Tiny' #TINY-3366
