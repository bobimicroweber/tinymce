--- conflicted
+++ resolved
@@ -6,12 +6,9 @@
     Added presentation and document presets to htmlpanel #TINY-2694
     Added default icons to registry #TINY-3307
     Fixed the quicklink toolbar button not rendering in the quickbars plugin #TINY-3125
-<<<<<<< HEAD
-    Fixed the template plugin dialog missing the description field #TINY-3337
-=======
     Fixed an issue where format changed listeners weren't getting unbound #TINY-3191
     Fixed an issue where menus where generating invalid HTML in some cases #TINY-3323
->>>>>>> 5d38b145
+    Fixed the template plugin dialog missing the description field #TINY-3337
 Version 5.0.1 (2019-02-21)
     Removed paste as text notification banner and paste_plaintext_inform setting #POW-102
     Fixed an issue where adding links to images would replace the image with text #TINY-3356
