/**
 * Plugin.js
 *
 * Copyright, Moxiecode Systems AB
 * Released under LGPL License.
 *
 * License: http://www.tinymce.com/license
 * Contributing: http://www.tinymce.com/contributing
 */

/*jshint camelcase:false */

/**
 * This class contains all core logic for the spellchecker plugin.
 *
 * @class tinymce.spellcheckerplugin.Plugin
 * @private
 */
define("tinymce/spellcheckerplugin/Plugin", [
	"tinymce/spellcheckerplugin/DomTextMatcher",
	"tinymce/PluginManager",
	"tinymce/util/Tools",
	"tinymce/ui/Menu",
	"tinymce/dom/DOMUtils",
	"tinymce/util/JSONRequest",
	"tinymce/util/URI"
], function(DomTextMatcher, PluginManager, Tools, Menu, DOMUtils, JSONRequest, URI) {
	PluginManager.add('spellchecker', function(editor, url) {
<<<<<<< HEAD
		var self = this, lastSuggestions, started, suggestionsMenu, settings = editor.settings;

		function getTextMatcher() {
			if (!self.textMatcher) {
				self.textMatcher = new DomTextMatcher(editor.getBody(), editor);
			}

			return self.textMatcher;
		}
=======
		var languageMenuItems, lastSuggestions, started, suggestionsMenu, settings = editor.settings;

		function buildMenuItems(listName, languageValues) {
			var items = [];

			Tools.each(languageValues, function(languageValue) {
				items.push({
					text: languageValue.name,
					data: languageValue.value
				});
			});

			return items;
		}

		var languagesString = settings.spellchecker_languages ||
			'English=en,Danish=da,Dutch=nl,Finnish=fi,French=fr_FR,' +
			'German=de,Italian=it,Polish=pl,Portuguese=pt_BR,' +
			'Spanish=es,Swedish=sv';

		languageMenuItems = buildMenuItems('Language',
			languagesString.split(',').map(
				function(lang_pair) {
					var lang = lang_pair.split('=');
					return {
						name: lang[0],
						value: lang[1]
					};
				}
			)
		);
>>>>>>> 9bdf9797

		function isEmpty(obj) {
			/*jshint unused:false*/
			for (var name in obj) {
				return false;
			}

			return true;
		}

		function showSuggestions(match) {
			var items = [], suggestions = lastSuggestions[match.text];

			Tools.each(suggestions, function(suggestion) {
				items.push({
					text: suggestion,
					onclick: function() {
						var rng = getTextMatcher().replace(match, suggestion);
						rng.collapse(false);
						editor.selection.setRng(rng);
						checkIfFinished();
					}
				});
			});

			items.push.apply(items, [
				{text: '-'},

				{text: 'Ignore', onclick: function() {
					ignoreWord(match);
				}},

				{text: 'Ignore all', onclick: function() {
					ignoreWord(match, true);
				}},

				{text: 'Finish', onclick: finish}
			]);

			// Render menu
			suggestionsMenu = new Menu({
				items: items,
				context: 'contextmenu',
				onautohide: function(e) {
					if (e.target.className.indexOf('spellchecker') != -1) {
						e.preventDefault();
					}
				},
				onhide: function() {
					suggestionsMenu.remove();
					suggestionsMenu = null;
				}
			});

			suggestionsMenu.renderTo(document.body);

			// Position menu
			var matchNode = getTextMatcher().elementFromMatch(match);
			var pos = DOMUtils.DOM.getPos(editor.getContentAreaContainer());
			var targetPos = editor.dom.getPos(matchNode);
			var root = editor.dom.getRoot();

			// Adjust targetPos for scrolling in the editor
			if (root.nodeName == 'BODY') {
				targetPos.x -= root.ownerDocument.documentElement.scrollLeft || root.scrollLeft;
				targetPos.y -= root.ownerDocument.documentElement.scrollTop || root.scrollTop;
			} else {
				targetPos.x -= root.scrollLeft;
				targetPos.y -= root.scrollTop;
			}

			pos.x += targetPos.x;
			pos.y += targetPos.y;

			suggestionsMenu.moveTo(pos.x, pos.y + matchNode.offsetHeight);
		}

		function spellcheck() {
			var words = [], uniqueWords = {};

			if (started) {
				finish();
				return;
			} else {
				finish();
			}

			started = true;

			function doneCallback(suggestions) {
				editor.setProgressState(false);

				if (isEmpty(suggestions)) {
					editor.windowManager.alert('No misspellings found');
					started = false;
					return;
				}

				lastSuggestions = suggestions;

				getTextMatcher().filter(function(match) {
					return !!suggestions[match.text];
				}).wrap(function() {
					return editor.dom.create('span', {
						"class": 'mce-spellchecker-word',
						"data-mce-bogus": 1
					});
				});

				editor.fire('SpellcheckStart');
			}

			// Regexp for finding word specific characters this will split words by
			// spaces, quotes, copy right characters etc. It's escaped with unicode characters
			// to make it easier to output scripts on servers using different encodings
			// so if you add any characters outside the 128 byte range make sure to escape it
			var nonWordSeparatorCharacters = editor.getParam('spellchecker_wordchar_pattern') || new RegExp("[^" +
				"\\s!\"#$%&()*+,-./:;<=>?@[\\]^_{|}`" +
				"\u00a7\u00a9\u00ab\u00ae\u00b1\u00b6\u00b7\u00b8\u00bb" +
				"\u00bc\u00bd\u00be\u00bf\u00d7\u00f7\u00a4\u201d\u201c\u201e" +
			"]+", "g");

			// Find all words and make an unique words array
			getTextMatcher().find(nonWordSeparatorCharacters).each(function(match) {
				var word = match.text;

				// TODO: Fix so it remembers correctly spelled words
				if (!uniqueWords[word]) {
					// Ignore numbers and single character words
					if (/^\d+$/.test(word) || word.length == 1) {
						return;
					}

					words.push(word);
					uniqueWords[word] = true;
				}
			});

			function defaultSpellcheckCallback(method, words, doneCallback) {
				JSONRequest.sendRPC({
					url: new URI(url).toAbsolute(settings.spellchecker_rpc_url),
					method: method,
					params: {
						lang: settings.spellchecker_language || "en",
						words: words
					},
					success: function(result) {
						doneCallback(result);
					},
					error: function(error, xhr) {
						if (error == "JSON Parse error.") {
							error = "Non JSON response:" + xhr.responseText;
						} else {
							error = "Error: " + error;
						}

						editor.windowManager.alert(error);
						editor.setProgressState(false);
						finish();
					}
				});
			}

			editor.setProgressState(true);

			var spellCheckCallback = settings.spellchecker_callback || defaultSpellcheckCallback;
			spellCheckCallback("spellcheck", words, doneCallback);
		}

		function checkIfFinished() {
			if (!editor.dom.select('span.mce-spellchecker-word').length) {
				finish();
			}
		}

		function ignoreWord(wordMatch, all) {
			editor.selection.collapse();

			if (all) {
				getTextMatcher().each(function(match) {
					if (match.text == wordMatch.text) {
						getTextMatcher().unwrap(match);
					}
				});
			} else {
				getTextMatcher().unwrap(wordMatch);
			}

			checkIfFinished();
		}

		function finish() {
			getTextMatcher().reset();
			self.textMatcher = null;

			if (started) {
				editor.fire('SpellcheckEnd');
				started = false;
			}
		}

		editor.on('click', function(e) {
			if (e.target.className == "mce-spellchecker-word") {
				e.preventDefault();

				var match = getTextMatcher().matchFromElement(e.target);
				editor.selection.setRng(getTextMatcher().rangeFromMatch(match));

				showSuggestions(match);
			}
		});

		editor.addMenuItem('spellchecker', {
			text: 'Spellcheck',
			context: 'tools',
			onclick: spellcheck,
			selectable: true,
			onPostRender: function() {
				var self = this;

				editor.on('SpellcheckStart SpellcheckEnd', function() {
					self.active(started);
				});
			}
		});

		function updateSelection(e) {
			var selectedLanguage = settings.spellchecker_language;

			e.control.items().each(function(ctrl) {
				ctrl.active(ctrl.settings.data === selectedLanguage);
			});
		}

		var buttonArgs = {
			tooltip: 'Spellcheck',
			onclick: spellcheck,
			onPostRender: function() {
				var self = this;

				editor.on('SpellcheckStart SpellcheckEnd', function() {
					self.active(started);
				});
			}
		};

		if (languageMenuItems.length > 1) {
			buttonArgs.type = 'splitbutton';
			buttonArgs.menu = languageMenuItems;
			buttonArgs.onshow = updateSelection;
			buttonArgs.onselect = function(e) {
				settings.spellchecker_language = e.control.settings.data;
			};
		}

		editor.addButton('spellchecker', buttonArgs);

		editor.on('remove', function() {
			if (suggestionsMenu) {
				suggestionsMenu.remove();
				suggestionsMenu = null;
			}
		});

<<<<<<< HEAD
		this.getTextMatcher = getTextMatcher;
=======
		// Set default spellchecker language if it's not specified
		settings.spellchecker_language =
			settings.spellchecker_language || settings.language || 'en';
>>>>>>> 9bdf9797
	});
});<|MERGE_RESOLUTION|>--- conflicted
+++ resolved
@@ -26,8 +26,7 @@
 	"tinymce/util/URI"
 ], function(DomTextMatcher, PluginManager, Tools, Menu, DOMUtils, JSONRequest, URI) {
 	PluginManager.add('spellchecker', function(editor, url) {
-<<<<<<< HEAD
-		var self = this, lastSuggestions, started, suggestionsMenu, settings = editor.settings;
+		var languageMenuItems, self = this, lastSuggestions, started, suggestionsMenu, settings = editor.settings;
 
 		function getTextMatcher() {
 			if (!self.textMatcher) {
@@ -36,14 +35,13 @@
 
 			return self.textMatcher;
 		}
-=======
-		var languageMenuItems, lastSuggestions, started, suggestionsMenu, settings = editor.settings;
 
 		function buildMenuItems(listName, languageValues) {
 			var items = [];
 
 			Tools.each(languageValues, function(languageValue) {
 				items.push({
+					selectable: true,
 					text: languageValue.name,
 					data: languageValue.value
 				});
@@ -58,9 +56,10 @@
 			'Spanish=es,Swedish=sv';
 
 		languageMenuItems = buildMenuItems('Language',
-			languagesString.split(',').map(
+			Tools.map(languagesString.split(','),
 				function(lang_pair) {
 					var lang = lang_pair.split('=');
+
 					return {
 						name: lang[0],
 						value: lang[1]
@@ -68,7 +67,6 @@
 				}
 			)
 		);
->>>>>>> 9bdf9797
 
 		function isEmpty(obj) {
 			/*jshint unused:false*/
@@ -333,12 +331,9 @@
 			}
 		});
 
-<<<<<<< HEAD
 		this.getTextMatcher = getTextMatcher;
-=======
+
 		// Set default spellchecker language if it's not specified
-		settings.spellchecker_language =
-			settings.spellchecker_language || settings.language || 'en';
->>>>>>> 9bdf9797
+		settings.spellchecker_language = settings.spellchecker_language || settings.language || 'en';
 	});
 });