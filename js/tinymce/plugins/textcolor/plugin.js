/**
 * plugin.js
 *
 * Copyright, Moxiecode Systems AB
 * Released under LGPL License.
 *
 * License: http://www.tinymce.com/license
 * Contributing: http://www.tinymce.com/contributing
 */

/*global tinymce:true */
/*eslint consistent-this:0 */

tinymce.PluginManager.add('textcolor', function(editor) {
	var VK = tinymce.util.VK;

	function mapColors() {
		var i, colors = [], colorMap;

		colorMap = editor.settings.textcolor_map || [
			"000000", "Black",
			"993300", "Burnt orange",
			"333300", "Dark olive",
			"003300", "Dark green",
			"003366", "Dark azure",
			"000080", "Navy Blue",
			"333399", "Indigo",
			"333333", "Very dark gray",
			"800000", "Maroon",
			"FF6600", "Orange",
			"808000", "Olive",
			"008000", "Green",
			"008080", "Teal",
			"0000FF", "Blue",
			"666699", "Grayish blue",
			"808080", "Gray",
			"FF0000", "Red",
			"FF9900", "Amber",
			"99CC00", "Yellow green",
			"339966", "Sea green",
			"33CCCC", "Turquoise",
			"3366FF", "Royal blue",
			"800080", "Purple",
			"999999", "Medium gray",
			"FF00FF", "Magenta",
			"FFCC00", "Gold",
			"FFFF00", "Yellow",
			"00FF00", "Lime",
			"00FFFF", "Aqua",
			"00CCFF", "Sky blue",
			"993366", "Red violet",
			"C0C0C0", "Silver",
			"FF99CC", "Pink",
			"FFCC99", "Peach",
			"FFFF99", "Light yellow",
			"CCFFCC", "Pale green",
			"CCFFFF", "Pale cyan",
			"99CCFF", "Light sky blue",
			"CC99FF", "Plum",
			"FFFFFF", "White"
		];

		for (i = 0; i < colorMap.length; i += 2) {
			colors.push({
				text: colorMap[i + 1],
				color: colorMap[i]
			});
		}

		return colors;
	}

	function renderColorPicker() {
		var ctrl = this, colors, color, html, last, rows, cols, x, y, i, id = ctrl._id, count = 0;

		function getColorCellHtml(color, title) {
			return (
				'<td class="mce-grid-cell">' +
					'<div id="' + id + '-' + (count++) + '"' +
						' data-mce-color="' + color + '"' +
						' role="option"' +
						' tabIndex="-1"' +
						' style="' + (color ? 'background-color: #' + color : '') + '"' +
						' title="' + title + '">' +
					'</div>' +
				'</td>'
			);
		}

		colors = mapColors();

		html = '<table class="mce-grid mce-grid-border mce-colorbutton-grid" role="list" cellspacing="0"><tbody>';
		last = colors.length - 1;
		rows = editor.settings.textcolor_rows || 5;
		cols = editor.settings.textcolor_cols || 8;

		for (y = 0; y < rows; y++) {
			html += '<tr>';

			for (x = 0; x < cols; x++) {
				i = y * cols + x;

				if (i > last) {
					html += '<td></td>';
				} else {
					color = colors[i];
					html += getColorCellHtml(color.color, color.text);
				}
			}

			html += '</tr>';
		}

<<<<<<< HEAD
		if (editor.settings.textcolor_enable_hex) {
			var hexIdN = last + 1;
			var hexInputColSpan = cols - 1;
			html += (
				'<tr>' +
					'<td>' +
						'<div id="' + ctrl._id + '-' + hexIdN + '"' +
							'data-mce-color=""' +
							'style="background-color: #FFFFFF"' +
							'data-mce-hex-picker="true"' +
							'role="option" ' +
							'>' +
						'</div>' +
					'</td>' +
					'<td colspan="' + hexInputColSpan + '">' +
						'# <input type="text" class="mce-textcolor-hexpicker"' +
						'role="textbox" name="mce-hexcolorpicker"' +
						'id="' + ctrl._id + '-hexcolorpicker" maxlength="6" >' +
					'</td>' +
				'</tr>'
			);
=======
		if (editor.settings.color_picker_callback) {
			html += (
				'<tr>' +
					'<td colspan="' + cols + '" class="mce-custom-color-btn">' +
						'<div id="' + id + '-c" class="mce-widget mce-btn mce-btn-small mce-btn-flat" ' +
							'role="button" tabindex="-1" aria-labelledby="' + id + '-c" style="width: 100%">' +
							'<button type="button" role="presentation" tabindex="-1">Custom...</button>' +
						'</div>' +
					'</td>' +
				'</tr>'
			);

			html += '<tr>';

			for (x = 0; x < cols; x++) {
				html += getColorCellHtml('', 'Custom color');
			}

			html += '</tr>';
>>>>>>> c9a9f1bf
		}

		html += '</tbody></table>';

		return html;
	}

	function onPanelClick(e) {
		var buttonCtrl = this.parent(), value;
<<<<<<< HEAD
		
		if (e.target.getAttribute('disabled')) {
			return;
		}
		if ((value = e.target.getAttribute('data-mce-color'))) {
=======

		function selectColor(value) {
			buttonCtrl.hidePanel();
			buttonCtrl.color(value);
			editor.execCommand(buttonCtrl.settings.selectcmd, false, value);
		}

		if (tinymce.DOM.getParent(e.target, '.mce-custom-color-btn')) {
			buttonCtrl.hidePanel();

			editor.settings.color_picker_callback.call(editor, function(value) {
				var tableElm = buttonCtrl.panel.getEl().getElementsByTagName('table')[0];
				var customColorCells = tableElm.rows[tableElm.rows.length - 1].childNodes;
				var div, i;

				for (i = 0; i < customColorCells.length; i++) {
					div = customColorCells[i].firstChild;
					if (!div.getAttribute('data-mce-color')) {
						break;
					}
				}

				div.style.background = value;
				div.setAttribute('data-mce-color', value.substr(1));

				selectColor(value);
			});
		}

		value = e.target.getAttribute('data-mce-color');
		if (value) {
>>>>>>> c9a9f1bf
			if (this.lastId) {
				document.getElementById(this.lastId).setAttribute('aria-selected', false);
			}

			e.target.setAttribute('aria-selected', true);
			this.lastId = e.target.id;

			selectColor('#' + value);
		} else if (value !== null) {
			buttonCtrl.hidePanel();
		}
	}

	function onButtonClick() {
		var self = this;

		if (self._color) {
			editor.execCommand(self.settings.selectcmd, false, self._color);
		}
	}

	/**
	 * isValidHex checks if the provided string is valid hex color string
	 *
	 * @param  {string}   hexString 3 or 6 chars string representing a color.
	 * @return {Boolean}  [true]  the string is valid hex color
	 *                    [false] the string is not valid hex color        
	 */
	function isValidHex(hexString) {
		return /(^[0-9A-F]{3,6}$)/i.test(hexString);
	}

	/**
	 * isSpecialStroke checks if the keyCode is currently a special one:
	 *  backspace, delete, arrow keys (left/right)
	 *  or if it's a special ctrl+x/c/v
	 *
	 * @param  {string}  keyCode 
	 * @return {Boolean}  
	 */
	function isSpecialStroke(e) {
		var keyCode = e.keyCode;
		// Allow delete and backspace
		if (keyCode === VK.BACKSPACE || keyCode === VK.DELETE ) {
			return true;
		}

		// Allow arrow movements
		if (keyCode === VK.LEFT || keyCode === VK.RIGHT) {
			return true;
		}

		// Allow CTRL/CMD + C/V/X
		if ((tinymce.isMac ? e.metaKey : e.ctrlKey) && (keyCode == 67 || keyCode == 88 || keyCode == 86)) {
			return true;
		}

		return false;
	}

	function initHexPicker(e) {
		if (!editor.settings.textcolor_enable_hex) {
			return;
		}

		var wrapper = document.querySelector('#' + e.target._id);
		var input = wrapper.querySelector('[name="mce-hexcolorpicker"]');
		var hexcolorDiv = wrapper.querySelector('[data-mce-hex-picker]');
		var inputEvent = 'input';

		editor.dom.events.bind(input, 'keydown', function(e){
			var keyCode = e.keyCode;

			if (isSpecialStroke(e)) {
				return;
			}

			// Look for anything which is not A-Z or 0-9 and it is not a special char.
			if (!((keyCode >= 48 && keyCode <= 57) || (keyCode >= 65 && keyCode <= 70) || (keyCode >= 96 && keyCode <= 105)) ) {
				e.preventDefault();
			}

			// On Enter, take it like a click on the hexcolorDiv
			if ( (keyCode === VK.ENTER && isValidHex(input.value) ) ) {
				hexcolorDiv.click();
			}

		});

		// If IE8 we can't use the input event, so we have to
		// listen for keypress and paste events.
		// In IE9 the input implementation is buggy so
		// we use the same events as we'd like on IE8
		if (tinymce.Env.ie && tinymce.Env.ie <= 9) {
			inputEvent = 'keypress paste blur keydown keyup propertychange';
		}
		
		editor.dom.events.bind(input, inputEvent, function(){
			if (isValidHex(input.value)) {
				hexcolorDiv.setAttribute('data-mce-color', input.value);
				hexcolorDiv.setAttribute('style', 'background-color:#' + input.value);
				hexcolorDiv.removeAttribute('disabled');
			} else {
				hexcolorDiv.setAttribute('disabled', 'disabled');
			}
			
		});

	}

	editor.addButton('forecolor', {
		type: 'colorbutton',
		tooltip: 'Text color',
		selectcmd: 'ForeColor',
		panel: {
			role: 'application',
			ariaRemember: true,
			html: renderColorPicker,
			onclick: onPanelClick,
			onPostRender: initHexPicker
		},
		onclick: onButtonClick
	});

	editor.addButton('backcolor', {
		type: 'colorbutton',
		tooltip: 'Background color',
		selectcmd: 'HiliteColor',
		panel: {
			role: 'application',
			ariaRemember: true,
			html: renderColorPicker,
			onclick: onPanelClick,
			onPostRender: initHexPicker
		},
		onclick: onButtonClick
	});
});<|MERGE_RESOLUTION|>--- conflicted
+++ resolved
@@ -12,8 +12,6 @@
 /*eslint consistent-this:0 */
 
 tinymce.PluginManager.add('textcolor', function(editor) {
-	var VK = tinymce.util.VK;
-
 	function mapColors() {
 		var i, colors = [], colorMap;
 
@@ -111,29 +109,6 @@
 			html += '</tr>';
 		}
 
-<<<<<<< HEAD
-		if (editor.settings.textcolor_enable_hex) {
-			var hexIdN = last + 1;
-			var hexInputColSpan = cols - 1;
-			html += (
-				'<tr>' +
-					'<td>' +
-						'<div id="' + ctrl._id + '-' + hexIdN + '"' +
-							'data-mce-color=""' +
-							'style="background-color: #FFFFFF"' +
-							'data-mce-hex-picker="true"' +
-							'role="option" ' +
-							'>' +
-						'</div>' +
-					'</td>' +
-					'<td colspan="' + hexInputColSpan + '">' +
-						'# <input type="text" class="mce-textcolor-hexpicker"' +
-						'role="textbox" name="mce-hexcolorpicker"' +
-						'id="' + ctrl._id + '-hexcolorpicker" maxlength="6" >' +
-					'</td>' +
-				'</tr>'
-			);
-=======
 		if (editor.settings.color_picker_callback) {
 			html += (
 				'<tr>' +
@@ -153,7 +128,6 @@
 			}
 
 			html += '</tr>';
->>>>>>> c9a9f1bf
 		}
 
 		html += '</tbody></table>';
@@ -163,13 +137,6 @@
 
 	function onPanelClick(e) {
 		var buttonCtrl = this.parent(), value;
-<<<<<<< HEAD
-		
-		if (e.target.getAttribute('disabled')) {
-			return;
-		}
-		if ((value = e.target.getAttribute('data-mce-color'))) {
-=======
 
 		function selectColor(value) {
 			buttonCtrl.hidePanel();
@@ -201,7 +168,6 @@
 
 		value = e.target.getAttribute('data-mce-color');
 		if (value) {
->>>>>>> c9a9f1bf
 			if (this.lastId) {
 				document.getElementById(this.lastId).setAttribute('aria-selected', false);
 			}
@@ -221,95 +187,6 @@
 		if (self._color) {
 			editor.execCommand(self.settings.selectcmd, false, self._color);
 		}
-	}
-
-	/**
-	 * isValidHex checks if the provided string is valid hex color string
-	 *
-	 * @param  {string}   hexString 3 or 6 chars string representing a color.
-	 * @return {Boolean}  [true]  the string is valid hex color
-	 *                    [false] the string is not valid hex color        
-	 */
-	function isValidHex(hexString) {
-		return /(^[0-9A-F]{3,6}$)/i.test(hexString);
-	}
-
-	/**
-	 * isSpecialStroke checks if the keyCode is currently a special one:
-	 *  backspace, delete, arrow keys (left/right)
-	 *  or if it's a special ctrl+x/c/v
-	 *
-	 * @param  {string}  keyCode 
-	 * @return {Boolean}  
-	 */
-	function isSpecialStroke(e) {
-		var keyCode = e.keyCode;
-		// Allow delete and backspace
-		if (keyCode === VK.BACKSPACE || keyCode === VK.DELETE ) {
-			return true;
-		}
-
-		// Allow arrow movements
-		if (keyCode === VK.LEFT || keyCode === VK.RIGHT) {
-			return true;
-		}
-
-		// Allow CTRL/CMD + C/V/X
-		if ((tinymce.isMac ? e.metaKey : e.ctrlKey) && (keyCode == 67 || keyCode == 88 || keyCode == 86)) {
-			return true;
-		}
-
-		return false;
-	}
-
-	function initHexPicker(e) {
-		if (!editor.settings.textcolor_enable_hex) {
-			return;
-		}
-
-		var wrapper = document.querySelector('#' + e.target._id);
-		var input = wrapper.querySelector('[name="mce-hexcolorpicker"]');
-		var hexcolorDiv = wrapper.querySelector('[data-mce-hex-picker]');
-		var inputEvent = 'input';
-
-		editor.dom.events.bind(input, 'keydown', function(e){
-			var keyCode = e.keyCode;
-
-			if (isSpecialStroke(e)) {
-				return;
-			}
-
-			// Look for anything which is not A-Z or 0-9 and it is not a special char.
-			if (!((keyCode >= 48 && keyCode <= 57) || (keyCode >= 65 && keyCode <= 70) || (keyCode >= 96 && keyCode <= 105)) ) {
-				e.preventDefault();
-			}
-
-			// On Enter, take it like a click on the hexcolorDiv
-			if ( (keyCode === VK.ENTER && isValidHex(input.value) ) ) {
-				hexcolorDiv.click();
-			}
-
-		});
-
-		// If IE8 we can't use the input event, so we have to
-		// listen for keypress and paste events.
-		// In IE9 the input implementation is buggy so
-		// we use the same events as we'd like on IE8
-		if (tinymce.Env.ie && tinymce.Env.ie <= 9) {
-			inputEvent = 'keypress paste blur keydown keyup propertychange';
-		}
-		
-		editor.dom.events.bind(input, inputEvent, function(){
-			if (isValidHex(input.value)) {
-				hexcolorDiv.setAttribute('data-mce-color', input.value);
-				hexcolorDiv.setAttribute('style', 'background-color:#' + input.value);
-				hexcolorDiv.removeAttribute('disabled');
-			} else {
-				hexcolorDiv.setAttribute('disabled', 'disabled');
-			}
-			
-		});
-
 	}
 
 	editor.addButton('forecolor', {
@@ -320,8 +197,7 @@
 			role: 'application',
 			ariaRemember: true,
 			html: renderColorPicker,
-			onclick: onPanelClick,
-			onPostRender: initHexPicker
+			onclick: onPanelClick
 		},
 		onclick: onButtonClick
 	});
@@ -334,8 +210,7 @@
 			role: 'application',
 			ariaRemember: true,
 			html: renderColorPicker,
-			onclick: onPanelClick,
-			onPostRender: initHexPicker
+			onclick: onPanelClick
 		},
 		onclick: onButtonClick
 	});
